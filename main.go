--- conflicted
+++ resolved
@@ -84,27 +84,6 @@
 	controllerName = "cluster-api-controller-manager"
 
 	// flags.
-<<<<<<< HEAD
-	enableLeaderElection        bool
-	leaderElectionLeaseDuration time.Duration
-	leaderElectionRenewDeadline time.Duration
-	leaderElectionRetryPeriod   time.Duration
-	watchFilterValue            string
-	watchNamespace              string
-	profilerAddress             string
-	enableContentionProfiling   bool
-	syncPeriod                  time.Duration
-	restConfigQPS               float32
-	restConfigBurst             int
-	webhookPort                 int
-	webhookCertDir              string
-	webhookCertName             string
-	webhookKeyName              string
-	healthAddr                  string
-	tlsOptions                  = flags.TLSOptions{}
-	diagnosticsOptions          = flags.DiagnosticsOptions{}
-	logOptions                  = logs.NewOptions()
-=======
 	enableLeaderElection           bool
 	leaderElectionLeaseDuration    time.Duration
 	leaderElectionRenewDeadline    time.Duration
@@ -125,7 +104,6 @@
 	healthAddr                     string
 	managerOptions                 = flags.ManagerOptions{}
 	logOptions                     = logs.NewOptions()
->>>>>>> 3cce0d97
 	// core Cluster API specific flags.
 	clusterTopologyConcurrency      int
 	clusterCacheTrackerConcurrency  int
@@ -264,12 +242,7 @@
 		"Use deprecated infrastructure machine naming")
 	_ = fs.MarkDeprecated("use-deprecated-infra-machine-naming", "This flag will be removed in v1.9.")
 
-<<<<<<< HEAD
-	flags.AddDiagnosticsOptions(fs, &diagnosticsOptions)
-	flags.AddTLSOptions(fs, &tlsOptions)
-=======
 	flags.AddManagerOptions(fs, &managerOptions)
->>>>>>> 3cce0d97
 
 	feature.MutableGates.AddFlag(fs)
 }
@@ -376,11 +349,7 @@
 				CertDir:  webhookCertDir,
 				CertName: webhookCertName,
 				KeyName:  webhookKeyName,
-<<<<<<< HEAD
-				TLSOpts:  tlsOptionOverrides,
-=======
 				TLSOpts:  tlsOptions,
->>>>>>> 3cce0d97
 			},
 		),
 	}
@@ -576,10 +545,6 @@
 	}
 	if err := (&controllers.MachineSetReconciler{
 		Client:                       mgr.GetClient(),
-<<<<<<< HEAD
-		UnstructuredCachingClient:    unstructuredCachingClient,
-=======
->>>>>>> 3cce0d97
 		APIReader:                    mgr.GetAPIReader(),
 		Tracker:                      tracker,
 		WatchFilterValue:             watchFilterValue,
