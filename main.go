--- conflicted
+++ resolved
@@ -37,10 +37,7 @@
 	"k8s.io/apimachinery/pkg/runtime"
 	"k8s.io/apimachinery/pkg/selection"
 	kerrors "k8s.io/apimachinery/pkg/util/errors"
-<<<<<<< HEAD
-=======
 	"k8s.io/apimachinery/pkg/util/sets"
->>>>>>> 647a1b74
 	clientgoscheme "k8s.io/client-go/kubernetes/scheme"
 	"k8s.io/client-go/tools/leaderelection/resourcelock"
 	cliflag "k8s.io/component-base/cli/flag"
@@ -130,12 +127,8 @@
 	machinePoolConcurrency           int
 	clusterResourceSetConcurrency    int
 	machineHealthCheckConcurrency    int
-<<<<<<< HEAD
-	useDeprecatedInfraMachineNaming  bool
-=======
 	machineSetPreflightChecks        []string
 	skipCRDMigrationPhases           []string
->>>>>>> 647a1b74
 	additionalSyncMachineLabels      []string
 	additionalSyncMachineAnnotations []string
 )
@@ -279,13 +272,6 @@
 
 	fs.StringSliceVar(&additionalSyncMachineAnnotations, "additional-sync-machine-annotations", []string{},
 		"List of regexes to select an additional set of labels to sync from a Machine to its associated Node. An annotation will be synced as long as it matches at least one of the regexes.")
-<<<<<<< HEAD
-
-	fs.BoolVar(&useDeprecatedInfraMachineNaming, "use-deprecated-infra-machine-naming", false,
-		"Use deprecated infrastructure machine naming")
-	_ = fs.MarkDeprecated("use-deprecated-infra-machine-naming", "This flag will be removed in v1.9.")
-=======
->>>>>>> 647a1b74
 
 	flags.AddManagerOptions(fs, &managerOptions)
 
