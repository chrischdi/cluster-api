--- conflicted
+++ resolved
@@ -96,10 +96,6 @@
 func (r *MachineSetReconciler) SetupWithManager(ctx context.Context, mgr ctrl.Manager, options controller.Options) error {
 	return (&machinesetcontroller.Reconciler{
 		Client:                       r.Client,
-<<<<<<< HEAD
-		UnstructuredCachingClient:    r.UnstructuredCachingClient,
-=======
->>>>>>> 3cce0d97
 		APIReader:                    r.APIReader,
 		Tracker:                      r.Tracker,
 		WatchFilterValue:             r.WatchFilterValue,
