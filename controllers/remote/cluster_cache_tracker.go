--- conflicted
+++ resolved
@@ -662,7 +662,10 @@
 	if err != nil {
 		t.log.Error(err, "Error health checking cluster", "Cluster", klog.KRef(in.cluster.Namespace, in.cluster.Name))
 	}
-<<<<<<< HEAD
+	// Ensure in any case that the accessor is deleted (even if it is a no-op).
+	// NB. It is crucial to ensure the accessor was deleted, so it can be later recreated when the
+	// cluster is reachable again
+	t.deleteAccessor(ctx, in.cluster)
 }
 
 // newClientWithTimeout returns a new client which sets the specified timeout on all Get and List calls.
@@ -693,10 +696,4 @@
 	ctx, cancel := context.WithTimeout(ctx, c.timeout)
 	defer cancel()
 	return c.Client.List(ctx, list, opts...)
-=======
-	// Ensure in any case that the accessor is deleted (even if it is a no-op).
-	// NB. It is crucial to ensure the accessor was deleted, so it can be later recreated when the
-	// cluster is reachable again
-	t.deleteAccessor(ctx, in.cluster)
->>>>>>> 1505143b
 }