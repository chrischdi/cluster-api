--- conflicted
+++ resolved
@@ -73,12 +73,6 @@
 						ObjectMeta: metav1.ObjectMeta{
 							Labels: map[string]string{"foo": "bar2"},
 						},
-<<<<<<< HEAD
-						Spec: machinev1beta1.MachineSpec{
-							Versions: machinev1beta1.MachineVersionInfo{Kubelet: "1.10.3"},
-						},
-=======
->>>>>>> 655e2d6c
 					},
 				},
 			},
@@ -105,12 +99,6 @@
 						ObjectMeta: metav1.ObjectMeta{
 							Labels: labels,
 						},
-<<<<<<< HEAD
-						Spec: machinev1beta1.MachineSpec{
-							Versions: machinev1beta1.MachineVersionInfo{Kubelet: "1.10.3"},
-						},
-=======
->>>>>>> 655e2d6c
 					},
 				},
 			},
@@ -122,26 +110,12 @@
 				// TODO(joshuarubin) there seems to be a race here. If expectInt sleeps
 				// briefly, even 10ms, the number of replicas is 4 and not 2 as expected
 				expectInt(t, int(replicas), func(ctx context.Context) int {
-<<<<<<< HEAD
-					if err := c.List(ctx, &client.ListOptions{}, machines); err != nil {
-=======
 					if err := c.List(ctx, machines); err != nil {
->>>>>>> 655e2d6c
 						return -1
 					}
 					return len(machines.Items)
 				})
 
-<<<<<<< HEAD
-				// Verify that each machine has the desired kubelet version.
-				for _, m := range machines.Items {
-					if k := m.Spec.Versions.Kubelet; k != "1.10.3" {
-						t.Errorf("kubelet was %q not '1.10.3'", k)
-					}
-				}
-
-=======
->>>>>>> 655e2d6c
 				// Delete a Machine and expect Reconcile to be called to replace it.
 				m := machines.Items[0]
 				if err := c.Delete(context.TODO(), &m); err != nil {
@@ -159,11 +133,7 @@
 				// TODO (robertbailey): Figure out why the control loop isn't working as expected.
 				/*
 					g.Eventually(func() int {
-<<<<<<< HEAD
-						if err := c.List(context.TODO(), &client.ListOptions{}, machines); err != nil {
-=======
 						if err := c.List(context.TODO(), machines); err != nil {
->>>>>>> 655e2d6c
 							return -1
 						}
 						return len(machines.Items)
