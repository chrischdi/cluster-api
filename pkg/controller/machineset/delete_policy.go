/*
Copyright 2018 The Kubernetes Authors.

Licensed under the Apache License, Version 2.0 (the "License");
you may not use this file except in compliance with the License.
You may obtain a copy of the License at

    http://www.apache.org/licenses/LICENSE-2.0

Unless required by applicable law or agreed to in writing, software
distributed under the License is distributed on an "AS IS" BASIS,
WITHOUT WARRANTIES OR CONDITIONS OF ANY KIND, either express or implied.
See the License for the specific language governing permissions and
limitations under the License.
*/

package machineset

import (
<<<<<<< HEAD
	"github.com/openshift/cluster-api/pkg/apis/machine/v1beta1"
=======
	"math"
	"sort"

	"github.com/openshift/cluster-api/pkg/apis/machine/v1beta1"
	"github.com/pkg/errors"
	metav1 "k8s.io/apimachinery/pkg/apis/meta/v1"
>>>>>>> 655e2d6c
)

type deletePriority float64

const (

	// DeleteNodeAnnotation marks nodes that will be given priority for deletion
	// when a machineset scales down. This annotation is given top priority on all delete policies.
	DeleteNodeAnnotation = "machine.openshift.io/cluster-api-delete-machine"

	mustDelete    deletePriority = 100.0
	betterDelete  deletePriority = 50.0
	couldDelete   deletePriority = 20.0
	mustNotDelete deletePriority = 0.0

	secondsPerTenDays float64 = 864000
)

type deletePriorityFunc func(machine *v1beta1.Machine) deletePriority
<<<<<<< HEAD

// machineDeleteAnnotationKey annotates machines to be delete among first ones
var machineDeleteAnnotationKey = "machine.openshift.io/cluster-api-delete-machine"

func simpleDeletePriority(machine *v1beta1.Machine) deletePriority {
	if machine.DeletionTimestamp != nil && !machine.DeletionTimestamp.IsZero() {
		return mustDelete
	}
	if _, exists := machine.Annotations[machineDeleteAnnotationKey]; exists {
		return mustDelete
	}

=======

// maps the creation timestamp onto the 0-100 priority range
func oldestDeletePriority(machine *v1beta1.Machine) deletePriority {
	if machine.DeletionTimestamp != nil && !machine.DeletionTimestamp.IsZero() {
		return mustDelete
	}
	if machine.ObjectMeta.Annotations != nil && machine.ObjectMeta.Annotations[DeleteNodeAnnotation] != "" {
		return mustDelete
	}
	if machine.Status.ErrorReason != nil || machine.Status.ErrorMessage != nil {
		return mustDelete
	}
	if machine.ObjectMeta.CreationTimestamp.Time.IsZero() {
		return mustNotDelete
	}
	d := metav1.Now().Sub(machine.ObjectMeta.CreationTimestamp.Time)
	if d.Seconds() < 0 {
		return mustNotDelete
	}
	return deletePriority(float64(mustDelete) * (1.0 - math.Exp(-d.Seconds()/secondsPerTenDays)))
}

func newestDeletePriority(machine *v1beta1.Machine) deletePriority {
	if machine.DeletionTimestamp != nil && !machine.DeletionTimestamp.IsZero() {
		return mustDelete
	}
	if machine.ObjectMeta.Annotations != nil && machine.ObjectMeta.Annotations[DeleteNodeAnnotation] != "" {
		return mustDelete
	}
	if machine.Status.ErrorReason != nil || machine.Status.ErrorMessage != nil {
		return mustDelete
	}
	return mustDelete - oldestDeletePriority(machine)
}

func randomDeletePolicy(machine *v1beta1.Machine) deletePriority {
	if machine.DeletionTimestamp != nil && !machine.DeletionTimestamp.IsZero() {
		return mustDelete
	}
	if machine.ObjectMeta.Annotations != nil && machine.ObjectMeta.Annotations[DeleteNodeAnnotation] != "" {
		return betterDelete
	}
>>>>>>> 655e2d6c
	if machine.Status.ErrorReason != nil || machine.Status.ErrorMessage != nil {
		return betterDelete
	}
	return couldDelete
}

<<<<<<< HEAD
// TODO: Define machines deletion policies.
// see: https://github.com/kubernetes/kube-deploy/issues/625
=======
type sortableMachines struct {
	machines []*v1beta1.Machine
	priority deletePriorityFunc
}

func (m sortableMachines) Len() int      { return len(m.machines) }
func (m sortableMachines) Swap(i, j int) { m.machines[i], m.machines[j] = m.machines[j], m.machines[i] }
func (m sortableMachines) Less(i, j int) bool {
	return m.priority(m.machines[j]) < m.priority(m.machines[i]) // high to low
}

>>>>>>> 655e2d6c
func getMachinesToDeletePrioritized(filteredMachines []*v1beta1.Machine, diff int, fun deletePriorityFunc) []*v1beta1.Machine {
	if diff >= len(filteredMachines) {
		return filteredMachines
	} else if diff <= 0 {
		return []*v1beta1.Machine{}
	}

<<<<<<< HEAD
	machines := make(map[deletePriority][]*v1beta1.Machine)

	for _, machine := range filteredMachines {
		priority := fun(machine)
		machines[priority] = append(machines[priority], machine)
=======
	sortable := sortableMachines{
		machines: filteredMachines,
		priority: fun,
>>>>>>> 655e2d6c
	}
	sort.Sort(sortable)

<<<<<<< HEAD
	result := []*v1beta1.Machine{}
	for _, priority := range []deletePriority{
		mustDelete,
		betterDelete,
		couldDelete,
	} {
		result = append(result, machines[priority]...)
		if len(result) >= diff {
			break
		}
	}
=======
	return sortable.machines[:diff]
}
>>>>>>> 655e2d6c

func getDeletePriorityFunc(ms *v1beta1.MachineSet) (deletePriorityFunc, error) {
	// Map the Spec.DeletePolicy value to the appropriate delete priority function
	switch msdp := v1beta1.MachineSetDeletePolicy(ms.Spec.DeletePolicy); msdp {
	case v1beta1.RandomMachineSetDeletePolicy:
		return randomDeletePolicy, nil
	case v1beta1.NewestMachineSetDeletePolicy:
		return newestDeletePriority, nil
	case v1beta1.OldestMachineSetDeletePolicy:
		return oldestDeletePriority, nil
	case "":
		return randomDeletePolicy, nil
	default:
		return nil, errors.Errorf("Unsupported delete policy %s. Must be one of 'Random', 'Newest', or 'Oldest'", msdp)
	}
}<|MERGE_RESOLUTION|>--- conflicted
+++ resolved
@@ -17,16 +17,12 @@
 package machineset
 
 import (
-<<<<<<< HEAD
-	"github.com/openshift/cluster-api/pkg/apis/machine/v1beta1"
-=======
 	"math"
 	"sort"
 
 	"github.com/openshift/cluster-api/pkg/apis/machine/v1beta1"
 	"github.com/pkg/errors"
 	metav1 "k8s.io/apimachinery/pkg/apis/meta/v1"
->>>>>>> 655e2d6c
 )
 
 type deletePriority float64
@@ -46,20 +42,6 @@
 )
 
 type deletePriorityFunc func(machine *v1beta1.Machine) deletePriority
-<<<<<<< HEAD
-
-// machineDeleteAnnotationKey annotates machines to be delete among first ones
-var machineDeleteAnnotationKey = "machine.openshift.io/cluster-api-delete-machine"
-
-func simpleDeletePriority(machine *v1beta1.Machine) deletePriority {
-	if machine.DeletionTimestamp != nil && !machine.DeletionTimestamp.IsZero() {
-		return mustDelete
-	}
-	if _, exists := machine.Annotations[machineDeleteAnnotationKey]; exists {
-		return mustDelete
-	}
-
-=======
 
 // maps the creation timestamp onto the 0-100 priority range
 func oldestDeletePriority(machine *v1beta1.Machine) deletePriority {
@@ -102,17 +84,12 @@
 	if machine.ObjectMeta.Annotations != nil && machine.ObjectMeta.Annotations[DeleteNodeAnnotation] != "" {
 		return betterDelete
 	}
->>>>>>> 655e2d6c
 	if machine.Status.ErrorReason != nil || machine.Status.ErrorMessage != nil {
 		return betterDelete
 	}
 	return couldDelete
 }
 
-<<<<<<< HEAD
-// TODO: Define machines deletion policies.
-// see: https://github.com/kubernetes/kube-deploy/issues/625
-=======
 type sortableMachines struct {
 	machines []*v1beta1.Machine
 	priority deletePriorityFunc
@@ -124,7 +101,6 @@
 	return m.priority(m.machines[j]) < m.priority(m.machines[i]) // high to low
 }
 
->>>>>>> 655e2d6c
 func getMachinesToDeletePrioritized(filteredMachines []*v1beta1.Machine, diff int, fun deletePriorityFunc) []*v1beta1.Machine {
 	if diff >= len(filteredMachines) {
 		return filteredMachines
@@ -132,36 +108,14 @@
 		return []*v1beta1.Machine{}
 	}
 
-<<<<<<< HEAD
-	machines := make(map[deletePriority][]*v1beta1.Machine)
-
-	for _, machine := range filteredMachines {
-		priority := fun(machine)
-		machines[priority] = append(machines[priority], machine)
-=======
 	sortable := sortableMachines{
 		machines: filteredMachines,
 		priority: fun,
->>>>>>> 655e2d6c
 	}
 	sort.Sort(sortable)
 
-<<<<<<< HEAD
-	result := []*v1beta1.Machine{}
-	for _, priority := range []deletePriority{
-		mustDelete,
-		betterDelete,
-		couldDelete,
-	} {
-		result = append(result, machines[priority]...)
-		if len(result) >= diff {
-			break
-		}
-	}
-=======
 	return sortable.machines[:diff]
 }
->>>>>>> 655e2d6c
 
 func getDeletePriorityFunc(ms *v1beta1.MachineSet) (deletePriorityFunc, error) {
 	// Map the Spec.DeletePolicy value to the appropriate delete priority function
