--- conflicted
+++ resolved
@@ -20,12 +20,9 @@
 	"reflect"
 	"testing"
 
-<<<<<<< HEAD
-=======
 	"k8s.io/apimachinery/pkg/runtime"
 
 	"github.com/openshift/cluster-api/pkg/apis/cluster/v1alpha1"
->>>>>>> 655e2d6c
 	"github.com/openshift/cluster-api/pkg/apis/machine/v1beta1"
 	metav1 "k8s.io/apimachinery/pkg/apis/meta/v1"
 	"k8s.io/apimachinery/pkg/types"
@@ -46,9 +43,6 @@
 		ObjectMeta: metav1.ObjectMeta{
 			Name:       "create",
 			Namespace:  "default",
-<<<<<<< HEAD
-			Finalizers: []string{v1beta1.MachineFinalizer},
-=======
 			Finalizers: []string{v1beta1.MachineFinalizer, metav1.FinalizerDeleteDependents},
 			Labels: map[string]string{
 				v1beta1.MachineClusterLabelName: "testcluster",
@@ -61,7 +55,6 @@
 					Raw: []byte("{}"),
 				},
 			},
->>>>>>> 655e2d6c
 		},
 	}
 	machine2 := v1beta1.Machine{
@@ -71,9 +64,6 @@
 		ObjectMeta: metav1.ObjectMeta{
 			Name:       "update",
 			Namespace:  "default",
-<<<<<<< HEAD
-			Finalizers: []string{v1beta1.MachineFinalizer},
-=======
 			Finalizers: []string{v1beta1.MachineFinalizer, metav1.FinalizerDeleteDependents},
 			Labels: map[string]string{
 				v1beta1.MachineClusterLabelName: "testcluster",
@@ -86,7 +76,6 @@
 					Raw: []byte("{}"),
 				},
 			},
->>>>>>> 655e2d6c
 		},
 	}
 	time := metav1.Now()
@@ -97,11 +86,7 @@
 		ObjectMeta: metav1.ObjectMeta{
 			Name:              "delete",
 			Namespace:         "default",
-<<<<<<< HEAD
-			Finalizers:        []string{v1beta1.MachineFinalizer},
-=======
 			Finalizers:        []string{v1beta1.MachineFinalizer, metav1.FinalizerDeleteDependents},
->>>>>>> 655e2d6c
 			DeletionTimestamp: &time,
 			Labels: map[string]string{
 				v1alpha1.MachineClusterLabelName: "testcluster",
@@ -116,11 +101,11 @@
 			},
 		},
 	}
-	clusterList := v1beta1.ClusterList{
+	clusterList := v1alpha1.ClusterList{
 		TypeMeta: metav1.TypeMeta{
 			Kind: "ClusterList",
 		},
-		Items: []v1beta1.Cluster{
+		Items: []v1alpha1.Cluster{
 			{
 				TypeMeta: metav1.TypeMeta{
 					Kind: "Cluster",
