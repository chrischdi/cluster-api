--- conflicted
+++ resolved
@@ -198,11 +198,7 @@
 
 	prev, ok := old.(*KubeadmControlPlane)
 	if !ok {
-<<<<<<< HEAD
-		return apierrors.NewBadRequest(fmt.Sprintf("expecting KubeadmControlPlane but got a %T", old))
-=======
 		return nil, apierrors.NewBadRequest(fmt.Sprintf("expecting KubeadmControlPlane but got a %T", old))
->>>>>>> 3290c5a2
 	}
 
 	originalJSON, err := json.Marshal(prev)
