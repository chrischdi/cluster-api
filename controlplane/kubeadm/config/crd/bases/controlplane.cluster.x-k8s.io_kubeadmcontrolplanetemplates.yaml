---
apiVersion: apiextensions.k8s.io/v1
kind: CustomResourceDefinition
metadata:
  annotations:
<<<<<<< HEAD
    controller-gen.kubebuilder.io/version: v0.11.4
=======
    controller-gen.kubebuilder.io/version: v0.12.0
>>>>>>> 3290c5a2
  name: kubeadmcontrolplanetemplates.controlplane.cluster.x-k8s.io
spec:
  group: controlplane.cluster.x-k8s.io
  names:
    categories:
    - cluster-api
    kind: KubeadmControlPlaneTemplate
    listKind: KubeadmControlPlaneTemplateList
    plural: kubeadmcontrolplanetemplates
    singular: kubeadmcontrolplanetemplate
  scope: Namespaced
  versions:
  - additionalPrinterColumns:
    - description: Time duration since creation of KubeadmControlPlaneTemplate
      jsonPath: .metadata.creationTimestamp
      name: Age
      type: date
    deprecated: true
    name: v1alpha4
    schema:
      openAPIV3Schema:
        description: "KubeadmControlPlaneTemplate is the Schema for the kubeadmcontrolplanetemplates
          API. \n Deprecated: This type will be removed in one of the next releases."
        properties:
          apiVersion:
            description: 'APIVersion defines the versioned schema of this representation
              of an object. Servers should convert recognized schemas to the latest
              internal value, and may reject unrecognized values. More info: https://git.k8s.io/community/contributors/devel/sig-architecture/api-conventions.md#resources'
            type: string
          kind:
            description: 'Kind is a string value representing the REST resource this
              object represents. Servers may infer this from the endpoint the client
              submits requests to. Cannot be updated. In CamelCase. More info: https://git.k8s.io/community/contributors/devel/sig-architecture/api-conventions.md#types-kinds'
            type: string
          metadata:
            type: object
          spec:
            description: KubeadmControlPlaneTemplateSpec defines the desired state
              of KubeadmControlPlaneTemplate.
            properties:
              template:
                description: KubeadmControlPlaneTemplateResource describes the data
                  needed to create a KubeadmControlPlane from a template.
                properties:
                  spec:
                    description: KubeadmControlPlaneSpec defines the desired state
                      of KubeadmControlPlane.
                    properties:
                      kubeadmConfigSpec:
                        description: KubeadmConfigSpec is a KubeadmConfigSpec to use
                          for initializing and joining machines to the control plane.
                        properties:
                          clusterConfiguration:
                            description: ClusterConfiguration along with InitConfiguration
                              are the configurations necessary for the init command
                            properties:
                              apiServer:
                                description: APIServer contains extra settings for
                                  the API server control plane component
                                properties:
                                  certSANs:
                                    description: CertSANs sets extra Subject Alternative
                                      Names for the API Server signing cert.
                                    items:
                                      type: string
                                    type: array
                                  extraArgs:
                                    additionalProperties:
                                      type: string
                                    description: 'ExtraArgs is an extra set of flags
                                      to pass to the control plane component. TODO:
                                      This is temporary and ideally we would like
                                      to switch all components to use ComponentConfig
                                      + ConfigMaps.'
                                    type: object
                                  extraVolumes:
                                    description: ExtraVolumes is an extra set of host
                                      volumes, mounted to the control plane component.
                                    items:
                                      description: HostPathMount contains elements
                                        describing volumes that are mounted from the
                                        host.
                                      properties:
                                        hostPath:
                                          description: HostPath is the path in the
                                            host that will be mounted inside the pod.
                                          type: string
                                        mountPath:
                                          description: MountPath is the path inside
                                            the pod where hostPath will be mounted.
                                          type: string
                                        name:
                                          description: Name of the volume inside the
                                            pod template.
                                          type: string
                                        pathType:
                                          description: PathType is the type of the
                                            HostPath.
                                          type: string
                                        readOnly:
                                          description: ReadOnly controls write access
                                            to the volume
                                          type: boolean
                                      required:
                                      - hostPath
                                      - mountPath
                                      - name
                                      type: object
                                    type: array
                                  timeoutForControlPlane:
                                    description: TimeoutForControlPlane controls the
                                      timeout that we use for API server to appear
                                    type: string
                                type: object
                              apiVersion:
                                description: 'APIVersion defines the versioned schema
                                  of this representation of an object. Servers should
                                  convert recognized schemas to the latest internal
                                  value, and may reject unrecognized values. More
                                  info: https://git.k8s.io/community/contributors/devel/sig-architecture/api-conventions.md#resources'
                                type: string
                              certificatesDir:
                                description: 'CertificatesDir specifies where to store
                                  or look for all required certificates. NB: if not
                                  provided, this will default to `/etc/kubernetes/pki`'
                                type: string
                              clusterName:
                                description: The cluster name
                                type: string
                              controlPlaneEndpoint:
                                description: 'ControlPlaneEndpoint sets a stable IP
                                  address or DNS name for the control plane; it can
                                  be a valid IP address or a RFC-1123 DNS subdomain,
                                  both with optional TCP port. In case the ControlPlaneEndpoint
                                  is not specified, the AdvertiseAddress + BindPort
                                  are used; in case the ControlPlaneEndpoint is specified
                                  but without a TCP port, the BindPort is used. Possible
                                  usages are: e.g. In a cluster with more than one
                                  control plane instances, this field should be assigned
                                  the address of the external load balancer in front
                                  of the control plane instances. e.g.  in environments
                                  with enforced node recycling, the ControlPlaneEndpoint
                                  could be used for assigning a stable DNS to the
                                  control plane. NB: This value defaults to the first
                                  value in the Cluster object status.apiEndpoints
                                  array.'
                                type: string
                              controllerManager:
                                description: ControllerManager contains extra settings
                                  for the controller manager control plane component
                                properties:
                                  extraArgs:
                                    additionalProperties:
                                      type: string
                                    description: 'ExtraArgs is an extra set of flags
                                      to pass to the control plane component. TODO:
                                      This is temporary and ideally we would like
                                      to switch all components to use ComponentConfig
                                      + ConfigMaps.'
                                    type: object
                                  extraVolumes:
                                    description: ExtraVolumes is an extra set of host
                                      volumes, mounted to the control plane component.
                                    items:
                                      description: HostPathMount contains elements
                                        describing volumes that are mounted from the
                                        host.
                                      properties:
                                        hostPath:
                                          description: HostPath is the path in the
                                            host that will be mounted inside the pod.
                                          type: string
                                        mountPath:
                                          description: MountPath is the path inside
                                            the pod where hostPath will be mounted.
                                          type: string
                                        name:
                                          description: Name of the volume inside the
                                            pod template.
                                          type: string
                                        pathType:
                                          description: PathType is the type of the
                                            HostPath.
                                          type: string
                                        readOnly:
                                          description: ReadOnly controls write access
                                            to the volume
                                          type: boolean
                                      required:
                                      - hostPath
                                      - mountPath
                                      - name
                                      type: object
                                    type: array
                                type: object
                              dns:
                                description: DNS defines the options for the DNS add-on
                                  installed in the cluster.
                                properties:
                                  imageRepository:
                                    description: ImageRepository sets the container
                                      registry to pull images from. if not set, the
                                      ImageRepository defined in ClusterConfiguration
                                      will be used instead.
                                    type: string
                                  imageTag:
                                    description: ImageTag allows to specify a tag
                                      for the image. In case this value is set, kubeadm
                                      does not change automatically the version of
                                      the above components during upgrades.
                                    type: string
                                type: object
                              etcd:
                                description: 'Etcd holds configuration for etcd. NB:
                                  This value defaults to a Local (stacked) etcd'
                                properties:
                                  external:
                                    description: External describes how to connect
                                      to an external etcd cluster Local and External
                                      are mutually exclusive
                                    properties:
                                      caFile:
                                        description: CAFile is an SSL Certificate
                                          Authority file used to secure etcd communication.
                                          Required if using a TLS connection.
                                        type: string
                                      certFile:
                                        description: CertFile is an SSL certification
                                          file used to secure etcd communication.
                                          Required if using a TLS connection.
                                        type: string
                                      endpoints:
                                        description: Endpoints of etcd members. Required
                                          for ExternalEtcd.
                                        items:
                                          type: string
                                        type: array
                                      keyFile:
                                        description: KeyFile is an SSL key file used
                                          to secure etcd communication. Required if
                                          using a TLS connection.
                                        type: string
                                    required:
                                    - caFile
                                    - certFile
                                    - endpoints
                                    - keyFile
                                    type: object
                                  local:
                                    description: Local provides configuration knobs
                                      for configuring the local etcd instance Local
                                      and External are mutually exclusive
                                    properties:
                                      dataDir:
                                        description: DataDir is the directory etcd
                                          will place its data. Defaults to "/var/lib/etcd".
                                        type: string
                                      extraArgs:
                                        additionalProperties:
                                          type: string
                                        description: ExtraArgs are extra arguments
                                          provided to the etcd binary when run inside
                                          a static pod.
                                        type: object
                                      imageRepository:
                                        description: ImageRepository sets the container
                                          registry to pull images from. if not set,
                                          the ImageRepository defined in ClusterConfiguration
                                          will be used instead.
                                        type: string
                                      imageTag:
                                        description: ImageTag allows to specify a
                                          tag for the image. In case this value is
                                          set, kubeadm does not change automatically
                                          the version of the above components during
                                          upgrades.
                                        type: string
                                      peerCertSANs:
                                        description: PeerCertSANs sets extra Subject
                                          Alternative Names for the etcd peer signing
                                          cert.
                                        items:
                                          type: string
                                        type: array
                                      serverCertSANs:
                                        description: ServerCertSANs sets extra Subject
                                          Alternative Names for the etcd server signing
                                          cert.
                                        items:
                                          type: string
                                        type: array
                                    type: object
                                type: object
                              featureGates:
                                additionalProperties:
                                  type: boolean
                                description: FeatureGates enabled by the user.
                                type: object
                              imageRepository:
                                description: ImageRepository sets the container registry
                                  to pull images from. If empty, `registry.k8s.io`
                                  will be used by default; in case of kubernetes version
                                  is a CI build (kubernetes version starts with `ci/`
                                  or `ci-cross/`) `gcr.io/k8s-staging-ci-images` will
                                  be used as a default for control plane components
                                  and for kube-proxy, while `registry.k8s.io` will
                                  be used for all the other images.
                                type: string
                              kind:
                                description: 'Kind is a string value representing
                                  the REST resource this object represents. Servers
                                  may infer this from the endpoint the client submits
                                  requests to. Cannot be updated. In CamelCase. More
                                  info: https://git.k8s.io/community/contributors/devel/sig-architecture/api-conventions.md#types-kinds'
                                type: string
                              kubernetesVersion:
                                description: 'KubernetesVersion is the target version
                                  of the control plane. NB: This value defaults to
                                  the Machine object spec.version'
                                type: string
                              networking:
                                description: 'Networking holds configuration for the
                                  networking topology of the cluster. NB: This value
                                  defaults to the Cluster object spec.clusterNetwork.'
                                properties:
                                  dnsDomain:
                                    description: DNSDomain is the dns domain used
                                      by k8s services. Defaults to "cluster.local".
                                    type: string
                                  podSubnet:
                                    description: PodSubnet is the subnet used by pods.
                                      If unset, the API server will not allocate CIDR
                                      ranges for every node. Defaults to a comma-delimited
                                      string of the Cluster object's spec.clusterNetwork.services.cidrBlocks
                                      if that is set
                                    type: string
                                  serviceSubnet:
                                    description: ServiceSubnet is the subnet used
                                      by k8s services. Defaults to a comma-delimited
                                      string of the Cluster object's spec.clusterNetwork.pods.cidrBlocks,
                                      or to "10.96.0.0/12" if that's unset.
                                    type: string
                                type: object
                              scheduler:
                                description: Scheduler contains extra settings for
                                  the scheduler control plane component
                                properties:
                                  extraArgs:
                                    additionalProperties:
                                      type: string
                                    description: 'ExtraArgs is an extra set of flags
                                      to pass to the control plane component. TODO:
                                      This is temporary and ideally we would like
                                      to switch all components to use ComponentConfig
                                      + ConfigMaps.'
                                    type: object
                                  extraVolumes:
                                    description: ExtraVolumes is an extra set of host
                                      volumes, mounted to the control plane component.
                                    items:
                                      description: HostPathMount contains elements
                                        describing volumes that are mounted from the
                                        host.
                                      properties:
                                        hostPath:
                                          description: HostPath is the path in the
                                            host that will be mounted inside the pod.
                                          type: string
                                        mountPath:
                                          description: MountPath is the path inside
                                            the pod where hostPath will be mounted.
                                          type: string
                                        name:
                                          description: Name of the volume inside the
                                            pod template.
                                          type: string
                                        pathType:
                                          description: PathType is the type of the
                                            HostPath.
                                          type: string
                                        readOnly:
                                          description: ReadOnly controls write access
                                            to the volume
                                          type: boolean
                                      required:
                                      - hostPath
                                      - mountPath
                                      - name
                                      type: object
                                    type: array
                                type: object
                            type: object
                          diskSetup:
                            description: DiskSetup specifies options for the creation
                              of partition tables and file systems on devices.
                            properties:
                              filesystems:
                                description: Filesystems specifies the list of file
                                  systems to setup.
                                items:
                                  description: Filesystem defines the file systems
                                    to be created.
                                  properties:
                                    device:
                                      description: Device specifies the device name
                                      type: string
                                    extraOpts:
                                      description: ExtraOpts defined extra options
                                        to add to the command for creating the file
                                        system.
                                      items:
                                        type: string
                                      type: array
                                    filesystem:
                                      description: Filesystem specifies the file system
                                        type.
                                      type: string
                                    label:
                                      description: Label specifies the file system
                                        label to be used. If set to None, no label
                                        is used.
                                      type: string
                                    overwrite:
                                      description: Overwrite defines whether or not
                                        to overwrite any existing filesystem. If true,
                                        any pre-existing file system will be destroyed.
                                        Use with Caution.
                                      type: boolean
                                    partition:
                                      description: 'Partition specifies the partition
                                        to use. The valid options are: "auto|any",
                                        "auto", "any", "none", and <NUM>, where NUM
                                        is the actual partition number.'
                                      type: string
                                    replaceFS:
                                      description: 'ReplaceFS is a special directive,
                                        used for Microsoft Azure that instructs cloud-init
                                        to replace a file system of <FS_TYPE>. NOTE:
                                        unless you define a label, this requires the
                                        use of the ''any'' partition directive.'
                                      type: string
                                  required:
                                  - device
                                  - filesystem
                                  - label
                                  type: object
                                type: array
                              partitions:
                                description: Partitions specifies the list of the
                                  partitions to setup.
                                items:
                                  description: Partition defines how to create and
                                    layout a partition.
                                  properties:
                                    device:
                                      description: Device is the name of the device.
                                      type: string
                                    layout:
                                      description: Layout specifies the device layout.
                                        If it is true, a single partition will be
                                        created for the entire device. When layout
                                        is false, it means don't partition or ignore
                                        existing partitioning.
                                      type: boolean
                                    overwrite:
                                      description: Overwrite describes whether to
                                        skip checks and create the partition if a
                                        partition or filesystem is found on the device.
                                        Use with caution. Default is 'false'.
                                      type: boolean
                                    tableType:
                                      description: 'TableType specifies the tupe of
                                        partition table. The following are supported:
                                        ''mbr'': default and setups a MS-DOS partition
                                        table ''gpt'': setups a GPT partition table'
                                      type: string
                                  required:
                                  - device
                                  - layout
                                  type: object
                                type: array
                            type: object
                          files:
                            description: Files specifies extra files to be passed
                              to user_data upon creation.
                            items:
                              description: File defines the input for generating write_files
                                in cloud-init.
                              properties:
                                content:
                                  description: Content is the actual content of the
                                    file.
                                  type: string
                                contentFrom:
                                  description: ContentFrom is a referenced source
                                    of content to populate the file.
                                  properties:
                                    secret:
                                      description: Secret represents a secret that
                                        should populate this file.
                                      properties:
                                        key:
                                          description: Key is the key in the secret's
                                            data map for this value.
                                          type: string
                                        name:
                                          description: Name of the secret in the KubeadmBootstrapConfig's
                                            namespace to use.
                                          type: string
                                      required:
                                      - key
                                      - name
                                      type: object
                                  required:
                                  - secret
                                  type: object
                                encoding:
                                  description: Encoding specifies the encoding of
                                    the file contents.
                                  enum:
                                  - base64
                                  - gzip
                                  - gzip+base64
                                  type: string
                                owner:
                                  description: Owner specifies the ownership of the
                                    file, e.g. "root:root".
                                  type: string
                                path:
                                  description: Path specifies the full path on disk
                                    where to store the file.
                                  type: string
                                permissions:
                                  description: Permissions specifies the permissions
                                    to assign to the file, e.g. "0640".
                                  type: string
                              required:
                              - path
                              type: object
                            type: array
                          format:
                            description: Format specifies the output format of the
                              bootstrap data
                            enum:
                            - cloud-config
                            type: string
                          initConfiguration:
                            description: InitConfiguration along with ClusterConfiguration
                              are the configurations necessary for the init command
                            properties:
                              apiVersion:
                                description: 'APIVersion defines the versioned schema
                                  of this representation of an object. Servers should
                                  convert recognized schemas to the latest internal
                                  value, and may reject unrecognized values. More
                                  info: https://git.k8s.io/community/contributors/devel/sig-architecture/api-conventions.md#resources'
                                type: string
                              bootstrapTokens:
                                description: BootstrapTokens is respected at `kubeadm
                                  init` time and describes a set of Bootstrap Tokens
                                  to create. This information IS NOT uploaded to the
                                  kubeadm cluster configmap, partly because of its
                                  sensitive nature
                                items:
                                  description: BootstrapToken describes one bootstrap
                                    token, stored as a Secret in the cluster.
                                  properties:
                                    description:
                                      description: Description sets a human-friendly
                                        message why this token exists and what it's
                                        used for, so other administrators can know
                                        its purpose.
                                      type: string
                                    expires:
                                      description: Expires specifies the timestamp
                                        when this token expires. Defaults to being
                                        set dynamically at runtime based on the TTL.
                                        Expires and TTL are mutually exclusive.
                                      format: date-time
                                      type: string
                                    groups:
                                      description: Groups specifies the extra groups
                                        that this token will authenticate as when/if
                                        used for authentication
                                      items:
                                        type: string
                                      type: array
                                    token:
                                      description: Token is used for establishing
                                        bidirectional trust between nodes and control-planes.
                                        Used for joining nodes in the cluster.
                                      type: string
                                    ttl:
                                      description: TTL defines the time to live for
                                        this token. Defaults to 24h. Expires and TTL
                                        are mutually exclusive.
                                      type: string
                                    usages:
                                      description: Usages describes the ways in which
                                        this token can be used. Can by default be
                                        used for establishing bidirectional trust,
                                        but that can be changed here.
                                      items:
                                        type: string
                                      type: array
                                  required:
                                  - token
                                  type: object
                                type: array
                              kind:
                                description: 'Kind is a string value representing
                                  the REST resource this object represents. Servers
                                  may infer this from the endpoint the client submits
                                  requests to. Cannot be updated. In CamelCase. More
                                  info: https://git.k8s.io/community/contributors/devel/sig-architecture/api-conventions.md#types-kinds'
                                type: string
                              localAPIEndpoint:
                                description: LocalAPIEndpoint represents the endpoint
                                  of the API server instance that's deployed on this
                                  control plane node In HA setups, this differs from
                                  ClusterConfiguration.ControlPlaneEndpoint in the
                                  sense that ControlPlaneEndpoint is the global endpoint
                                  for the cluster, which then loadbalances the requests
                                  to each individual API server. This configuration
                                  object lets you customize what IP/DNS name and port
                                  the local API server advertises it's accessible
                                  on. By default, kubeadm tries to auto-detect the
                                  IP of the default interface and use that, but in
                                  case that process fails you may set the desired
                                  value here.
                                properties:
                                  advertiseAddress:
                                    description: AdvertiseAddress sets the IP address
                                      for the API server to advertise.
                                    type: string
                                  bindPort:
                                    description: BindPort sets the secure port for
                                      the API Server to bind to. Defaults to 6443.
                                    format: int32
                                    type: integer
                                type: object
                              nodeRegistration:
                                description: NodeRegistration holds fields that relate
                                  to registering the new control-plane node to the
                                  cluster. When used in the context of control plane
                                  nodes, NodeRegistration should remain consistent
                                  across both InitConfiguration and JoinConfiguration
                                properties:
                                  criSocket:
                                    description: CRISocket is used to retrieve container
                                      runtime info. This information will be annotated
                                      to the Node API object, for later re-use
                                    type: string
                                  ignorePreflightErrors:
                                    description: IgnorePreflightErrors provides a
                                      slice of pre-flight errors to be ignored when
                                      the current node is registered.
                                    items:
                                      type: string
                                    type: array
                                  kubeletExtraArgs:
                                    additionalProperties:
                                      type: string
                                    description: KubeletExtraArgs passes through extra
                                      arguments to the kubelet. The arguments here
                                      are passed to the kubelet command line via the
                                      environment file kubeadm writes at runtime for
                                      the kubelet to source. This overrides the generic
                                      base-level configuration in the kubelet-config-1.X
                                      ConfigMap Flags have higher priority when parsing.
                                      These values are local and specific to the node
                                      kubeadm is executing on.
                                    type: object
                                  name:
                                    description: Name is the `.Metadata.Name` field
                                      of the Node API object that will be created
                                      in this `kubeadm init` or `kubeadm join` operation.
                                      This field is also used in the CommonName field
                                      of the kubelet's client certificate to the API
                                      server. Defaults to the hostname of the node
                                      if not provided.
                                    type: string
                                  taints:
                                    description: 'Taints specifies the taints the
                                      Node API object should be registered with. If
                                      this field is unset, i.e. nil, in the `kubeadm
                                      init` process it will be defaulted to []v1.Taint{''node-role.kubernetes.io/master=""''}.
                                      If you don''t want to taint your control-plane
                                      node, set this field to an empty slice, i.e.
                                      `taints: {}` in the YAML file. This field is
                                      solely used for Node registration.'
                                    items:
                                      description: The node this Taint is attached
                                        to has the "effect" on any pod that does not
                                        tolerate the Taint.
                                      properties:
                                        effect:
                                          description: Required. The effect of the
                                            taint on pods that do not tolerate the
                                            taint. Valid effects are NoSchedule, PreferNoSchedule
                                            and NoExecute.
                                          type: string
                                        key:
                                          description: Required. The taint key to
                                            be applied to a node.
                                          type: string
                                        timeAdded:
                                          description: TimeAdded represents the time
                                            at which the taint was added. It is only
                                            written for NoExecute taints.
                                          format: date-time
                                          type: string
                                        value:
                                          description: The taint value corresponding
                                            to the taint key.
                                          type: string
                                      required:
                                      - effect
                                      - key
                                      type: object
                                    type: array
                                type: object
                            type: object
                          joinConfiguration:
                            description: JoinConfiguration is the kubeadm configuration
                              for the join command
                            properties:
                              apiVersion:
                                description: 'APIVersion defines the versioned schema
                                  of this representation of an object. Servers should
                                  convert recognized schemas to the latest internal
                                  value, and may reject unrecognized values. More
                                  info: https://git.k8s.io/community/contributors/devel/sig-architecture/api-conventions.md#resources'
                                type: string
                              caCertPath:
                                description: 'CACertPath is the path to the SSL certificate
                                  authority used to secure comunications between node
                                  and control-plane. Defaults to "/etc/kubernetes/pki/ca.crt".
                                  TODO: revisit when there is defaulting from k/k'
                                type: string
                              controlPlane:
                                description: ControlPlane defines the additional control
                                  plane instance to be deployed on the joining node.
                                  If nil, no additional control plane instance will
                                  be deployed.
                                properties:
                                  localAPIEndpoint:
                                    description: LocalAPIEndpoint represents the endpoint
                                      of the API server instance to be deployed on
                                      this node.
                                    properties:
                                      advertiseAddress:
                                        description: AdvertiseAddress sets the IP
                                          address for the API server to advertise.
                                        type: string
                                      bindPort:
                                        description: BindPort sets the secure port
                                          for the API Server to bind to. Defaults
                                          to 6443.
                                        format: int32
                                        type: integer
                                    type: object
                                type: object
                              discovery:
                                description: 'Discovery specifies the options for
                                  the kubelet to use during the TLS Bootstrap process
                                  TODO: revisit when there is defaulting from k/k'
                                properties:
                                  bootstrapToken:
                                    description: BootstrapToken is used to set the
                                      options for bootstrap token based discovery
                                      BootstrapToken and File are mutually exclusive
                                    properties:
                                      apiServerEndpoint:
                                        description: APIServerEndpoint is an IP or
                                          domain name to the API server from which
                                          info will be fetched.
                                        type: string
                                      caCertHashes:
                                        description: 'CACertHashes specifies a set
                                          of public key pins to verify when token-based
                                          discovery is used. The root CA found during
                                          discovery must match one of these values.
                                          Specifying an empty set disables root CA
                                          pinning, which can be unsafe. Each hash
                                          is specified as "<type>:<value>", where
                                          the only currently supported type is "sha256".
                                          This is a hex-encoded SHA-256 hash of the
                                          Subject Public Key Info (SPKI) object in
                                          DER-encoded ASN.1. These hashes can be calculated
                                          using, for example, OpenSSL: openssl x509
                                          -pubkey -in ca.crt openssl rsa -pubin -outform
                                          der 2>&/dev/null | openssl dgst -sha256
                                          -hex'
                                        items:
                                          type: string
                                        type: array
                                      token:
                                        description: Token is a token used to validate
                                          cluster information fetched from the control-plane.
                                        type: string
                                      unsafeSkipCAVerification:
                                        description: UnsafeSkipCAVerification allows
                                          token-based discovery without CA verification
                                          via CACertHashes. This can weaken the security
                                          of kubeadm since other nodes can impersonate
                                          the control-plane.
                                        type: boolean
                                    required:
                                    - token
                                    type: object
                                  file:
                                    description: File is used to specify a file or
                                      URL to a kubeconfig file from which to load
                                      cluster information BootstrapToken and File
                                      are mutually exclusive
                                    properties:
                                      kubeConfigPath:
                                        description: KubeConfigPath is used to specify
                                          the actual file path or URL to the kubeconfig
                                          file from which to load cluster information
                                        type: string
                                    required:
                                    - kubeConfigPath
                                    type: object
                                  timeout:
                                    description: Timeout modifies the discovery timeout
                                    type: string
                                  tlsBootstrapToken:
                                    description: TLSBootstrapToken is a token used
                                      for TLS bootstrapping. If .BootstrapToken is
                                      set, this field is defaulted to .BootstrapToken.Token,
                                      but can be overridden. If .File is set, this
                                      field **must be set** in case the KubeConfigFile
                                      does not contain any other authentication information
                                    type: string
                                type: object
                              kind:
                                description: 'Kind is a string value representing
                                  the REST resource this object represents. Servers
                                  may infer this from the endpoint the client submits
                                  requests to. Cannot be updated. In CamelCase. More
                                  info: https://git.k8s.io/community/contributors/devel/sig-architecture/api-conventions.md#types-kinds'
                                type: string
                              nodeRegistration:
                                description: NodeRegistration holds fields that relate
                                  to registering the new control-plane node to the
                                  cluster. When used in the context of control plane
                                  nodes, NodeRegistration should remain consistent
                                  across both InitConfiguration and JoinConfiguration
                                properties:
                                  criSocket:
                                    description: CRISocket is used to retrieve container
                                      runtime info. This information will be annotated
                                      to the Node API object, for later re-use
                                    type: string
                                  ignorePreflightErrors:
                                    description: IgnorePreflightErrors provides a
                                      slice of pre-flight errors to be ignored when
                                      the current node is registered.
                                    items:
                                      type: string
                                    type: array
                                  kubeletExtraArgs:
                                    additionalProperties:
                                      type: string
                                    description: KubeletExtraArgs passes through extra
                                      arguments to the kubelet. The arguments here
                                      are passed to the kubelet command line via the
                                      environment file kubeadm writes at runtime for
                                      the kubelet to source. This overrides the generic
                                      base-level configuration in the kubelet-config-1.X
                                      ConfigMap Flags have higher priority when parsing.
                                      These values are local and specific to the node
                                      kubeadm is executing on.
                                    type: object
                                  name:
                                    description: Name is the `.Metadata.Name` field
                                      of the Node API object that will be created
                                      in this `kubeadm init` or `kubeadm join` operation.
                                      This field is also used in the CommonName field
                                      of the kubelet's client certificate to the API
                                      server. Defaults to the hostname of the node
                                      if not provided.
                                    type: string
                                  taints:
                                    description: 'Taints specifies the taints the
                                      Node API object should be registered with. If
                                      this field is unset, i.e. nil, in the `kubeadm
                                      init` process it will be defaulted to []v1.Taint{''node-role.kubernetes.io/master=""''}.
                                      If you don''t want to taint your control-plane
                                      node, set this field to an empty slice, i.e.
                                      `taints: {}` in the YAML file. This field is
                                      solely used for Node registration.'
                                    items:
                                      description: The node this Taint is attached
                                        to has the "effect" on any pod that does not
                                        tolerate the Taint.
                                      properties:
                                        effect:
                                          description: Required. The effect of the
                                            taint on pods that do not tolerate the
                                            taint. Valid effects are NoSchedule, PreferNoSchedule
                                            and NoExecute.
                                          type: string
                                        key:
                                          description: Required. The taint key to
                                            be applied to a node.
                                          type: string
                                        timeAdded:
                                          description: TimeAdded represents the time
                                            at which the taint was added. It is only
                                            written for NoExecute taints.
                                          format: date-time
                                          type: string
                                        value:
                                          description: The taint value corresponding
                                            to the taint key.
                                          type: string
                                      required:
                                      - effect
                                      - key
                                      type: object
                                    type: array
                                type: object
                            type: object
                          mounts:
                            description: Mounts specifies a list of mount points to
                              be setup.
                            items:
                              description: MountPoints defines input for generated
                                mounts in cloud-init.
                              items:
                                type: string
                              type: array
                            type: array
                          ntp:
                            description: NTP specifies NTP configuration
                            properties:
                              enabled:
                                description: Enabled specifies whether NTP should
                                  be enabled
                                type: boolean
                              servers:
                                description: Servers specifies which NTP servers to
                                  use
                                items:
                                  type: string
                                type: array
                            type: object
                          postKubeadmCommands:
                            description: PostKubeadmCommands specifies extra commands
                              to run after kubeadm runs
                            items:
                              type: string
                            type: array
                          preKubeadmCommands:
                            description: PreKubeadmCommands specifies extra commands
                              to run before kubeadm runs
                            items:
                              type: string
                            type: array
                          useExperimentalRetryJoin:
                            description: "UseExperimentalRetryJoin replaces a basic
                              kubeadm command with a shell script with retries for
                              joins. \n This is meant to be an experimental temporary
                              workaround on some environments where joins fail due
                              to timing (and other issues). The long term goal is
                              to add retries to kubeadm proper and use that functionality.
                              \n This will add about 40KB to userdata \n For more
                              information, refer to https://github.com/kubernetes-sigs/cluster-api/pull/2763#discussion_r397306055."
                            type: boolean
                          users:
                            description: Users specifies extra users to add
                            items:
                              description: User defines the input for a generated
                                user in cloud-init.
                              properties:
                                gecos:
                                  description: Gecos specifies the gecos to use for
                                    the user
                                  type: string
                                groups:
                                  description: Groups specifies the additional groups
                                    for the user
                                  type: string
                                homeDir:
                                  description: HomeDir specifies the home directory
                                    to use for the user
                                  type: string
                                inactive:
                                  description: Inactive specifies whether to mark
                                    the user as inactive
                                  type: boolean
                                lockPassword:
                                  description: LockPassword specifies if password
                                    login should be disabled
                                  type: boolean
                                name:
                                  description: Name specifies the user name
                                  type: string
                                passwd:
                                  description: Passwd specifies a hashed password
                                    for the user
                                  type: string
                                primaryGroup:
                                  description: PrimaryGroup specifies the primary
                                    group for the user
                                  type: string
                                shell:
                                  description: Shell specifies the user's shell
                                  type: string
                                sshAuthorizedKeys:
                                  description: SSHAuthorizedKeys specifies a list
                                    of ssh authorized keys for the user
                                  items:
                                    type: string
                                  type: array
                                sudo:
                                  description: Sudo specifies a sudo role for the
                                    user
                                  type: string
                              required:
                              - name
                              type: object
                            type: array
                          verbosity:
                            description: Verbosity is the number for the kubeadm log
                              level verbosity. It overrides the `--v` flag in kubeadm
                              commands.
                            format: int32
                            type: integer
                        type: object
                      machineTemplate:
                        description: MachineTemplate contains information about how
                          machines should be shaped when creating or updating a control
                          plane.
                        properties:
                          infrastructureRef:
                            description: InfrastructureRef is a required reference
                              to a custom resource offered by an infrastructure provider.
                            properties:
                              apiVersion:
                                description: API version of the referent.
                                type: string
                              fieldPath:
                                description: 'If referring to a piece of an object
                                  instead of an entire object, this string should
                                  contain a valid JSON/Go field access statement,
                                  such as desiredState.manifest.containers[2]. For
                                  example, if the object reference is to a container
                                  within a pod, this would take on a value like: "spec.containers{name}"
                                  (where "name" refers to the name of the container
                                  that triggered the event) or if no container name
                                  is specified "spec.containers[2]" (container with
                                  index 2 in this pod). This syntax is chosen only
                                  to have some well-defined way of referencing a part
                                  of an object. TODO: this design is not final and
                                  this field is subject to change in the future.'
                                type: string
                              kind:
                                description: 'Kind of the referent. More info: https://git.k8s.io/community/contributors/devel/sig-architecture/api-conventions.md#types-kinds'
                                type: string
                              name:
                                description: 'Name of the referent. More info: https://kubernetes.io/docs/concepts/overview/working-with-objects/names/#names'
                                type: string
                              namespace:
                                description: 'Namespace of the referent. More info:
                                  https://kubernetes.io/docs/concepts/overview/working-with-objects/namespaces/'
                                type: string
                              resourceVersion:
                                description: 'Specific resourceVersion to which this
                                  reference is made, if any. More info: https://git.k8s.io/community/contributors/devel/sig-architecture/api-conventions.md#concurrency-control-and-consistency'
                                type: string
                              uid:
                                description: 'UID of the referent. More info: https://kubernetes.io/docs/concepts/overview/working-with-objects/names/#uids'
                                type: string
                            type: object
                            x-kubernetes-map-type: atomic
                          metadata:
                            description: 'Standard object''s metadata. More info:
                              https://git.k8s.io/community/contributors/devel/sig-architecture/api-conventions.md#metadata'
                            properties:
                              annotations:
                                additionalProperties:
                                  type: string
                                description: 'Annotations is an unstructured key value
                                  map stored with a resource that may be set by external
                                  tools to store and retrieve arbitrary metadata.
                                  They are not queryable and should be preserved when
                                  modifying objects. More info: http://kubernetes.io/docs/user-guide/annotations'
                                type: object
                              labels:
                                additionalProperties:
                                  type: string
                                description: 'Map of string keys and values that can
                                  be used to organize and categorize (scope and select)
                                  objects. May match selectors of replication controllers
                                  and services. More info: http://kubernetes.io/docs/user-guide/labels'
                                type: object
                            type: object
                          nodeDrainTimeout:
                            description: 'NodeDrainTimeout is the total amount of
                              time that the controller will spend on draining a controlplane
                              node The default value is 0, meaning that the node can
                              be drained without any time limitations. NOTE: NodeDrainTimeout
                              is different from `kubectl drain --timeout`'
                            type: string
                        required:
                        - infrastructureRef
                        type: object
                      replicas:
                        description: Number of desired machines. Defaults to 1. When
                          stacked etcd is used only odd numbers are permitted, as
                          per [etcd best practice](https://etcd.io/docs/v3.3.12/faq/#why-an-odd-number-of-cluster-members).
                          This is a pointer to distinguish between explicit zero and
                          not specified.
                        format: int32
                        type: integer
                      rolloutAfter:
                        description: RolloutAfter is a field to indicate a rollout
                          should be performed after the specified time even if no
                          changes have been made to the KubeadmControlPlane.
                        format: date-time
                        type: string
                      rolloutStrategy:
                        default:
                          rollingUpdate:
                            maxSurge: 1
                          type: RollingUpdate
                        description: The RolloutStrategy to use to replace control
                          plane machines with new ones.
                        properties:
                          rollingUpdate:
                            description: Rolling update config params. Present only
                              if RolloutStrategyType = RollingUpdate.
                            properties:
                              maxSurge:
                                anyOf:
                                - type: integer
                                - type: string
                                description: 'The maximum number of control planes
                                  that can be scheduled above or under the desired
                                  number of control planes. Value can be an absolute
                                  number 1 or 0. Defaults to 1. Example: when this
                                  is set to 1, the control plane can be scaled up
                                  immediately when the rolling update starts.'
                                x-kubernetes-int-or-string: true
                            type: object
                          type:
                            description: Type of rollout. Currently the only supported
                              strategy is "RollingUpdate". Default is RollingUpdate.
                            type: string
                        type: object
                      version:
                        description: Version defines the desired Kubernetes version.
                        type: string
                    required:
                    - kubeadmConfigSpec
                    - machineTemplate
                    - version
                    type: object
                required:
                - spec
                type: object
            required:
            - template
            type: object
        type: object
    served: true
    storage: false
    subresources: {}
  - additionalPrinterColumns:
    - description: Time duration since creation of KubeadmControlPlaneTemplate
      jsonPath: .metadata.creationTimestamp
      name: Age
      type: date
    name: v1beta1
    schema:
      openAPIV3Schema:
        description: KubeadmControlPlaneTemplate is the Schema for the kubeadmcontrolplanetemplates
          API.
        properties:
          apiVersion:
            description: 'APIVersion defines the versioned schema of this representation
              of an object. Servers should convert recognized schemas to the latest
              internal value, and may reject unrecognized values. More info: https://git.k8s.io/community/contributors/devel/sig-architecture/api-conventions.md#resources'
            type: string
          kind:
            description: 'Kind is a string value representing the REST resource this
              object represents. Servers may infer this from the endpoint the client
              submits requests to. Cannot be updated. In CamelCase. More info: https://git.k8s.io/community/contributors/devel/sig-architecture/api-conventions.md#types-kinds'
            type: string
          metadata:
            type: object
          spec:
            description: KubeadmControlPlaneTemplateSpec defines the desired state
              of KubeadmControlPlaneTemplate.
            properties:
              template:
                description: KubeadmControlPlaneTemplateResource describes the data
                  needed to create a KubeadmControlPlane from a template.
                properties:
                  metadata:
                    description: 'Standard object''s metadata. More info: https://git.k8s.io/community/contributors/devel/sig-architecture/api-conventions.md#metadata'
                    properties:
                      annotations:
                        additionalProperties:
                          type: string
                        description: 'Annotations is an unstructured key value map
                          stored with a resource that may be set by external tools
                          to store and retrieve arbitrary metadata. They are not queryable
                          and should be preserved when modifying objects. More info:
                          http://kubernetes.io/docs/user-guide/annotations'
                        type: object
                      labels:
                        additionalProperties:
                          type: string
                        description: 'Map of string keys and values that can be used
                          to organize and categorize (scope and select) objects. May
                          match selectors of replication controllers and services.
                          More info: http://kubernetes.io/docs/user-guide/labels'
                        type: object
                    type: object
                  spec:
                    description: 'KubeadmControlPlaneTemplateResourceSpec defines
                      the desired state of KubeadmControlPlane. NOTE: KubeadmControlPlaneTemplateResourceSpec
                      is similar to KubeadmControlPlaneSpec but omits Replicas and
                      Version fields. These fields do not make sense on the KubeadmControlPlaneTemplate,
                      because they are calculated by the Cluster topology reconciler
                      during reconciliation and thus cannot be configured on the KubeadmControlPlaneTemplate.'
                    properties:
                      kubeadmConfigSpec:
                        description: KubeadmConfigSpec is a KubeadmConfigSpec to use
                          for initializing and joining machines to the control plane.
                        properties:
                          clusterConfiguration:
                            description: ClusterConfiguration along with InitConfiguration
                              are the configurations necessary for the init command
                            properties:
                              apiServer:
                                description: APIServer contains extra settings for
                                  the API server control plane component
                                properties:
                                  certSANs:
                                    description: CertSANs sets extra Subject Alternative
                                      Names for the API Server signing cert.
                                    items:
                                      type: string
                                    type: array
                                  extraArgs:
                                    additionalProperties:
                                      type: string
                                    description: 'ExtraArgs is an extra set of flags
                                      to pass to the control plane component. TODO:
                                      This is temporary and ideally we would like
                                      to switch all components to use ComponentConfig
                                      + ConfigMaps.'
                                    type: object
                                  extraVolumes:
                                    description: ExtraVolumes is an extra set of host
                                      volumes, mounted to the control plane component.
                                    items:
                                      description: HostPathMount contains elements
                                        describing volumes that are mounted from the
                                        host.
                                      properties:
                                        hostPath:
                                          description: HostPath is the path in the
                                            host that will be mounted inside the pod.
                                          type: string
                                        mountPath:
                                          description: MountPath is the path inside
                                            the pod where hostPath will be mounted.
                                          type: string
                                        name:
                                          description: Name of the volume inside the
                                            pod template.
                                          type: string
                                        pathType:
                                          description: PathType is the type of the
                                            HostPath.
                                          type: string
                                        readOnly:
                                          description: ReadOnly controls write access
                                            to the volume
                                          type: boolean
                                      required:
                                      - hostPath
                                      - mountPath
                                      - name
                                      type: object
                                    type: array
                                  timeoutForControlPlane:
                                    description: TimeoutForControlPlane controls the
                                      timeout that we use for API server to appear
                                    type: string
                                type: object
                              apiVersion:
                                description: 'APIVersion defines the versioned schema
                                  of this representation of an object. Servers should
                                  convert recognized schemas to the latest internal
                                  value, and may reject unrecognized values. More
                                  info: https://git.k8s.io/community/contributors/devel/sig-architecture/api-conventions.md#resources'
                                type: string
                              certificatesDir:
                                description: 'CertificatesDir specifies where to store
                                  or look for all required certificates. NB: if not
                                  provided, this will default to `/etc/kubernetes/pki`'
                                type: string
                              clusterName:
                                description: The cluster name
                                type: string
                              controlPlaneEndpoint:
                                description: 'ControlPlaneEndpoint sets a stable IP
                                  address or DNS name for the control plane; it can
                                  be a valid IP address or a RFC-1123 DNS subdomain,
                                  both with optional TCP port. In case the ControlPlaneEndpoint
                                  is not specified, the AdvertiseAddress + BindPort
                                  are used; in case the ControlPlaneEndpoint is specified
                                  but without a TCP port, the BindPort is used. Possible
                                  usages are: e.g. In a cluster with more than one
                                  control plane instances, this field should be assigned
                                  the address of the external load balancer in front
                                  of the control plane instances. e.g.  in environments
                                  with enforced node recycling, the ControlPlaneEndpoint
                                  could be used for assigning a stable DNS to the
                                  control plane. NB: This value defaults to the first
                                  value in the Cluster object status.apiEndpoints
                                  array.'
                                type: string
                              controllerManager:
                                description: ControllerManager contains extra settings
                                  for the controller manager control plane component
                                properties:
                                  extraArgs:
                                    additionalProperties:
                                      type: string
                                    description: 'ExtraArgs is an extra set of flags
                                      to pass to the control plane component. TODO:
                                      This is temporary and ideally we would like
                                      to switch all components to use ComponentConfig
                                      + ConfigMaps.'
                                    type: object
                                  extraVolumes:
                                    description: ExtraVolumes is an extra set of host
                                      volumes, mounted to the control plane component.
                                    items:
                                      description: HostPathMount contains elements
                                        describing volumes that are mounted from the
                                        host.
                                      properties:
                                        hostPath:
                                          description: HostPath is the path in the
                                            host that will be mounted inside the pod.
                                          type: string
                                        mountPath:
                                          description: MountPath is the path inside
                                            the pod where hostPath will be mounted.
                                          type: string
                                        name:
                                          description: Name of the volume inside the
                                            pod template.
                                          type: string
                                        pathType:
                                          description: PathType is the type of the
                                            HostPath.
                                          type: string
                                        readOnly:
                                          description: ReadOnly controls write access
                                            to the volume
                                          type: boolean
                                      required:
                                      - hostPath
                                      - mountPath
                                      - name
                                      type: object
                                    type: array
                                type: object
                              dns:
                                description: DNS defines the options for the DNS add-on
                                  installed in the cluster.
                                properties:
                                  imageRepository:
                                    description: ImageRepository sets the container
                                      registry to pull images from. if not set, the
                                      ImageRepository defined in ClusterConfiguration
                                      will be used instead.
                                    type: string
                                  imageTag:
                                    description: ImageTag allows to specify a tag
                                      for the image. In case this value is set, kubeadm
                                      does not change automatically the version of
                                      the above components during upgrades.
                                    type: string
                                type: object
                              etcd:
                                description: 'Etcd holds configuration for etcd. NB:
                                  This value defaults to a Local (stacked) etcd'
                                properties:
                                  external:
                                    description: External describes how to connect
                                      to an external etcd cluster Local and External
                                      are mutually exclusive
                                    properties:
                                      caFile:
                                        description: CAFile is an SSL Certificate
                                          Authority file used to secure etcd communication.
                                          Required if using a TLS connection.
                                        type: string
                                      certFile:
                                        description: CertFile is an SSL certification
                                          file used to secure etcd communication.
                                          Required if using a TLS connection.
                                        type: string
                                      endpoints:
                                        description: Endpoints of etcd members. Required
                                          for ExternalEtcd.
                                        items:
                                          type: string
                                        type: array
                                      keyFile:
                                        description: KeyFile is an SSL key file used
                                          to secure etcd communication. Required if
                                          using a TLS connection.
                                        type: string
                                    required:
                                    - caFile
                                    - certFile
                                    - endpoints
                                    - keyFile
                                    type: object
                                  local:
                                    description: Local provides configuration knobs
                                      for configuring the local etcd instance Local
                                      and External are mutually exclusive
                                    properties:
                                      dataDir:
                                        description: DataDir is the directory etcd
                                          will place its data. Defaults to "/var/lib/etcd".
                                        type: string
                                      extraArgs:
                                        additionalProperties:
                                          type: string
                                        description: ExtraArgs are extra arguments
                                          provided to the etcd binary when run inside
                                          a static pod.
                                        type: object
                                      imageRepository:
                                        description: ImageRepository sets the container
                                          registry to pull images from. if not set,
                                          the ImageRepository defined in ClusterConfiguration
                                          will be used instead.
                                        type: string
                                      imageTag:
                                        description: ImageTag allows to specify a
                                          tag for the image. In case this value is
                                          set, kubeadm does not change automatically
                                          the version of the above components during
                                          upgrades.
                                        type: string
                                      peerCertSANs:
                                        description: PeerCertSANs sets extra Subject
                                          Alternative Names for the etcd peer signing
                                          cert.
                                        items:
                                          type: string
                                        type: array
                                      serverCertSANs:
                                        description: ServerCertSANs sets extra Subject
                                          Alternative Names for the etcd server signing
                                          cert.
                                        items:
                                          type: string
                                        type: array
                                    type: object
                                type: object
                              featureGates:
                                additionalProperties:
                                  type: boolean
                                description: FeatureGates enabled by the user.
                                type: object
                              imageRepository:
                                description: 'ImageRepository sets the container registry
                                  to pull images from. * If not set, the default registry
                                  of kubeadm will be used, i.e. * registry.k8s.io
                                  (new registry): >= v1.22.17, >= v1.23.15, >= v1.24.9,
                                  >= v1.25.0 * k8s.gcr.io (old registry): all older
                                  versions Please note that when imageRepository is
                                  not set we don''t allow upgrades to versions >=
                                  v1.22.0 which use the old registry (k8s.gcr.io).
                                  Please use a newer patch version with the new registry
                                  instead (i.e. >= v1.22.17, >= v1.23.15, >= v1.24.9,
                                  >= v1.25.0). * If the version is a CI build (kubernetes
                                  version starts with `ci/` or `ci-cross/`) `gcr.io/k8s-staging-ci-images`
                                  will be used as a default for control plane components
                                  and for kube-proxy, while `registry.k8s.io` will
                                  be used for all the other images.'
                                type: string
                              kind:
                                description: 'Kind is a string value representing
                                  the REST resource this object represents. Servers
                                  may infer this from the endpoint the client submits
                                  requests to. Cannot be updated. In CamelCase. More
                                  info: https://git.k8s.io/community/contributors/devel/sig-architecture/api-conventions.md#types-kinds'
                                type: string
                              kubernetesVersion:
                                description: 'KubernetesVersion is the target version
                                  of the control plane. NB: This value defaults to
                                  the Machine object spec.version'
                                type: string
                              networking:
                                description: 'Networking holds configuration for the
                                  networking topology of the cluster. NB: This value
                                  defaults to the Cluster object spec.clusterNetwork.'
                                properties:
                                  dnsDomain:
                                    description: DNSDomain is the dns domain used
                                      by k8s services. Defaults to "cluster.local".
                                    type: string
                                  podSubnet:
                                    description: PodSubnet is the subnet used by pods.
                                      If unset, the API server will not allocate CIDR
                                      ranges for every node. Defaults to a comma-delimited
                                      string of the Cluster object's spec.clusterNetwork.services.cidrBlocks
                                      if that is set
                                    type: string
                                  serviceSubnet:
                                    description: ServiceSubnet is the subnet used
                                      by k8s services. Defaults to a comma-delimited
                                      string of the Cluster object's spec.clusterNetwork.pods.cidrBlocks,
                                      or to "10.96.0.0/12" if that's unset.
                                    type: string
                                type: object
                              scheduler:
                                description: Scheduler contains extra settings for
                                  the scheduler control plane component
                                properties:
                                  extraArgs:
                                    additionalProperties:
                                      type: string
                                    description: 'ExtraArgs is an extra set of flags
                                      to pass to the control plane component. TODO:
                                      This is temporary and ideally we would like
                                      to switch all components to use ComponentConfig
                                      + ConfigMaps.'
                                    type: object
                                  extraVolumes:
                                    description: ExtraVolumes is an extra set of host
                                      volumes, mounted to the control plane component.
                                    items:
                                      description: HostPathMount contains elements
                                        describing volumes that are mounted from the
                                        host.
                                      properties:
                                        hostPath:
                                          description: HostPath is the path in the
                                            host that will be mounted inside the pod.
                                          type: string
                                        mountPath:
                                          description: MountPath is the path inside
                                            the pod where hostPath will be mounted.
                                          type: string
                                        name:
                                          description: Name of the volume inside the
                                            pod template.
                                          type: string
                                        pathType:
                                          description: PathType is the type of the
                                            HostPath.
                                          type: string
                                        readOnly:
                                          description: ReadOnly controls write access
                                            to the volume
                                          type: boolean
                                      required:
                                      - hostPath
                                      - mountPath
                                      - name
                                      type: object
                                    type: array
                                type: object
                            type: object
                          diskSetup:
                            description: DiskSetup specifies options for the creation
                              of partition tables and file systems on devices.
                            properties:
                              filesystems:
                                description: Filesystems specifies the list of file
                                  systems to setup.
                                items:
                                  description: Filesystem defines the file systems
                                    to be created.
                                  properties:
                                    device:
                                      description: Device specifies the device name
                                      type: string
                                    extraOpts:
                                      description: ExtraOpts defined extra options
                                        to add to the command for creating the file
                                        system.
                                      items:
                                        type: string
                                      type: array
                                    filesystem:
                                      description: Filesystem specifies the file system
                                        type.
                                      type: string
                                    label:
                                      description: Label specifies the file system
                                        label to be used. If set to None, no label
                                        is used.
                                      type: string
                                    overwrite:
                                      description: Overwrite defines whether or not
                                        to overwrite any existing filesystem. If true,
                                        any pre-existing file system will be destroyed.
                                        Use with Caution.
                                      type: boolean
                                    partition:
                                      description: 'Partition specifies the partition
                                        to use. The valid options are: "auto|any",
                                        "auto", "any", "none", and <NUM>, where NUM
                                        is the actual partition number.'
                                      type: string
                                    replaceFS:
                                      description: 'ReplaceFS is a special directive,
                                        used for Microsoft Azure that instructs cloud-init
                                        to replace a file system of <FS_TYPE>. NOTE:
                                        unless you define a label, this requires the
                                        use of the ''any'' partition directive.'
                                      type: string
                                  required:
                                  - device
                                  - filesystem
                                  - label
                                  type: object
                                type: array
                              partitions:
                                description: Partitions specifies the list of the
                                  partitions to setup.
                                items:
                                  description: Partition defines how to create and
                                    layout a partition.
                                  properties:
                                    device:
                                      description: Device is the name of the device.
                                      type: string
                                    layout:
                                      description: Layout specifies the device layout.
                                        If it is true, a single partition will be
                                        created for the entire device. When layout
                                        is false, it means don't partition or ignore
                                        existing partitioning.
                                      type: boolean
                                    overwrite:
                                      description: Overwrite describes whether to
                                        skip checks and create the partition if a
                                        partition or filesystem is found on the device.
                                        Use with caution. Default is 'false'.
                                      type: boolean
                                    tableType:
                                      description: 'TableType specifies the tupe of
                                        partition table. The following are supported:
                                        ''mbr'': default and setups a MS-DOS partition
                                        table ''gpt'': setups a GPT partition table'
                                      type: string
                                  required:
                                  - device
                                  - layout
                                  type: object
                                type: array
                            type: object
                          files:
                            description: Files specifies extra files to be passed
                              to user_data upon creation.
                            items:
                              description: File defines the input for generating write_files
                                in cloud-init.
                              properties:
                                append:
                                  description: Append specifies whether to append
                                    Content to existing file if Path exists.
                                  type: boolean
                                content:
                                  description: Content is the actual content of the
                                    file.
                                  type: string
                                contentFrom:
                                  description: ContentFrom is a referenced source
                                    of content to populate the file.
                                  properties:
                                    secret:
                                      description: Secret represents a secret that
                                        should populate this file.
                                      properties:
                                        key:
                                          description: Key is the key in the secret's
                                            data map for this value.
                                          type: string
                                        name:
                                          description: Name of the secret in the KubeadmBootstrapConfig's
                                            namespace to use.
                                          type: string
                                      required:
                                      - key
                                      - name
                                      type: object
                                  required:
                                  - secret
                                  type: object
                                encoding:
                                  description: Encoding specifies the encoding of
                                    the file contents.
                                  enum:
                                  - base64
                                  - gzip
                                  - gzip+base64
                                  type: string
                                owner:
                                  description: Owner specifies the ownership of the
                                    file, e.g. "root:root".
                                  type: string
                                path:
                                  description: Path specifies the full path on disk
                                    where to store the file.
                                  type: string
                                permissions:
                                  description: Permissions specifies the permissions
                                    to assign to the file, e.g. "0640".
                                  type: string
                              required:
                              - path
                              type: object
                            type: array
                          format:
                            description: Format specifies the output format of the
                              bootstrap data
                            enum:
                            - cloud-config
                            - ignition
                            type: string
                          ignition:
                            description: Ignition contains Ignition specific configuration.
                            properties:
                              containerLinuxConfig:
                                description: ContainerLinuxConfig contains CLC specific
                                  configuration.
                                properties:
                                  additionalConfig:
                                    description: "AdditionalConfig contains additional
                                      configuration to be merged with the Ignition
                                      configuration generated by the bootstrapper
                                      controller. More info: https://coreos.github.io/ignition/operator-notes/#config-merging
                                      \n The data format is documented here: https://kinvolk.io/docs/flatcar-container-linux/latest/provisioning/cl-config/"
                                    type: string
                                  strict:
                                    description: Strict controls if AdditionalConfig
                                      should be strictly parsed. If so, warnings are
                                      treated as errors.
                                    type: boolean
                                type: object
                            type: object
                          initConfiguration:
                            description: InitConfiguration along with ClusterConfiguration
                              are the configurations necessary for the init command
                            properties:
                              apiVersion:
                                description: 'APIVersion defines the versioned schema
                                  of this representation of an object. Servers should
                                  convert recognized schemas to the latest internal
                                  value, and may reject unrecognized values. More
                                  info: https://git.k8s.io/community/contributors/devel/sig-architecture/api-conventions.md#resources'
                                type: string
                              bootstrapTokens:
                                description: BootstrapTokens is respected at `kubeadm
                                  init` time and describes a set of Bootstrap Tokens
                                  to create. This information IS NOT uploaded to the
                                  kubeadm cluster configmap, partly because of its
                                  sensitive nature
                                items:
                                  description: BootstrapToken describes one bootstrap
                                    token, stored as a Secret in the cluster.
                                  properties:
                                    description:
                                      description: Description sets a human-friendly
                                        message why this token exists and what it's
                                        used for, so other administrators can know
                                        its purpose.
                                      type: string
                                    expires:
                                      description: Expires specifies the timestamp
                                        when this token expires. Defaults to being
                                        set dynamically at runtime based on the TTL.
                                        Expires and TTL are mutually exclusive.
                                      format: date-time
                                      type: string
                                    groups:
                                      description: Groups specifies the extra groups
                                        that this token will authenticate as when/if
                                        used for authentication
                                      items:
                                        type: string
                                      type: array
                                    token:
                                      description: Token is used for establishing
                                        bidirectional trust between nodes and control-planes.
                                        Used for joining nodes in the cluster.
                                      type: string
                                    ttl:
                                      description: TTL defines the time to live for
                                        this token. Defaults to 24h. Expires and TTL
                                        are mutually exclusive.
                                      type: string
                                    usages:
                                      description: Usages describes the ways in which
                                        this token can be used. Can by default be
                                        used for establishing bidirectional trust,
                                        but that can be changed here.
                                      items:
                                        type: string
                                      type: array
                                  required:
                                  - token
                                  type: object
                                type: array
                              kind:
                                description: 'Kind is a string value representing
                                  the REST resource this object represents. Servers
                                  may infer this from the endpoint the client submits
                                  requests to. Cannot be updated. In CamelCase. More
                                  info: https://git.k8s.io/community/contributors/devel/sig-architecture/api-conventions.md#types-kinds'
                                type: string
                              localAPIEndpoint:
                                description: LocalAPIEndpoint represents the endpoint
                                  of the API server instance that's deployed on this
                                  control plane node In HA setups, this differs from
                                  ClusterConfiguration.ControlPlaneEndpoint in the
                                  sense that ControlPlaneEndpoint is the global endpoint
                                  for the cluster, which then loadbalances the requests
                                  to each individual API server. This configuration
                                  object lets you customize what IP/DNS name and port
                                  the local API server advertises it's accessible
                                  on. By default, kubeadm tries to auto-detect the
                                  IP of the default interface and use that, but in
                                  case that process fails you may set the desired
                                  value here.
                                properties:
                                  advertiseAddress:
                                    description: AdvertiseAddress sets the IP address
                                      for the API server to advertise.
                                    type: string
                                  bindPort:
                                    description: BindPort sets the secure port for
                                      the API Server to bind to. Defaults to 6443.
                                    format: int32
                                    type: integer
                                type: object
                              nodeRegistration:
                                description: NodeRegistration holds fields that relate
                                  to registering the new control-plane node to the
                                  cluster. When used in the context of control plane
                                  nodes, NodeRegistration should remain consistent
                                  across both InitConfiguration and JoinConfiguration
                                properties:
                                  criSocket:
                                    description: CRISocket is used to retrieve container
                                      runtime info. This information will be annotated
                                      to the Node API object, for later re-use
                                    type: string
                                  ignorePreflightErrors:
                                    description: IgnorePreflightErrors provides a
                                      slice of pre-flight errors to be ignored when
                                      the current node is registered.
                                    items:
                                      type: string
                                    type: array
                                  imagePullPolicy:
                                    description: ImagePullPolicy specifies the policy
                                      for image pulling during kubeadm "init" and
                                      "join" operations. The value of this field must
                                      be one of "Always", "IfNotPresent" or "Never".
                                      Defaults to "IfNotPresent". This can be used
                                      only with Kubernetes version equal to 1.22 and
                                      later.
                                    enum:
                                    - Always
                                    - IfNotPresent
                                    - Never
                                    type: string
                                  kubeletExtraArgs:
                                    additionalProperties:
                                      type: string
                                    description: KubeletExtraArgs passes through extra
                                      arguments to the kubelet. The arguments here
                                      are passed to the kubelet command line via the
                                      environment file kubeadm writes at runtime for
                                      the kubelet to source. This overrides the generic
                                      base-level configuration in the kubelet-config-1.X
                                      ConfigMap Flags have higher priority when parsing.
                                      These values are local and specific to the node
                                      kubeadm is executing on.
                                    type: object
                                  name:
                                    description: Name is the `.Metadata.Name` field
                                      of the Node API object that will be created
                                      in this `kubeadm init` or `kubeadm join` operation.
                                      This field is also used in the CommonName field
                                      of the kubelet's client certificate to the API
                                      server. Defaults to the hostname of the node
                                      if not provided.
                                    type: string
                                  taints:
                                    description: 'Taints specifies the taints the
                                      Node API object should be registered with. If
                                      this field is unset, i.e. nil, in the `kubeadm
                                      init` process it will be defaulted to []v1.Taint{''node-role.kubernetes.io/master=""''}.
                                      If you don''t want to taint your control-plane
                                      node, set this field to an empty slice, i.e.
                                      `taints: []` in the YAML file. This field is
                                      solely used for Node registration.'
                                    items:
                                      description: The node this Taint is attached
                                        to has the "effect" on any pod that does not
                                        tolerate the Taint.
                                      properties:
                                        effect:
                                          description: Required. The effect of the
                                            taint on pods that do not tolerate the
                                            taint. Valid effects are NoSchedule, PreferNoSchedule
                                            and NoExecute.
                                          type: string
                                        key:
                                          description: Required. The taint key to
                                            be applied to a node.
                                          type: string
                                        timeAdded:
                                          description: TimeAdded represents the time
                                            at which the taint was added. It is only
                                            written for NoExecute taints.
                                          format: date-time
                                          type: string
                                        value:
                                          description: The taint value corresponding
                                            to the taint key.
                                          type: string
                                      required:
                                      - effect
                                      - key
                                      type: object
                                    type: array
                                type: object
                              patches:
                                description: Patches contains options related to applying
                                  patches to components deployed by kubeadm during
                                  "kubeadm init". The minimum kubernetes version needed
                                  to support Patches is v1.22
                                properties:
                                  directory:
                                    description: Directory is a path to a directory
                                      that contains files named "target[suffix][+patchtype].extension".
                                      For example, "kube-apiserver0+merge.yaml" or
                                      just "etcd.json". "target" can be one of "kube-apiserver",
                                      "kube-controller-manager", "kube-scheduler",
                                      "etcd". "patchtype" can be one of "strategic"
                                      "merge" or "json" and they match the patch formats
                                      supported by kubectl. The default "patchtype"
                                      is "strategic". "extension" must be either "json"
                                      or "yaml". "suffix" is an optional string that
                                      can be used to determine which patches are applied
                                      first alpha-numerically. These files can be
                                      written into the target directory via KubeadmConfig.Files
                                      which specifies additional files to be created
                                      on the machine, either with content inline or
                                      by referencing a secret.
                                    type: string
                                type: object
                              skipPhases:
                                description: SkipPhases is a list of phases to skip
                                  during command execution. The list of phases can
                                  be obtained with the "kubeadm init --help" command.
                                  This option takes effect only on Kubernetes >=1.22.0.
                                items:
                                  type: string
                                type: array
                            type: object
                          joinConfiguration:
                            description: JoinConfiguration is the kubeadm configuration
                              for the join command
                            properties:
                              apiVersion:
                                description: 'APIVersion defines the versioned schema
                                  of this representation of an object. Servers should
                                  convert recognized schemas to the latest internal
                                  value, and may reject unrecognized values. More
                                  info: https://git.k8s.io/community/contributors/devel/sig-architecture/api-conventions.md#resources'
                                type: string
                              caCertPath:
                                description: 'CACertPath is the path to the SSL certificate
                                  authority used to secure comunications between node
                                  and control-plane. Defaults to "/etc/kubernetes/pki/ca.crt".
                                  TODO: revisit when there is defaulting from k/k'
                                type: string
                              controlPlane:
                                description: ControlPlane defines the additional control
                                  plane instance to be deployed on the joining node.
                                  If nil, no additional control plane instance will
                                  be deployed.
                                properties:
                                  localAPIEndpoint:
                                    description: LocalAPIEndpoint represents the endpoint
                                      of the API server instance to be deployed on
                                      this node.
                                    properties:
                                      advertiseAddress:
                                        description: AdvertiseAddress sets the IP
                                          address for the API server to advertise.
                                        type: string
                                      bindPort:
                                        description: BindPort sets the secure port
                                          for the API Server to bind to. Defaults
                                          to 6443.
                                        format: int32
                                        type: integer
                                    type: object
                                type: object
                              discovery:
                                description: 'Discovery specifies the options for
                                  the kubelet to use during the TLS Bootstrap process
                                  TODO: revisit when there is defaulting from k/k'
                                properties:
                                  bootstrapToken:
                                    description: BootstrapToken is used to set the
                                      options for bootstrap token based discovery
                                      BootstrapToken and File are mutually exclusive
                                    properties:
                                      apiServerEndpoint:
                                        description: APIServerEndpoint is an IP or
                                          domain name to the API server from which
                                          info will be fetched.
                                        type: string
                                      caCertHashes:
                                        description: 'CACertHashes specifies a set
                                          of public key pins to verify when token-based
                                          discovery is used. The root CA found during
                                          discovery must match one of these values.
                                          Specifying an empty set disables root CA
                                          pinning, which can be unsafe. Each hash
                                          is specified as "<type>:<value>", where
                                          the only currently supported type is "sha256".
                                          This is a hex-encoded SHA-256 hash of the
                                          Subject Public Key Info (SPKI) object in
                                          DER-encoded ASN.1. These hashes can be calculated
                                          using, for example, OpenSSL: openssl x509
                                          -pubkey -in ca.crt openssl rsa -pubin -outform
                                          der 2>&/dev/null | openssl dgst -sha256
                                          -hex'
                                        items:
                                          type: string
                                        type: array
                                      token:
                                        description: Token is a token used to validate
                                          cluster information fetched from the control-plane.
                                        type: string
                                      unsafeSkipCAVerification:
                                        description: UnsafeSkipCAVerification allows
                                          token-based discovery without CA verification
                                          via CACertHashes. This can weaken the security
                                          of kubeadm since other nodes can impersonate
                                          the control-plane.
                                        type: boolean
                                    required:
                                    - token
                                    type: object
                                  file:
                                    description: File is used to specify a file or
                                      URL to a kubeconfig file from which to load
                                      cluster information BootstrapToken and File
                                      are mutually exclusive
                                    properties:
                                      kubeConfigPath:
                                        description: KubeConfigPath is used to specify
                                          the actual file path or URL to the kubeconfig
                                          file from which to load cluster information
                                        type: string
                                    required:
                                    - kubeConfigPath
                                    type: object
                                  timeout:
                                    description: Timeout modifies the discovery timeout
                                    type: string
                                  tlsBootstrapToken:
                                    description: TLSBootstrapToken is a token used
                                      for TLS bootstrapping. If .BootstrapToken is
                                      set, this field is defaulted to .BootstrapToken.Token,
                                      but can be overridden. If .File is set, this
                                      field **must be set** in case the KubeConfigFile
                                      does not contain any other authentication information
                                    type: string
                                type: object
                              kind:
                                description: 'Kind is a string value representing
                                  the REST resource this object represents. Servers
                                  may infer this from the endpoint the client submits
                                  requests to. Cannot be updated. In CamelCase. More
                                  info: https://git.k8s.io/community/contributors/devel/sig-architecture/api-conventions.md#types-kinds'
                                type: string
                              nodeRegistration:
                                description: NodeRegistration holds fields that relate
                                  to registering the new control-plane node to the
                                  cluster. When used in the context of control plane
                                  nodes, NodeRegistration should remain consistent
                                  across both InitConfiguration and JoinConfiguration
                                properties:
                                  criSocket:
                                    description: CRISocket is used to retrieve container
                                      runtime info. This information will be annotated
                                      to the Node API object, for later re-use
                                    type: string
                                  ignorePreflightErrors:
                                    description: IgnorePreflightErrors provides a
                                      slice of pre-flight errors to be ignored when
                                      the current node is registered.
                                    items:
                                      type: string
                                    type: array
                                  imagePullPolicy:
                                    description: ImagePullPolicy specifies the policy
                                      for image pulling during kubeadm "init" and
                                      "join" operations. The value of this field must
                                      be one of "Always", "IfNotPresent" or "Never".
                                      Defaults to "IfNotPresent". This can be used
                                      only with Kubernetes version equal to 1.22 and
                                      later.
                                    enum:
                                    - Always
                                    - IfNotPresent
                                    - Never
                                    type: string
                                  kubeletExtraArgs:
                                    additionalProperties:
                                      type: string
                                    description: KubeletExtraArgs passes through extra
                                      arguments to the kubelet. The arguments here
                                      are passed to the kubelet command line via the
                                      environment file kubeadm writes at runtime for
                                      the kubelet to source. This overrides the generic
                                      base-level configuration in the kubelet-config-1.X
                                      ConfigMap Flags have higher priority when parsing.
                                      These values are local and specific to the node
                                      kubeadm is executing on.
                                    type: object
                                  name:
                                    description: Name is the `.Metadata.Name` field
                                      of the Node API object that will be created
                                      in this `kubeadm init` or `kubeadm join` operation.
                                      This field is also used in the CommonName field
                                      of the kubelet's client certificate to the API
                                      server. Defaults to the hostname of the node
                                      if not provided.
                                    type: string
                                  taints:
                                    description: 'Taints specifies the taints the
                                      Node API object should be registered with. If
                                      this field is unset, i.e. nil, in the `kubeadm
                                      init` process it will be defaulted to []v1.Taint{''node-role.kubernetes.io/master=""''}.
                                      If you don''t want to taint your control-plane
                                      node, set this field to an empty slice, i.e.
                                      `taints: []` in the YAML file. This field is
                                      solely used for Node registration.'
                                    items:
                                      description: The node this Taint is attached
                                        to has the "effect" on any pod that does not
                                        tolerate the Taint.
                                      properties:
                                        effect:
                                          description: Required. The effect of the
                                            taint on pods that do not tolerate the
                                            taint. Valid effects are NoSchedule, PreferNoSchedule
                                            and NoExecute.
                                          type: string
                                        key:
                                          description: Required. The taint key to
                                            be applied to a node.
                                          type: string
                                        timeAdded:
                                          description: TimeAdded represents the time
                                            at which the taint was added. It is only
                                            written for NoExecute taints.
                                          format: date-time
                                          type: string
                                        value:
                                          description: The taint value corresponding
                                            to the taint key.
                                          type: string
                                      required:
                                      - effect
                                      - key
                                      type: object
                                    type: array
                                type: object
                              patches:
                                description: Patches contains options related to applying
                                  patches to components deployed by kubeadm during
                                  "kubeadm join". The minimum kubernetes version needed
                                  to support Patches is v1.22
                                properties:
                                  directory:
                                    description: Directory is a path to a directory
                                      that contains files named "target[suffix][+patchtype].extension".
                                      For example, "kube-apiserver0+merge.yaml" or
                                      just "etcd.json". "target" can be one of "kube-apiserver",
                                      "kube-controller-manager", "kube-scheduler",
                                      "etcd". "patchtype" can be one of "strategic"
                                      "merge" or "json" and they match the patch formats
                                      supported by kubectl. The default "patchtype"
                                      is "strategic". "extension" must be either "json"
                                      or "yaml". "suffix" is an optional string that
                                      can be used to determine which patches are applied
                                      first alpha-numerically. These files can be
                                      written into the target directory via KubeadmConfig.Files
                                      which specifies additional files to be created
                                      on the machine, either with content inline or
                                      by referencing a secret.
                                    type: string
                                type: object
                              skipPhases:
                                description: SkipPhases is a list of phases to skip
                                  during command execution. The list of phases can
                                  be obtained with the "kubeadm init --help" command.
                                  This option takes effect only on Kubernetes >=1.22.0.
                                items:
                                  type: string
                                type: array
                            type: object
                          mounts:
                            description: Mounts specifies a list of mount points to
                              be setup.
                            items:
                              description: MountPoints defines input for generated
                                mounts in cloud-init.
                              items:
                                type: string
                              type: array
                            type: array
                          ntp:
                            description: NTP specifies NTP configuration
                            properties:
                              enabled:
                                description: Enabled specifies whether NTP should
                                  be enabled
                                type: boolean
                              servers:
                                description: Servers specifies which NTP servers to
                                  use
                                items:
                                  type: string
                                type: array
                            type: object
                          postKubeadmCommands:
                            description: PostKubeadmCommands specifies extra commands
                              to run after kubeadm runs
                            items:
                              type: string
                            type: array
                          preKubeadmCommands:
                            description: PreKubeadmCommands specifies extra commands
                              to run before kubeadm runs
                            items:
                              type: string
                            type: array
                          useExperimentalRetryJoin:
                            description: "UseExperimentalRetryJoin replaces a basic
                              kubeadm command with a shell script with retries for
                              joins. \n This is meant to be an experimental temporary
                              workaround on some environments where joins fail due
                              to timing (and other issues). The long term goal is
                              to add retries to kubeadm proper and use that functionality.
                              \n This will add about 40KB to userdata \n For more
                              information, refer to https://github.com/kubernetes-sigs/cluster-api/pull/2763#discussion_r397306055.
                              \n Deprecated: This experimental fix is no longer needed
                              and this field will be removed in a future release.
                              When removing also remove from staticcheck exclude-rules
                              for SA1019 in golangci.yml"
                            type: boolean
                          users:
                            description: Users specifies extra users to add
                            items:
                              description: User defines the input for a generated
                                user in cloud-init.
                              properties:
                                gecos:
                                  description: Gecos specifies the gecos to use for
                                    the user
                                  type: string
                                groups:
                                  description: Groups specifies the additional groups
                                    for the user
                                  type: string
                                homeDir:
                                  description: HomeDir specifies the home directory
                                    to use for the user
                                  type: string
                                inactive:
                                  description: Inactive specifies whether to mark
                                    the user as inactive
                                  type: boolean
                                lockPassword:
                                  description: LockPassword specifies if password
                                    login should be disabled
                                  type: boolean
                                name:
                                  description: Name specifies the user name
                                  type: string
                                passwd:
                                  description: Passwd specifies a hashed password
                                    for the user
                                  type: string
                                passwdFrom:
                                  description: PasswdFrom is a referenced source of
                                    passwd to populate the passwd.
                                  properties:
                                    secret:
                                      description: Secret represents a secret that
                                        should populate this password.
                                      properties:
                                        key:
                                          description: Key is the key in the secret's
                                            data map for this value.
                                          type: string
                                        name:
                                          description: Name of the secret in the KubeadmBootstrapConfig's
                                            namespace to use.
                                          type: string
                                      required:
                                      - key
                                      - name
                                      type: object
                                  required:
                                  - secret
                                  type: object
                                primaryGroup:
                                  description: PrimaryGroup specifies the primary
                                    group for the user
                                  type: string
                                shell:
                                  description: Shell specifies the user's shell
                                  type: string
                                sshAuthorizedKeys:
                                  description: SSHAuthorizedKeys specifies a list
                                    of ssh authorized keys for the user
                                  items:
                                    type: string
                                  type: array
                                sudo:
                                  description: Sudo specifies a sudo role for the
                                    user
                                  type: string
                              required:
                              - name
                              type: object
                            type: array
                          verbosity:
                            description: Verbosity is the number for the kubeadm log
                              level verbosity. It overrides the `--v` flag in kubeadm
                              commands.
                            format: int32
                            type: integer
                        type: object
                      machineTemplate:
                        description: MachineTemplate contains information about how
                          machines should be shaped when creating or updating a control
                          plane.
                        properties:
                          metadata:
                            description: 'Standard object''s metadata. More info:
                              https://git.k8s.io/community/contributors/devel/sig-architecture/api-conventions.md#metadata'
                            properties:
                              annotations:
                                additionalProperties:
                                  type: string
                                description: 'Annotations is an unstructured key value
                                  map stored with a resource that may be set by external
                                  tools to store and retrieve arbitrary metadata.
                                  They are not queryable and should be preserved when
                                  modifying objects. More info: http://kubernetes.io/docs/user-guide/annotations'
                                type: object
                              labels:
                                additionalProperties:
                                  type: string
                                description: 'Map of string keys and values that can
                                  be used to organize and categorize (scope and select)
                                  objects. May match selectors of replication controllers
                                  and services. More info: http://kubernetes.io/docs/user-guide/labels'
                                type: object
                            type: object
                          nodeDeletionTimeout:
                            description: NodeDeletionTimeout defines how long the
                              machine controller will attempt to delete the Node that
                              the Machine hosts after the Machine is marked for deletion.
                              A duration of 0 will retry deletion indefinitely. If
                              no value is provided, the default value for this property
                              of the Machine resource will be used.
                            type: string
                          nodeDrainTimeout:
                            description: 'NodeDrainTimeout is the total amount of
                              time that the controller will spend on draining a controlplane
                              node The default value is 0, meaning that the node can
                              be drained without any time limitations. NOTE: NodeDrainTimeout
                              is different from `kubectl drain --timeout`'
                            type: string
                          nodeVolumeDetachTimeout:
                            description: NodeVolumeDetachTimeout is the total amount
                              of time that the controller will spend on waiting for
                              all volumes to be detached. The default value is 0,
                              meaning that the volumes can be detached without any
                              time limitations.
                            type: string
                        type: object
                      remediationStrategy:
                        description: The RemediationStrategy that controls how control
                          plane machine remediation happens.
                        properties:
                          maxRetry:
                            description: "MaxRetry is the Max number of retries while
                              attempting to remediate an unhealthy machine. A retry
                              happens when a machine that was created as a replacement
                              for an unhealthy machine also fails. For example, given
                              a control plane with three machines M1, M2, M3: \n M1
                              become unhealthy; remediation happens, and M1-1 is created
                              as a replacement. If M1-1 (replacement of M1) has problems
                              while bootstrapping it will become unhealthy, and then
                              be remediated; such operation is considered a retry,
                              remediation-retry #1. If M1-2 (replacement of M1-1)
                              becomes unhealthy, remediation-retry #2 will happen,
                              etc. \n A retry could happen only after RetryPeriod
                              from the previous retry. If a machine is marked as unhealthy
                              after MinHealthyPeriod from the previous remediation
                              expired, this is not considered a retry anymore because
                              the new issue is assumed unrelated from the previous
                              one. \n If not set, the remedation will be retried infinitely."
                            format: int32
                            type: integer
                          minHealthyPeriod:
                            description: "MinHealthyPeriod defines the duration after
                              which KCP will consider any failure to a machine unrelated
                              from the previous one. In this case the remediation
                              is not considered a retry anymore, and thus the retry
                              counter restarts from 0. For example, assuming MinHealthyPeriod
                              is set to 1h (default) \n M1 become unhealthy; remediation
                              happens, and M1-1 is created as a replacement. If M1-1
                              (replacement of M1) has problems within the 1hr after
                              the creation, also this machine will be remediated and
                              this operation is considered a retry - a problem related
                              to the original issue happened to M1 -. \n If instead
                              the problem on M1-1 is happening after MinHealthyPeriod
                              expired, e.g. four days after m1-1 has been created
                              as a remediation of M1, the problem on M1-1 is considered
                              unrelated to the original issue happened to M1. \n If
                              not set, this value is defaulted to 1h."
                            type: string
                          retryPeriod:
                            description: "RetryPeriod is the duration that KCP should
                              wait before remediating a machine being created as a
                              replacement for an unhealthy machine (a retry). \n If
                              not set, a retry will happen immediately."
                            type: string
                        type: object
                      rolloutAfter:
                        description: RolloutAfter is a field to indicate a rollout
                          should be performed after the specified time even if no
                          changes have been made to the KubeadmControlPlane.
                        format: date-time
                        type: string
                      rolloutBefore:
                        description: RolloutBefore is a field to indicate a rollout
                          should be performed if the specified criteria is met.
                        properties:
                          certificatesExpiryDays:
                            description: CertificatesExpiryDays indicates a rollout
                              needs to be performed if the certificates of the machine
                              will expire within the specified days.
                            format: int32
                            type: integer
                        type: object
                      rolloutStrategy:
                        default:
                          rollingUpdate:
                            maxSurge: 1
                          type: RollingUpdate
                        description: The RolloutStrategy to use to replace control
                          plane machines with new ones.
                        properties:
                          rollingUpdate:
                            description: Rolling update config params. Present only
                              if RolloutStrategyType = RollingUpdate.
                            properties:
                              maxSurge:
                                anyOf:
                                - type: integer
                                - type: string
                                description: 'The maximum number of control planes
                                  that can be scheduled above or under the desired
                                  number of control planes. Value can be an absolute
                                  number 1 or 0. Defaults to 1. Example: when this
                                  is set to 1, the control plane can be scaled up
                                  immediately when the rolling update starts.'
                                x-kubernetes-int-or-string: true
                            type: object
                          type:
                            description: Type of rollout. Currently the only supported
                              strategy is "RollingUpdate". Default is RollingUpdate.
                            type: string
                        type: object
                    required:
                    - kubeadmConfigSpec
                    type: object
                required:
                - spec
                type: object
            required:
            - template
            type: object
        type: object
    served: true
    storage: true
    subresources: {}<|MERGE_RESOLUTION|>--- conflicted
+++ resolved
@@ -3,11 +3,7 @@
 kind: CustomResourceDefinition
 metadata:
   annotations:
-<<<<<<< HEAD
-    controller-gen.kubebuilder.io/version: v0.11.4
-=======
     controller-gen.kubebuilder.io/version: v0.12.0
->>>>>>> 3290c5a2
   name: kubeadmcontrolplanetemplates.controlplane.cluster.x-k8s.io
 spec:
   group: controlplane.cluster.x-k8s.io
