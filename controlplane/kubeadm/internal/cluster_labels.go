/*
Copyright 2020 The Kubernetes Authors.

Licensed under the Apache License, Version 2.0 (the "License");
you may not use this file except in compliance with the License.
You may obtain a copy of the License at

    http://www.apache.org/licenses/LICENSE-2.0

Unless required by applicable law or agreed to in writing, software
distributed under the License is distributed on an "AS IS" BASIS,
WITHOUT WARRANTIES OR CONDITIONS OF ANY KIND, either express or implied.
See the License for the specific language governing permissions and
limitations under the License.
*/

package internal

import (
	clusterv1 "sigs.k8s.io/cluster-api/api/v1beta1"
	controlplanev1 "sigs.k8s.io/cluster-api/controlplane/kubeadm/api/v1beta1"
	capilabels "sigs.k8s.io/cluster-api/internal/labels"
)

// ControlPlaneMachineLabelsForCluster returns a set of labels to add to a control plane machine for this specific cluster.
func ControlPlaneMachineLabelsForCluster(kcp *controlplanev1.KubeadmControlPlane, clusterName string) map[string]string {
	labels := map[string]string{}

	// Add the labels from the MachineTemplate.
	// Note: we intentionally don't use the map directly to ensure we don't modify the map in KCP.
	for k, v := range kcp.Spec.MachineTemplate.ObjectMeta.Labels {
		labels[k] = v
	}

	// Always force these labels over the ones coming from the spec.
<<<<<<< HEAD
	labels[clusterv1.ClusterLabelName] = clusterName
	labels[clusterv1.MachineControlPlaneLabelName] = ""
=======
	labels[clusterv1.ClusterNameLabel] = clusterName
	labels[clusterv1.MachineControlPlaneLabel] = ""
>>>>>>> 7b92ce45
	// Note: MustFormatValue is used here as the label value can be a hash if the control plane name is longer than 63 characters.
	labels[clusterv1.MachineControlPlaneNameLabel] = capilabels.MustFormatValue(kcp.Name)
	return labels
}<|MERGE_RESOLUTION|>--- conflicted
+++ resolved
@@ -33,13 +33,8 @@
 	}
 
 	// Always force these labels over the ones coming from the spec.
-<<<<<<< HEAD
-	labels[clusterv1.ClusterLabelName] = clusterName
-	labels[clusterv1.MachineControlPlaneLabelName] = ""
-=======
 	labels[clusterv1.ClusterNameLabel] = clusterName
 	labels[clusterv1.MachineControlPlaneLabel] = ""
->>>>>>> 7b92ce45
 	// Note: MustFormatValue is used here as the label value can be a hash if the control plane name is longer than 63 characters.
 	labels[clusterv1.MachineControlPlaneNameLabel] = capilabels.MustFormatValue(kcp.Name)
 	return labels
