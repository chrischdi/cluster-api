--- conflicted
+++ resolved
@@ -87,10 +87,6 @@
 			),
 		}
 
-<<<<<<< HEAD
-	g := NewWithT(t)
-	g.Expect(c.HasUnhealthyMachineByMachineHealthCheck()).To(BeTrue())
-=======
 		g := NewWithT(t)
 		g.Expect(c.HasUnhealthyMachineByMachineHealthCheck()).To(BeTrue())
 	})
@@ -153,7 +149,6 @@
 		g := NewWithT(t)
 		g.Expect(c.HasHealthyMachineStillProvisioning()).To(BeFalse())
 	})
->>>>>>> a5898a2f
 }
 
 type machineOpt func(*clusterv1.Machine)
