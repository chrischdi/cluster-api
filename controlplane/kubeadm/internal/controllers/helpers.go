--- conflicted
+++ resolved
@@ -101,48 +101,6 @@
 }
 
 // Ensure the KubeadmConfigSecret has an owner reference to the control plane if it is not a user-provided secret.
-<<<<<<< HEAD
-func (r *KubeadmControlPlaneReconciler) adoptKubeconfigSecret(ctx context.Context, cluster *clusterv1.Cluster, configSecret *corev1.Secret, kcp *controlplanev1.KubeadmControlPlane) error {
-	log := ctrl.LoggerFrom(ctx)
-	controller := metav1.GetControllerOf(configSecret)
-
-	// If the Type doesn't match the CAPI-created secret type this is a no-op.
-	if configSecret.Type != clusterv1.ClusterSecretType {
-		return nil
-	}
-	// If the secret is already controlled by KCP this is a no-op.
-	if controller != nil && controller.Kind == "KubeadmControlPlane" {
-		return nil
-	}
-	log.Info("Adopting KubeConfig secret", "Secret", klog.KObj(configSecret))
-	patch, err := patch.NewHelper(configSecret, r.Client)
-	if err != nil {
-		return errors.Wrap(err, "failed to create patch helper for the kubeconfig secret")
-	}
-
-	// If the kubeconfig secret was created by v1alpha2 controllers, and thus it has the Cluster as the owner instead of KCP.
-	// In this case remove the ownerReference to the Cluster.
-	if util.IsOwnedByObject(configSecret, cluster) {
-		configSecret.SetOwnerReferences(util.RemoveOwnerRef(configSecret.OwnerReferences, metav1.OwnerReference{
-			APIVersion: clusterv1.GroupVersion.String(),
-			Kind:       "Cluster",
-			Name:       cluster.Name,
-			UID:        cluster.UID,
-		}))
-	}
-
-	// Remove the current controller if one exists.
-	if controller != nil {
-		configSecret.SetOwnerReferences(util.RemoveOwnerRef(configSecret.OwnerReferences, *controller))
-	}
-
-	// Add the KubeadmControlPlane as the controller for this secret.
-	configSecret.OwnerReferences = util.EnsureOwnerRef(configSecret.OwnerReferences,
-		*metav1.NewControllerRef(kcp, controlplanev1.GroupVersion.WithKind("KubeadmControlPlane")))
-
-	if err := patch.Patch(ctx, configSecret); err != nil {
-		return errors.Wrap(err, "failed to patch the kubeconfig secret")
-=======
 func (r *KubeadmControlPlaneReconciler) adoptKubeconfigSecret(ctx context.Context, cluster *clusterv1.Cluster, configSecret *corev1.Secret, kcp *controlplanev1.KubeadmControlPlane) (reterr error) {
 	patchHelper, err := patch.NewHelper(configSecret, r.Client)
 	if err != nil {
@@ -180,7 +138,6 @@
 				UID:        cluster.UID,
 			}))
 		}
->>>>>>> 7b92ce45
 	}
 	return nil
 }
@@ -442,16 +399,9 @@
 			Kind:       "Machine",
 		},
 		ObjectMeta: metav1.ObjectMeta{
-<<<<<<< HEAD
-			Name:        names.SimpleNameGenerator.GenerateName(kcp.Name + "-"),
-			Namespace:   kcp.Namespace,
-			Labels:      internal.ControlPlaneMachineLabelsForCluster(kcp, cluster.Name),
-			Annotations: map[string]string{},
-=======
 			UID:       machineUID,
 			Name:      machineName,
 			Namespace: kcp.Namespace,
->>>>>>> 7b92ce45
 			// Note: by setting the ownerRef on creation we signal to the Machine controller that this is not a stand-alone Machine.
 			OwnerReferences: []metav1.OwnerReference{
 				*metav1.NewControllerRef(kcp, controlplanev1.GroupVersion.WithKind(kubeadmControlPlaneKind)),
