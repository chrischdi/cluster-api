--- conflicted
+++ resolved
@@ -370,10 +370,7 @@
 // Gets the machine to be remediated, which is the "most broken" among the unhealthy machines, determined as the machine
 // having the highest priority issue that other machines have not.
 // The following issues are considered (from highest to lowest priority):
-<<<<<<< HEAD
-=======
 // - machine with RemediateMachineAnnotation annotation
->>>>>>> 647a1b74
 // - machine without .status.nodeRef
 // - machine with etcd issue or etcd status unknown (etcd member, etcd pod)
 // - machine with control plane component issue or status unknown (API server, controller manager, scheduler)
@@ -400,8 +397,6 @@
 
 // pickMachineToBeRemediated returns true if machine i should be remediated before machine j.
 func pickMachineToBeRemediated(i, j *clusterv1.Machine, isEtcdManaged bool) bool {
-<<<<<<< HEAD
-=======
 	// If one machine has the RemediateMachineAnnotation annotation, remediate first.
 	if annotations.HasRemediateMachine(i) && !annotations.HasRemediateMachine(j) {
 		return true
@@ -410,7 +405,6 @@
 		return false
 	}
 
->>>>>>> 647a1b74
 	// if one machine does not have a node ref, we assume that provisioning failed and there is no CP components at all,
 	// so remediate first; also without a node, it is not possible to get further info about status.
 	if i.Status.NodeRef == nil && j.Status.NodeRef != nil {
