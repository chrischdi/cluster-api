--- conflicted
+++ resolved
@@ -148,12 +148,6 @@
 			logger.Error(err, "Failed to move leadership to candidate machine", "candidate", etcdLeaderCandidate.Name)
 			return ctrl.Result{}, err
 		}
-<<<<<<< HEAD
-
-		// NOTE: etcd member removal will be performed by the kcp-cleanup hook after machine completes drain & all volumes are detached.
-	}
-=======
->>>>>>> 79e6731b
 
 		// NOTE: etcd member removal will be performed by the kcp-cleanup hook after machine completes drain & all volumes are detached.
 	}
