--- conflicted
+++ resolved
@@ -1094,14 +1094,6 @@
 		return nil
 	}
 
-<<<<<<< HEAD
-	// No op if there are potential issues affecting the list of etcdMembers
-	if !controlPlane.EtcdMembersAgreeOnMemberList || !controlPlane.EtcdMembersAgreeOnClusterID {
-		return nil
-	}
-
-=======
->>>>>>> 647a1b74
 	// No op if for any reason the etcdMember list is not populated at this stage.
 	if controlPlane.EtcdMembers == nil {
 		return nil
