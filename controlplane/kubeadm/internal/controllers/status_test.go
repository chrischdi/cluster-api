/*
Copyright 2020 The Kubernetes Authors.

Licensed under the Apache License, Version 2.0 (the "License");
you may not use this file except in compliance with the License.
You may obtain a copy of the License at

    http://www.apache.org/licenses/LICENSE-2.0

Unless required by applicable law or agreed to in writing, software
distributed under the License is distributed on an "AS IS" BASIS,
WITHOUT WARRANTIES OR CONDITIONS OF ANY KIND, either express or implied.
See the License for the specific language governing permissions and
limitations under the License.
*/

package controllers

import (
	"fmt"
	"testing"
	"time"

	. "github.com/onsi/gomega"
	corev1 "k8s.io/api/core/v1"
	metav1 "k8s.io/apimachinery/pkg/apis/meta/v1"
	"k8s.io/client-go/tools/record"
	"k8s.io/utils/ptr"
	"sigs.k8s.io/controller-runtime/pkg/client"

	clusterv1 "sigs.k8s.io/cluster-api/api/v1beta1"
	bootstrapv1 "sigs.k8s.io/cluster-api/bootstrap/kubeadm/api/v1beta1"
	controlplanev1 "sigs.k8s.io/cluster-api/controlplane/kubeadm/api/v1beta1"
	"sigs.k8s.io/cluster-api/controlplane/kubeadm/internal"
	"sigs.k8s.io/cluster-api/controlplane/kubeadm/internal/etcd"
	controlplanev1webhooks "sigs.k8s.io/cluster-api/controlplane/kubeadm/internal/webhooks"
	"sigs.k8s.io/cluster-api/util/collections"
	"sigs.k8s.io/cluster-api/util/conditions"
	v1beta2conditions "sigs.k8s.io/cluster-api/util/conditions/v1beta2"
)

func TestSetReplicas(t *testing.T) {
	g := NewWithT(t)
	readyTrue := metav1.Condition{Type: clusterv1.MachineReadyV1Beta2Condition, Status: metav1.ConditionTrue}
	readyFalse := metav1.Condition{Type: clusterv1.MachineReadyV1Beta2Condition, Status: metav1.ConditionFalse}
	readyUnknown := metav1.Condition{Type: clusterv1.MachineReadyV1Beta2Condition, Status: metav1.ConditionUnknown}

	availableTrue := metav1.Condition{Type: clusterv1.MachineAvailableV1Beta2Condition, Status: metav1.ConditionTrue}
	availableFalse := metav1.Condition{Type: clusterv1.MachineAvailableV1Beta2Condition, Status: metav1.ConditionFalse}
	availableUnknown := metav1.Condition{Type: clusterv1.MachineAvailableV1Beta2Condition, Status: metav1.ConditionUnknown}

	upToDateTrue := metav1.Condition{Type: clusterv1.MachineUpToDateV1Beta2Condition, Status: metav1.ConditionTrue}
	upToDateFalse := metav1.Condition{Type: clusterv1.MachineUpToDateV1Beta2Condition, Status: metav1.ConditionFalse}
	upToDateUnknown := metav1.Condition{Type: clusterv1.MachineUpToDateV1Beta2Condition, Status: metav1.ConditionUnknown}

	kcp := &controlplanev1.KubeadmControlPlane{}
	c := &internal.ControlPlane{
		KCP: kcp,
		Machines: collections.FromMachines(
			&clusterv1.Machine{ObjectMeta: metav1.ObjectMeta{Name: "m1"}, Status: clusterv1.MachineStatus{V1Beta2: &clusterv1.MachineV1Beta2Status{Conditions: []metav1.Condition{readyTrue, availableTrue, upToDateTrue}}}},
			&clusterv1.Machine{ObjectMeta: metav1.ObjectMeta{Name: "m2"}, Status: clusterv1.MachineStatus{V1Beta2: &clusterv1.MachineV1Beta2Status{Conditions: []metav1.Condition{readyTrue, availableTrue, upToDateTrue}}}},
			&clusterv1.Machine{ObjectMeta: metav1.ObjectMeta{Name: "m3"}, Status: clusterv1.MachineStatus{V1Beta2: &clusterv1.MachineV1Beta2Status{Conditions: []metav1.Condition{readyFalse, availableFalse, upToDateTrue}}}},
			&clusterv1.Machine{ObjectMeta: metav1.ObjectMeta{Name: "m4"}, Status: clusterv1.MachineStatus{V1Beta2: &clusterv1.MachineV1Beta2Status{Conditions: []metav1.Condition{readyTrue, availableFalse, upToDateTrue}}}},
			&clusterv1.Machine{ObjectMeta: metav1.ObjectMeta{Name: "m5"}, Status: clusterv1.MachineStatus{V1Beta2: &clusterv1.MachineV1Beta2Status{Conditions: []metav1.Condition{readyFalse, availableFalse, upToDateFalse}}}},
			&clusterv1.Machine{ObjectMeta: metav1.ObjectMeta{Name: "m6"}, Status: clusterv1.MachineStatus{V1Beta2: &clusterv1.MachineV1Beta2Status{Conditions: []metav1.Condition{readyUnknown, availableUnknown, upToDateUnknown}}}},
		),
	}

	setReplicas(ctx, c.KCP, c.Machines)

	g.Expect(kcp.Status.V1Beta2).ToNot(BeNil())
	g.Expect(kcp.Status.V1Beta2.ReadyReplicas).ToNot(BeNil())
	g.Expect(*kcp.Status.V1Beta2.ReadyReplicas).To(Equal(int32(3)))
	g.Expect(kcp.Status.V1Beta2.AvailableReplicas).ToNot(BeNil())
	g.Expect(*kcp.Status.V1Beta2.AvailableReplicas).To(Equal(int32(2)))
	g.Expect(kcp.Status.V1Beta2.UpToDateReplicas).ToNot(BeNil())
	g.Expect(*kcp.Status.V1Beta2.UpToDateReplicas).To(Equal(int32(4)))
}

func Test_setInitializedCondition(t *testing.T) {
	tests := []struct {
		name            string
		controlPlane    *internal.ControlPlane
		expectCondition metav1.Condition
	}{
		{
			name: "KCP not initialized",
			controlPlane: &internal.ControlPlane{
				KCP: &controlplanev1.KubeadmControlPlane{},
			},
			expectCondition: metav1.Condition{
				Type:   controlplanev1.KubeadmControlPlaneInitializedV1Beta2Condition,
				Status: metav1.ConditionFalse,
				Reason: controlplanev1.KubeadmControlPlaneNotInitializedV1Beta2Reason,
			},
		},
		{
			name: "KCP initialized",
			controlPlane: &internal.ControlPlane{
				KCP: &controlplanev1.KubeadmControlPlane{
					Status: controlplanev1.KubeadmControlPlaneStatus{Initialized: true},
				},
			},
			expectCondition: metav1.Condition{
				Type:   controlplanev1.KubeadmControlPlaneInitializedV1Beta2Condition,
				Status: metav1.ConditionTrue,
				Reason: controlplanev1.KubeadmControlPlaneInitializedV1Beta2Reason,
			},
		},
	}
	for _, tt := range tests {
		t.Run(tt.name, func(t *testing.T) {
			g := NewWithT(t)

			setInitializedCondition(ctx, tt.controlPlane.KCP)

			condition := v1beta2conditions.Get(tt.controlPlane.KCP, controlplanev1.KubeadmControlPlaneInitializedV1Beta2Condition)
			g.Expect(condition).ToNot(BeNil())
			g.Expect(*condition).To(v1beta2conditions.MatchCondition(tt.expectCondition, v1beta2conditions.IgnoreLastTransitionTime(true)))
		})
	}
}

func Test_setRollingOutCondition(t *testing.T) {
	upToDateCondition := metav1.Condition{
		Type:   clusterv1.MachineUpToDateV1Beta2Condition,
		Status: metav1.ConditionTrue,
		Reason: clusterv1.MachineUpToDateV1Beta2Reason,
	}

	tests := []struct {
		name            string
		kcp             *controlplanev1.KubeadmControlPlane
		machines        []*clusterv1.Machine
		expectCondition metav1.Condition
	}{
		{
			name:     "no machines",
			kcp:      &controlplanev1.KubeadmControlPlane{},
			machines: []*clusterv1.Machine{},
			expectCondition: metav1.Condition{
				Type:   controlplanev1.KubeadmControlPlaneRollingOutV1Beta2Condition,
				Status: metav1.ConditionFalse,
				Reason: controlplanev1.KubeadmControlPlaneNotRollingOutV1Beta2Reason,
			},
		},
		{
			name: "all machines are up to date",
			kcp:  &controlplanev1.KubeadmControlPlane{},
			machines: []*clusterv1.Machine{
				{ObjectMeta: metav1.ObjectMeta{Name: "m1"}, Status: clusterv1.MachineStatus{V1Beta2: &clusterv1.MachineV1Beta2Status{Conditions: []metav1.Condition{upToDateCondition}}}},
				{ObjectMeta: metav1.ObjectMeta{Name: "m2"}, Status: clusterv1.MachineStatus{V1Beta2: &clusterv1.MachineV1Beta2Status{Conditions: []metav1.Condition{upToDateCondition}}}},
			},
			expectCondition: metav1.Condition{
				Type:   controlplanev1.KubeadmControlPlaneRollingOutV1Beta2Condition,
				Status: metav1.ConditionFalse,
				Reason: controlplanev1.KubeadmControlPlaneNotRollingOutV1Beta2Reason,
			},
		},
		{
			name: "one up-to-date, two not up-to-date, one reporting up-to-date unknown",
			kcp:  &controlplanev1.KubeadmControlPlane{},
			machines: []*clusterv1.Machine{
				{ObjectMeta: metav1.ObjectMeta{Name: "m1"}, Status: clusterv1.MachineStatus{V1Beta2: &clusterv1.MachineV1Beta2Status{Conditions: []metav1.Condition{upToDateCondition}}}},
				{ObjectMeta: metav1.ObjectMeta{Name: "m2"}, Status: clusterv1.MachineStatus{V1Beta2: &clusterv1.MachineV1Beta2Status{Conditions: []metav1.Condition{
					{
						Type:   clusterv1.MachineUpToDateV1Beta2Condition,
						Status: metav1.ConditionUnknown,
						Reason: clusterv1.InternalErrorV1Beta2Reason,
					},
				}}}},
				{ObjectMeta: metav1.ObjectMeta{Name: "m4"}, Status: clusterv1.MachineStatus{V1Beta2: &clusterv1.MachineV1Beta2Status{Conditions: []metav1.Condition{
					{
						Type:   clusterv1.MachineUpToDateV1Beta2Condition,
						Status: metav1.ConditionFalse,
						Reason: clusterv1.MachineNotUpToDateV1Beta2Reason,
						Message: "* Failure domain failure-domain1, failure-domain2 required\n" +
							"* InfrastructureMachine is not up-to-date",
					},
				}}}},
				{ObjectMeta: metav1.ObjectMeta{Name: "m3"}, Status: clusterv1.MachineStatus{V1Beta2: &clusterv1.MachineV1Beta2Status{Conditions: []metav1.Condition{
					{
						Type:    clusterv1.MachineUpToDateV1Beta2Condition,
						Status:  metav1.ConditionFalse,
						Reason:  clusterv1.MachineNotUpToDateV1Beta2Reason,
						Message: "* Version v1.25.0, v1.26.0 required",
					},
				}}}},
			},
			expectCondition: metav1.Condition{
				Type:   controlplanev1.KubeadmControlPlaneRollingOutV1Beta2Condition,
				Status: metav1.ConditionTrue,
				Reason: controlplanev1.KubeadmControlPlaneRollingOutV1Beta2Reason,
				Message: "Rolling out 2 not up-to-date replicas\n" +
					"* Version v1.25.0, v1.26.0 required\n" +
					"* Failure domain failure-domain1, failure-domain2 required\n" +
					"* InfrastructureMachine is not up-to-date",
			},
		},
	}
	for _, tt := range tests {
		t.Run(tt.name, func(t *testing.T) {
			g := NewWithT(t)

			var machines collections.Machines
			if tt.machines != nil {
				machines = collections.FromMachines(tt.machines...)
			}
			setRollingOutCondition(ctx, tt.kcp, machines)

			condition := v1beta2conditions.Get(tt.kcp, controlplanev1.KubeadmControlPlaneRollingOutV1Beta2Condition)
			g.Expect(condition).ToNot(BeNil())
			g.Expect(*condition).To(v1beta2conditions.MatchCondition(tt.expectCondition, v1beta2conditions.IgnoreLastTransitionTime(true)))
		})
	}
}

func Test_setScalingUpCondition(t *testing.T) {
	tests := []struct {
		name            string
		controlPlane    *internal.ControlPlane
		expectCondition metav1.Condition
	}{
		{
			name: "Replica not set",
			controlPlane: &internal.ControlPlane{
				KCP: &controlplanev1.KubeadmControlPlane{},
			},
			expectCondition: metav1.Condition{
				Type:    controlplanev1.KubeadmControlPlaneScalingUpV1Beta2Condition,
				Status:  metav1.ConditionUnknown,
				Reason:  controlplanev1.KubeadmControlPlaneScalingUpWaitingForReplicasSetV1Beta2Reason,
				Message: "Waiting for spec.replicas set",
			},
		},
		{
			name: "Not scaling up",
			controlPlane: &internal.ControlPlane{
				KCP: &controlplanev1.KubeadmControlPlane{
					Spec:   controlplanev1.KubeadmControlPlaneSpec{Replicas: ptr.To(int32(3))},
					Status: controlplanev1.KubeadmControlPlaneStatus{Replicas: 3},
				},
				Machines: collections.FromMachines(
					&clusterv1.Machine{ObjectMeta: metav1.ObjectMeta{Name: "m1"}},
					&clusterv1.Machine{ObjectMeta: metav1.ObjectMeta{Name: "m2"}},
					&clusterv1.Machine{ObjectMeta: metav1.ObjectMeta{Name: "m3"}},
				),
			},
			expectCondition: metav1.Condition{
				Type:   controlplanev1.KubeadmControlPlaneScalingUpV1Beta2Condition,
				Status: metav1.ConditionFalse,
				Reason: controlplanev1.KubeadmControlPlaneNotScalingUpV1Beta2Reason,
			},
		},
		{
			name: "Not scaling up, infra template not found",
			controlPlane: &internal.ControlPlane{
				KCP: &controlplanev1.KubeadmControlPlane{
					Spec:   controlplanev1.KubeadmControlPlaneSpec{Replicas: ptr.To(int32(3)), MachineTemplate: controlplanev1.KubeadmControlPlaneMachineTemplate{InfrastructureRef: corev1.ObjectReference{Kind: "AWSTemplate"}}},
					Status: controlplanev1.KubeadmControlPlaneStatus{Replicas: 3},
				},
				Machines: collections.FromMachines(
					&clusterv1.Machine{ObjectMeta: metav1.ObjectMeta{Name: "m1"}},
					&clusterv1.Machine{ObjectMeta: metav1.ObjectMeta{Name: "m2"}},
					&clusterv1.Machine{ObjectMeta: metav1.ObjectMeta{Name: "m3"}},
				),
				InfraMachineTemplateIsNotFound: true,
			},
			expectCondition: metav1.Condition{
				Type:    controlplanev1.KubeadmControlPlaneScalingUpV1Beta2Condition,
				Status:  metav1.ConditionFalse,
				Reason:  controlplanev1.KubeadmControlPlaneNotScalingUpV1Beta2Reason,
				Message: "Scaling up would be blocked because AWSTemplate does not exist",
			},
		},
		{
			name: "Scaling up",
			controlPlane: &internal.ControlPlane{
				KCP: &controlplanev1.KubeadmControlPlane{
					Spec:   controlplanev1.KubeadmControlPlaneSpec{Replicas: ptr.To(int32(5))},
					Status: controlplanev1.KubeadmControlPlaneStatus{Replicas: 3},
				},
				Machines: collections.FromMachines(
					&clusterv1.Machine{ObjectMeta: metav1.ObjectMeta{Name: "m1"}},
					&clusterv1.Machine{ObjectMeta: metav1.ObjectMeta{Name: "m2"}},
					&clusterv1.Machine{ObjectMeta: metav1.ObjectMeta{Name: "m3"}},
				),
			},
			expectCondition: metav1.Condition{
				Type:    controlplanev1.KubeadmControlPlaneScalingUpV1Beta2Condition,
				Status:  metav1.ConditionTrue,
				Reason:  controlplanev1.KubeadmControlPlaneScalingUpV1Beta2Reason,
				Message: "Scaling up from 3 to 5 replicas",
			},
		},
		{
			name: "Scaling up is always false when kcp is deleted",
			controlPlane: &internal.ControlPlane{
				KCP: &controlplanev1.KubeadmControlPlane{
					ObjectMeta: metav1.ObjectMeta{DeletionTimestamp: ptr.To(metav1.Time{Time: time.Now()})},
					Spec:       controlplanev1.KubeadmControlPlaneSpec{Replicas: ptr.To(int32(5))},
					Status:     controlplanev1.KubeadmControlPlaneStatus{Replicas: 3},
				},
				Machines: collections.FromMachines(
					&clusterv1.Machine{ObjectMeta: metav1.ObjectMeta{Name: "m1"}},
					&clusterv1.Machine{ObjectMeta: metav1.ObjectMeta{Name: "m2"}},
					&clusterv1.Machine{ObjectMeta: metav1.ObjectMeta{Name: "m3"}},
				),
			},
			expectCondition: metav1.Condition{
				Type:   controlplanev1.KubeadmControlPlaneScalingUpV1Beta2Condition,
				Status: metav1.ConditionFalse,
				Reason: controlplanev1.KubeadmControlPlaneNotScalingUpV1Beta2Reason,
			},
		},
		{
			name: "Scaling up, infra template not found",
			controlPlane: &internal.ControlPlane{
				KCP: &controlplanev1.KubeadmControlPlane{
					Spec:   controlplanev1.KubeadmControlPlaneSpec{Replicas: ptr.To(int32(5)), MachineTemplate: controlplanev1.KubeadmControlPlaneMachineTemplate{InfrastructureRef: corev1.ObjectReference{Kind: "AWSTemplate"}}},
					Status: controlplanev1.KubeadmControlPlaneStatus{Replicas: 3},
				},
				Machines: collections.FromMachines(
					&clusterv1.Machine{ObjectMeta: metav1.ObjectMeta{Name: "m1"}},
					&clusterv1.Machine{ObjectMeta: metav1.ObjectMeta{Name: "m2"}},
					&clusterv1.Machine{ObjectMeta: metav1.ObjectMeta{Name: "m3"}},
				),
				InfraMachineTemplateIsNotFound: true,
			},
			expectCondition: metav1.Condition{
				Type:   controlplanev1.KubeadmControlPlaneScalingUpV1Beta2Condition,
				Status: metav1.ConditionTrue,
				Reason: controlplanev1.KubeadmControlPlaneScalingUpV1Beta2Reason,
				Message: "Scaling up from 3 to 5 replicas is blocked because:\n" +
					"* AWSTemplate does not exist",
			},
		},
		{
			name: "Scaling up, preflight checks blocking",
			controlPlane: &internal.ControlPlane{
				Cluster: &clusterv1.Cluster{
					Spec: clusterv1.ClusterSpec{
						Topology: &clusterv1.Topology{
							Version: "v1.32.0",
						},
					},
				},
				KCP: &controlplanev1.KubeadmControlPlane{
					Spec:   controlplanev1.KubeadmControlPlaneSpec{Replicas: ptr.To(int32(5))},
					Status: controlplanev1.KubeadmControlPlaneStatus{Replicas: 3},
				},
				Machines: collections.FromMachines(
					&clusterv1.Machine{ObjectMeta: metav1.ObjectMeta{Name: "m1"}},
					&clusterv1.Machine{ObjectMeta: metav1.ObjectMeta{Name: "m2"}},
					&clusterv1.Machine{ObjectMeta: metav1.ObjectMeta{Name: "m3"}},
				),
				PreflightCheckResults: internal.PreflightCheckResults{
					HasDeletingMachine:               true,
					ControlPlaneComponentsNotHealthy: true,
					EtcdClusterNotHealthy:            true,
					TopologyVersionMismatch:          true,
				},
			},
			expectCondition: metav1.Condition{
				Type:   controlplanev1.KubeadmControlPlaneScalingUpV1Beta2Condition,
				Status: metav1.ConditionTrue,
				Reason: controlplanev1.KubeadmControlPlaneScalingUpV1Beta2Reason,
				Message: "Scaling up from 3 to 5 replicas is blocked because:\n" +
					"* waiting for a version upgrade to v1.32.0 to be propagated from Cluster.spec.topology\n" +
					"* waiting for a control plane Machine to complete deletion\n" +
					"* waiting for control plane components to become healthy\n" +
					"* waiting for etcd cluster to become healthy",
			},
		},
	}
	for _, tt := range tests {
		t.Run(tt.name, func(t *testing.T) {
			g := NewWithT(t)

			setScalingUpCondition(ctx, tt.controlPlane.Cluster, tt.controlPlane.KCP, tt.controlPlane.Machines, tt.controlPlane.InfraMachineTemplateIsNotFound, tt.controlPlane.PreflightCheckResults)

			condition := v1beta2conditions.Get(tt.controlPlane.KCP, controlplanev1.KubeadmControlPlaneScalingUpV1Beta2Condition)
			g.Expect(condition).ToNot(BeNil())
			g.Expect(*condition).To(v1beta2conditions.MatchCondition(tt.expectCondition, v1beta2conditions.IgnoreLastTransitionTime(true)))
		})
	}
}

func Test_setScalingDownCondition(t *testing.T) {
	tests := []struct {
		name            string
		controlPlane    *internal.ControlPlane
		expectCondition metav1.Condition
	}{
		{
			name: "Replica not set",
			controlPlane: &internal.ControlPlane{
				KCP: &controlplanev1.KubeadmControlPlane{},
			},
			expectCondition: metav1.Condition{
				Type:    controlplanev1.KubeadmControlPlaneScalingDownV1Beta2Condition,
				Status:  metav1.ConditionUnknown,
				Reason:  controlplanev1.KubeadmControlPlaneScalingDownWaitingForReplicasSetV1Beta2Reason,
				Message: "Waiting for spec.replicas set",
			},
		},
		{
			name: "Not scaling down",
			controlPlane: &internal.ControlPlane{
				KCP: &controlplanev1.KubeadmControlPlane{
					Spec:   controlplanev1.KubeadmControlPlaneSpec{Replicas: ptr.To(int32(3))},
					Status: controlplanev1.KubeadmControlPlaneStatus{Replicas: 3},
				},
				Machines: collections.FromMachines(
					&clusterv1.Machine{ObjectMeta: metav1.ObjectMeta{Name: "m1"}},
					&clusterv1.Machine{ObjectMeta: metav1.ObjectMeta{Name: "m2"}},
					&clusterv1.Machine{ObjectMeta: metav1.ObjectMeta{Name: "m3"}},
				),
			},
			expectCondition: metav1.Condition{
				Type:   controlplanev1.KubeadmControlPlaneScalingDownV1Beta2Condition,
				Status: metav1.ConditionFalse,
				Reason: controlplanev1.KubeadmControlPlaneNotScalingDownV1Beta2Reason,
			},
		},
		{
			name: "Scaling down",
			controlPlane: &internal.ControlPlane{
				KCP: &controlplanev1.KubeadmControlPlane{
					Spec:   controlplanev1.KubeadmControlPlaneSpec{Replicas: ptr.To(int32(3))},
					Status: controlplanev1.KubeadmControlPlaneStatus{Replicas: 5},
				},
				Machines: collections.FromMachines(
					&clusterv1.Machine{ObjectMeta: metav1.ObjectMeta{Name: "m1"}},
					&clusterv1.Machine{ObjectMeta: metav1.ObjectMeta{Name: "m2"}},
					&clusterv1.Machine{ObjectMeta: metav1.ObjectMeta{Name: "m3"}},
					&clusterv1.Machine{ObjectMeta: metav1.ObjectMeta{Name: "m4"}},
					&clusterv1.Machine{ObjectMeta: metav1.ObjectMeta{Name: "m5"}},
				),
			},
			expectCondition: metav1.Condition{
				Type:    controlplanev1.KubeadmControlPlaneScalingDownV1Beta2Condition,
				Status:  metav1.ConditionTrue,
				Reason:  controlplanev1.KubeadmControlPlaneScalingDownV1Beta2Reason,
				Message: "Scaling down from 5 to 3 replicas",
			},
		},
		{
			name: "Scaling down to zero when kcp is deleted",
			controlPlane: &internal.ControlPlane{
				KCP: &controlplanev1.KubeadmControlPlane{
					ObjectMeta: metav1.ObjectMeta{DeletionTimestamp: ptr.To(metav1.Time{Time: time.Now()})},
					Spec:       controlplanev1.KubeadmControlPlaneSpec{Replicas: ptr.To(int32(3))},
					Status:     controlplanev1.KubeadmControlPlaneStatus{Replicas: 5},
				},
				Machines: collections.FromMachines(
					&clusterv1.Machine{ObjectMeta: metav1.ObjectMeta{Name: "m1"}},
					&clusterv1.Machine{ObjectMeta: metav1.ObjectMeta{Name: "m2"}},
					&clusterv1.Machine{ObjectMeta: metav1.ObjectMeta{Name: "m3"}},
					&clusterv1.Machine{ObjectMeta: metav1.ObjectMeta{Name: "m4"}},
					&clusterv1.Machine{ObjectMeta: metav1.ObjectMeta{Name: "m5"}},
				),
			},
			expectCondition: metav1.Condition{
				Type:    controlplanev1.KubeadmControlPlaneScalingDownV1Beta2Condition,
				Status:  metav1.ConditionTrue,
				Reason:  controlplanev1.KubeadmControlPlaneScalingDownV1Beta2Reason,
				Message: "Scaling down from 5 to 0 replicas",
			},
		},
		{
			name: "Scaling down with one stale machine",
			controlPlane: &internal.ControlPlane{
				KCP: &controlplanev1.KubeadmControlPlane{
					Spec:   controlplanev1.KubeadmControlPlaneSpec{Replicas: ptr.To(int32(1))},
					Status: controlplanev1.KubeadmControlPlaneStatus{Replicas: 3},
				},
				Machines: collections.FromMachines(
					&clusterv1.Machine{ObjectMeta: metav1.ObjectMeta{Name: "m1", DeletionTimestamp: ptr.To(metav1.Time{Time: time.Now().Add(-1 * time.Hour)})},
						Status: clusterv1.MachineStatus{
							V1Beta2: &clusterv1.MachineV1Beta2Status{
								Conditions: []metav1.Condition{
									{
										Type:   clusterv1.MachineDeletingV1Beta2Condition,
										Status: metav1.ConditionTrue,
										Reason: clusterv1.MachineDeletingDrainingNodeV1Beta2Reason,
										Message: `Drain not completed yet (started at 2024-10-09T16:13:59Z):
* Pods pod-2-deletionTimestamp-set-1, pod-3-to-trigger-eviction-successfully-1: deletionTimestamp set, but still not removed from the Node
* Pod pod-5-to-trigger-eviction-pdb-violated-1: cannot evict pod as it would violate the pod's disruption budget. The disruption budget pod-5-pdb needs 20 healthy pods and has 20 currently
* Pod pod-6-to-trigger-eviction-some-other-error: failed to evict Pod, some other error 1
* Pod pod-9-wait-completed: waiting for completion
After above Pods have been removed from the Node, the following Pods will be evicted: pod-7-eviction-later, pod-8-eviction-later`,
									},
								},
							},
							Deletion: &clusterv1.MachineDeletionStatus{
								NodeDrainStartTime: &metav1.Time{Time: time.Now().Add(-6 * time.Minute)},
							},
						},
					},
					&clusterv1.Machine{ObjectMeta: metav1.ObjectMeta{Name: "m2"}},
					&clusterv1.Machine{ObjectMeta: metav1.ObjectMeta{Name: "m3"}},
				),
			},
			expectCondition: metav1.Condition{
				Type:   controlplanev1.KubeadmControlPlaneScalingDownV1Beta2Condition,
				Status: metav1.ConditionTrue,
				Reason: controlplanev1.KubeadmControlPlaneScalingDownV1Beta2Reason,
				Message: "Scaling down from 3 to 1 replicas is blocked because:\n" +
					"* Machine m1 is in deletion since more than 15m, delay likely due to PodDisruptionBudgets, Pods not terminating, Pod eviction errors, Pods not completed yet",
			},
		},
		{
			name: "Scaling down with two stale machine",
			controlPlane: &internal.ControlPlane{
				KCP: &controlplanev1.KubeadmControlPlane{
					Spec:   controlplanev1.KubeadmControlPlaneSpec{Replicas: ptr.To(int32(1))},
					Status: controlplanev1.KubeadmControlPlaneStatus{Replicas: 3},
				},
				Machines: collections.FromMachines(
					&clusterv1.Machine{ObjectMeta: metav1.ObjectMeta{Name: "m1", DeletionTimestamp: ptr.To(metav1.Time{Time: time.Now().Add(-1 * time.Hour)})}},
					&clusterv1.Machine{ObjectMeta: metav1.ObjectMeta{Name: "m2", DeletionTimestamp: ptr.To(metav1.Time{Time: time.Now().Add(-1 * time.Hour)})}},
					&clusterv1.Machine{ObjectMeta: metav1.ObjectMeta{Name: "m3"}},
				),
			},
			expectCondition: metav1.Condition{
				Type:   controlplanev1.KubeadmControlPlaneScalingDownV1Beta2Condition,
				Status: metav1.ConditionTrue,
				Reason: controlplanev1.KubeadmControlPlaneScalingDownV1Beta2Reason,
				Message: "Scaling down from 3 to 1 replicas is blocked because:\n" +
					"* Machines m1, m2 are in deletion since more than 15m",
			},
		},
		{
			name: "Scaling down, preflight checks blocking",
			controlPlane: &internal.ControlPlane{
				Cluster: &clusterv1.Cluster{
					Spec: clusterv1.ClusterSpec{
						Topology: &clusterv1.Topology{
							Version: "v1.32.0",
						},
					},
				},
				KCP: &controlplanev1.KubeadmControlPlane{
					Spec:   controlplanev1.KubeadmControlPlaneSpec{Replicas: ptr.To(int32(1))},
					Status: controlplanev1.KubeadmControlPlaneStatus{Replicas: 3},
				},
				Machines: collections.FromMachines(
					&clusterv1.Machine{ObjectMeta: metav1.ObjectMeta{Name: "m1"}},
					&clusterv1.Machine{ObjectMeta: metav1.ObjectMeta{Name: "m2"}},
					&clusterv1.Machine{ObjectMeta: metav1.ObjectMeta{Name: "m3"}},
				),
				PreflightCheckResults: internal.PreflightCheckResults{
					HasDeletingMachine:               true,
					ControlPlaneComponentsNotHealthy: true,
					EtcdClusterNotHealthy:            true,
					TopologyVersionMismatch:          true,
				},
			},
			expectCondition: metav1.Condition{
				Type:   controlplanev1.KubeadmControlPlaneScalingDownV1Beta2Condition,
				Status: metav1.ConditionTrue,
				Reason: controlplanev1.KubeadmControlPlaneScalingDownV1Beta2Reason,
				Message: "Scaling down from 3 to 1 replicas is blocked because:\n" +
					"* waiting for a version upgrade to v1.32.0 to be propagated from Cluster.spec.topology\n" +
					"* waiting for a control plane Machine to complete deletion\n" +
					"* waiting for control plane components to become healthy\n" +
					"* waiting for etcd cluster to become healthy",
			},
		},
	}
	for _, tt := range tests {
		t.Run(tt.name, func(t *testing.T) {
			g := NewWithT(t)

			setScalingDownCondition(ctx, tt.controlPlane.Cluster, tt.controlPlane.KCP, tt.controlPlane.Machines, tt.controlPlane.PreflightCheckResults)

			condition := v1beta2conditions.Get(tt.controlPlane.KCP, controlplanev1.KubeadmControlPlaneScalingDownV1Beta2Condition)
			g.Expect(condition).ToNot(BeNil())
			g.Expect(*condition).To(v1beta2conditions.MatchCondition(tt.expectCondition, v1beta2conditions.IgnoreLastTransitionTime(true)))
		})
	}
}

func Test_setMachinesReadyAndMachinesUpToDateConditions(t *testing.T) {
	readyTrue := metav1.Condition{Type: clusterv1.MachineReadyV1Beta2Condition, Status: metav1.ConditionTrue, Reason: clusterv1.MachineReadyV1Beta2Reason}
	readyFalse := metav1.Condition{Type: clusterv1.MachineReadyV1Beta2Condition, Status: metav1.ConditionFalse, Reason: clusterv1.MachineNotReadyV1Beta2Reason, Message: "NotReady"}

	upToDateTrue := metav1.Condition{Type: clusterv1.MachineUpToDateV1Beta2Condition, Status: metav1.ConditionTrue, Reason: clusterv1.MachineUpToDateV1Beta2Reason}
	upToDateFalse := metav1.Condition{Type: clusterv1.MachineUpToDateV1Beta2Condition, Status: metav1.ConditionFalse, Reason: clusterv1.MachineNotUpToDateV1Beta2Reason, Message: "NotUpToDate"}

	tests := []struct {
		name                            string
		controlPlane                    *internal.ControlPlane
		expectMachinesReadyCondition    metav1.Condition
		expectMachinesUpToDateCondition metav1.Condition
	}{
		{
			name: "Without machines",
			controlPlane: &internal.ControlPlane{
				KCP:      &controlplanev1.KubeadmControlPlane{},
				Machines: collections.FromMachines(),
			},
			expectMachinesReadyCondition: metav1.Condition{
				Type:   controlplanev1.KubeadmControlPlaneMachinesReadyV1Beta2Condition,
				Status: metav1.ConditionTrue,
				Reason: controlplanev1.KubeadmControlPlaneMachinesReadyNoReplicasV1Beta2Reason,
			},
			expectMachinesUpToDateCondition: metav1.Condition{
				Type:   controlplanev1.KubeadmControlPlaneMachinesUpToDateV1Beta2Condition,
				Status: metav1.ConditionTrue,
				Reason: controlplanev1.KubeadmControlPlaneMachinesUpToDateNoReplicasV1Beta2Reason,
			},
		},
		{
			name: "With machines",
			controlPlane: &internal.ControlPlane{
				KCP: &controlplanev1.KubeadmControlPlane{},
				Machines: collections.FromMachines(
					&clusterv1.Machine{ObjectMeta: metav1.ObjectMeta{Name: "m1"}, Status: clusterv1.MachineStatus{V1Beta2: &clusterv1.MachineV1Beta2Status{Conditions: []metav1.Condition{readyTrue, upToDateTrue}}}},
					&clusterv1.Machine{ObjectMeta: metav1.ObjectMeta{Name: "m2"}, Status: clusterv1.MachineStatus{V1Beta2: &clusterv1.MachineV1Beta2Status{Conditions: []metav1.Condition{readyTrue, upToDateFalse}}}},
					&clusterv1.Machine{ObjectMeta: metav1.ObjectMeta{Name: "m3"}, Status: clusterv1.MachineStatus{V1Beta2: &clusterv1.MachineV1Beta2Status{Conditions: []metav1.Condition{readyFalse, upToDateFalse}}}},
					&clusterv1.Machine{ObjectMeta: metav1.ObjectMeta{Name: "m4"}, Status: clusterv1.MachineStatus{V1Beta2: &clusterv1.MachineV1Beta2Status{Conditions: []metav1.Condition{readyFalse}}}},                                                                         // Machine without UpToDate condition
					&clusterv1.Machine{ObjectMeta: metav1.ObjectMeta{Name: "m5", CreationTimestamp: metav1.Time{Time: time.Now().Add(-5 * time.Second)}}, Status: clusterv1.MachineStatus{V1Beta2: &clusterv1.MachineV1Beta2Status{Conditions: []metav1.Condition{readyFalse}}}}, // New Machine without UpToDate condition (should be ignored)
				),
			},
			expectMachinesReadyCondition: metav1.Condition{
				Type:    controlplanev1.KubeadmControlPlaneMachinesReadyV1Beta2Condition,
				Status:  metav1.ConditionFalse,
				Reason:  controlplanev1.KubeadmControlPlaneMachinesNotReadyV1Beta2Reason,
				Message: "* Machines m3, m4, m5: NotReady",
			},
			expectMachinesUpToDateCondition: metav1.Condition{
				Type:   controlplanev1.KubeadmControlPlaneMachinesUpToDateV1Beta2Condition,
				Status: metav1.ConditionFalse,
				Reason: controlplanev1.KubeadmControlPlaneMachinesNotUpToDateV1Beta2Reason,
				Message: "* Machines m2, m3: NotUpToDate\n" +
					"* Machine m4: Condition UpToDate not yet reported",
			},
		},
	}
	for _, tt := range tests {
		t.Run(tt.name, func(t *testing.T) {
			g := NewWithT(t)

			setMachinesReadyCondition(ctx, tt.controlPlane.KCP, tt.controlPlane.Machines)
			setMachinesUpToDateCondition(ctx, tt.controlPlane.KCP, tt.controlPlane.Machines)

			readyCondition := v1beta2conditions.Get(tt.controlPlane.KCP, controlplanev1.KubeadmControlPlaneMachinesReadyV1Beta2Condition)
			g.Expect(readyCondition).ToNot(BeNil())
			g.Expect(*readyCondition).To(v1beta2conditions.MatchCondition(tt.expectMachinesReadyCondition, v1beta2conditions.IgnoreLastTransitionTime(true)))

			upToDateCondition := v1beta2conditions.Get(tt.controlPlane.KCP, controlplanev1.KubeadmControlPlaneMachinesUpToDateV1Beta2Condition)
			g.Expect(upToDateCondition).ToNot(BeNil())
			g.Expect(*upToDateCondition).To(v1beta2conditions.MatchCondition(tt.expectMachinesUpToDateCondition, v1beta2conditions.IgnoreLastTransitionTime(true)))
		})
	}
}

func Test_setRemediatingCondition(t *testing.T) {
	healthCheckSucceeded := clusterv1.Condition{Type: clusterv1.MachineHealthCheckSucceededV1Beta2Condition, Status: corev1.ConditionTrue}
	healthCheckNotSucceeded := clusterv1.Condition{Type: clusterv1.MachineHealthCheckSucceededV1Beta2Condition, Status: corev1.ConditionFalse}
	ownerRemediated := clusterv1.Condition{Type: clusterv1.MachineOwnerRemediatedCondition, Status: corev1.ConditionFalse}
	ownerRemediatedV1Beta2 := metav1.Condition{Type: clusterv1.MachineOwnerRemediatedV1Beta2Condition, Status: metav1.ConditionFalse, Reason: controlplanev1.KubeadmControlPlaneMachineRemediationMachineDeletingV1Beta2Reason, Message: "Machine is deleting"}

	tests := []struct {
		name            string
		controlPlane    *internal.ControlPlane
		expectCondition metav1.Condition
	}{
		{
			name: "Without unhealthy machines",
			controlPlane: &internal.ControlPlane{
				KCP: &controlplanev1.KubeadmControlPlane{},
				Machines: collections.FromMachines(
					&clusterv1.Machine{ObjectMeta: metav1.ObjectMeta{Name: "m1"}},
					&clusterv1.Machine{ObjectMeta: metav1.ObjectMeta{Name: "m2"}},
				),
			},
			expectCondition: metav1.Condition{
				Type:   controlplanev1.KubeadmControlPlaneRemediatingV1Beta2Condition,
				Status: metav1.ConditionFalse,
				Reason: controlplanev1.KubeadmControlPlaneNotRemediatingV1Beta2Reason,
			},
		},
		{
			name: "With machines to be remediated by KCP",
			controlPlane: &internal.ControlPlane{
				KCP: &controlplanev1.KubeadmControlPlane{},
				Machines: collections.FromMachines(
					&clusterv1.Machine{ObjectMeta: metav1.ObjectMeta{Name: "m1"}, Status: clusterv1.MachineStatus{Conditions: clusterv1.Conditions{healthCheckSucceeded}}},    // Healthy machine
					&clusterv1.Machine{ObjectMeta: metav1.ObjectMeta{Name: "m2"}, Status: clusterv1.MachineStatus{Conditions: clusterv1.Conditions{healthCheckNotSucceeded}}}, // Unhealthy machine, not yet marked for remediation
					&clusterv1.Machine{ObjectMeta: metav1.ObjectMeta{Name: "m3"}, Status: clusterv1.MachineStatus{Conditions: clusterv1.Conditions{healthCheckNotSucceeded, ownerRemediated}, V1Beta2: &clusterv1.MachineV1Beta2Status{Conditions: []metav1.Condition{ownerRemediatedV1Beta2}}}},
				),
			},
			expectCondition: metav1.Condition{
				Type:    controlplanev1.KubeadmControlPlaneRemediatingV1Beta2Condition,
				Status:  metav1.ConditionTrue,
				Reason:  controlplanev1.KubeadmControlPlaneRemediatingV1Beta2Reason,
				Message: "* Machine m3: Machine is deleting",
			},
		},
		{
			name: "With one unhealthy machine not to be remediated by KCP",
			controlPlane: &internal.ControlPlane{
				KCP: &controlplanev1.KubeadmControlPlane{},
				Machines: collections.FromMachines(
					&clusterv1.Machine{ObjectMeta: metav1.ObjectMeta{Name: "m1"}, Status: clusterv1.MachineStatus{Conditions: clusterv1.Conditions{healthCheckSucceeded}}},    // Healthy machine
					&clusterv1.Machine{ObjectMeta: metav1.ObjectMeta{Name: "m2"}, Status: clusterv1.MachineStatus{Conditions: clusterv1.Conditions{healthCheckNotSucceeded}}}, // Unhealthy machine, not yet marked for remediation
					&clusterv1.Machine{ObjectMeta: metav1.ObjectMeta{Name: "m3"}, Status: clusterv1.MachineStatus{Conditions: clusterv1.Conditions{healthCheckSucceeded}}},    // Healthy machine
				),
			},
			expectCondition: metav1.Condition{
				Type:    controlplanev1.KubeadmControlPlaneRemediatingV1Beta2Condition,
				Status:  metav1.ConditionFalse,
				Reason:  controlplanev1.KubeadmControlPlaneNotRemediatingV1Beta2Reason,
				Message: "Machine m2 is not healthy (not to be remediated by KubeadmControlPlane)",
			},
		},
		{
			name: "With two unhealthy machine not to be remediated by KCP",
			controlPlane: &internal.ControlPlane{
				KCP: &controlplanev1.KubeadmControlPlane{},
				Machines: collections.FromMachines(
					&clusterv1.Machine{ObjectMeta: metav1.ObjectMeta{Name: "m1"}, Status: clusterv1.MachineStatus{Conditions: clusterv1.Conditions{healthCheckNotSucceeded}}}, // Unhealthy machine, not yet marked for remediation
					&clusterv1.Machine{ObjectMeta: metav1.ObjectMeta{Name: "m2"}, Status: clusterv1.MachineStatus{Conditions: clusterv1.Conditions{healthCheckNotSucceeded}}}, // Unhealthy machine, not yet marked for remediation
					&clusterv1.Machine{ObjectMeta: metav1.ObjectMeta{Name: "m3"}, Status: clusterv1.MachineStatus{Conditions: clusterv1.Conditions{healthCheckSucceeded}}},    // Healthy machine
				),
			},
			expectCondition: metav1.Condition{
				Type:    controlplanev1.KubeadmControlPlaneRemediatingV1Beta2Condition,
				Status:  metav1.ConditionFalse,
				Reason:  controlplanev1.KubeadmControlPlaneNotRemediatingV1Beta2Reason,
				Message: "Machines m1, m2 are not healthy (not to be remediated by KubeadmControlPlane)",
			},
		},
	}
	for _, tt := range tests {
		t.Run(tt.name, func(t *testing.T) {
			g := NewWithT(t)

			setRemediatingCondition(ctx, tt.controlPlane.KCP, tt.controlPlane.MachinesToBeRemediatedByKCP(), tt.controlPlane.UnhealthyMachines())

			condition := v1beta2conditions.Get(tt.controlPlane.KCP, controlplanev1.KubeadmControlPlaneRemediatingV1Beta2Condition)
			g.Expect(condition).ToNot(BeNil())
			g.Expect(*condition).To(v1beta2conditions.MatchCondition(tt.expectCondition, v1beta2conditions.IgnoreLastTransitionTime(true)))
		})
	}
}

func TestDeletingCondition(t *testing.T) {
	testCases := []struct {
		name            string
		kcp             *controlplanev1.KubeadmControlPlane
		deletingReason  string
		deletingMessage string
		expectCondition metav1.Condition
	}{
		{
			name: "deletionTimestamp not set",
			kcp: &controlplanev1.KubeadmControlPlane{
				ObjectMeta: metav1.ObjectMeta{
					Name:      "kcp-test",
					Namespace: metav1.NamespaceDefault,
				},
			},
			deletingReason:  "",
			deletingMessage: "",
			expectCondition: metav1.Condition{
				Type:   controlplanev1.KubeadmControlPlaneDeletingV1Beta2Condition,
				Status: metav1.ConditionFalse,
				Reason: controlplanev1.KubeadmControlPlaneNotDeletingV1Beta2Reason,
			},
		},
		{
			name: "deletionTimestamp set (waiting for control plane Machine deletion)",
			kcp: &controlplanev1.KubeadmControlPlane{
				ObjectMeta: metav1.ObjectMeta{
					Name:              "kcp-test",
					Namespace:         metav1.NamespaceDefault,
					DeletionTimestamp: &metav1.Time{Time: time.Now()},
				},
			},
			deletingReason:  controlplanev1.KubeadmControlPlaneDeletingWaitingForMachineDeletionV1Beta2Reason,
			deletingMessage: "Deleting 3 Machines",
			expectCondition: metav1.Condition{
				Type:    controlplanev1.KubeadmControlPlaneDeletingV1Beta2Condition,
				Status:  metav1.ConditionTrue,
				Reason:  controlplanev1.KubeadmControlPlaneDeletingWaitingForMachineDeletionV1Beta2Reason,
				Message: "Deleting 3 Machines",
			},
		},
	}

	for _, tc := range testCases {
		t.Run(tc.name, func(t *testing.T) {
			g := NewWithT(t)

			setDeletingCondition(ctx, tc.kcp, tc.deletingReason, tc.deletingMessage)

			deletingCondition := v1beta2conditions.Get(tc.kcp, controlplanev1.KubeadmControlPlaneDeletingV1Beta2Condition)
			g.Expect(deletingCondition).ToNot(BeNil())
			g.Expect(*deletingCondition).To(v1beta2conditions.MatchCondition(tc.expectCondition, v1beta2conditions.IgnoreLastTransitionTime(true)))
		})
	}
}

func Test_shouldSurfaceWhenAvailableTrue(t *testing.T) {
	reconcileTime := time.Now()

	apiServerPodHealthy := metav1.Condition{Type: controlplanev1.KubeadmControlPlaneMachineAPIServerPodHealthyV1Beta2Condition, Status: metav1.ConditionTrue, LastTransitionTime: metav1.Time{Time: reconcileTime}}
	apiServerPodNotHealthy := metav1.Condition{Type: controlplanev1.KubeadmControlPlaneMachineAPIServerPodHealthyV1Beta2Condition, Status: metav1.ConditionFalse, LastTransitionTime: metav1.Time{Time: reconcileTime}}
	apiServerPodNotHealthy11s := metav1.Condition{Type: controlplanev1.KubeadmControlPlaneMachineAPIServerPodHealthyV1Beta2Condition, Status: metav1.ConditionFalse, LastTransitionTime: metav1.Time{Time: reconcileTime.Add(-11 * time.Second)}}

	etcdMemberHealthy := metav1.Condition{Type: controlplanev1.KubeadmControlPlaneMachineEtcdMemberHealthyV1Beta2Condition, Status: metav1.ConditionTrue, LastTransitionTime: metav1.Time{Time: reconcileTime}}
	etcdMemberNotHealthy := metav1.Condition{Type: controlplanev1.KubeadmControlPlaneMachineEtcdMemberHealthyV1Beta2Condition, Status: metav1.ConditionFalse, LastTransitionTime: metav1.Time{Time: reconcileTime}}

	testCases := []struct {
		name    string
		machine *clusterv1.Machine
		want    bool
	}{
		{
			name:    "Machine doesn't have issues, it should not surface",
			machine: &clusterv1.Machine{ObjectMeta: metav1.ObjectMeta{Name: "m1"}, Status: clusterv1.MachineStatus{V1Beta2: &clusterv1.MachineV1Beta2Status{Conditions: []metav1.Condition{apiServerPodHealthy, etcdMemberHealthy}}}},
			want:    false,
		},
		{
			name:    "Machine has issue set by less than 10s it should not surface",
			machine: &clusterv1.Machine{ObjectMeta: metav1.ObjectMeta{Name: "m1"}, Status: clusterv1.MachineStatus{V1Beta2: &clusterv1.MachineV1Beta2Status{Conditions: []metav1.Condition{apiServerPodNotHealthy, etcdMemberNotHealthy}}}},
			want:    false,
		},
		{
			name:    "Machine has at least one issue set by more than 10s it should surface",
			machine: &clusterv1.Machine{ObjectMeta: metav1.ObjectMeta{Name: "m1"}, Status: clusterv1.MachineStatus{V1Beta2: &clusterv1.MachineV1Beta2Status{Conditions: []metav1.Condition{apiServerPodNotHealthy11s, etcdMemberNotHealthy}}}},
			want:    true,
		},
	}
	for _, tc := range testCases {
		t.Run(tc.name, func(t *testing.T) {
			g := NewWithT(t)

			got := shouldSurfaceWhenAvailableTrue(tc.machine, controlplanev1.KubeadmControlPlaneMachineAPIServerPodHealthyV1Beta2Condition, controlplanev1.KubeadmControlPlaneMachineEtcdMemberHealthyV1Beta2Condition)
			g.Expect(got).To(Equal(tc.want))
		})
	}
}

func Test_setAvailableCondition(t *testing.T) {
	reconcileTime := time.Now()

	certificatesReady := metav1.Condition{Type: controlplanev1.KubeadmControlPlaneCertificatesAvailableV1Beta2Condition, Status: metav1.ConditionTrue}
	certificatesNotReady := metav1.Condition{Type: controlplanev1.KubeadmControlPlaneCertificatesAvailableV1Beta2Condition, Status: metav1.ConditionFalse}

	apiServerPodHealthy := metav1.Condition{Type: controlplanev1.KubeadmControlPlaneMachineAPIServerPodHealthyV1Beta2Condition, Status: metav1.ConditionTrue, LastTransitionTime: metav1.Time{Time: reconcileTime}}
	apiServerPodNotHealthy := metav1.Condition{Type: controlplanev1.KubeadmControlPlaneMachineAPIServerPodHealthyV1Beta2Condition, Status: metav1.ConditionFalse, LastTransitionTime: metav1.Time{Time: reconcileTime}}
	apiServerPodNotHealthy11s := metav1.Condition{Type: controlplanev1.KubeadmControlPlaneMachineAPIServerPodHealthyV1Beta2Condition, Status: metav1.ConditionFalse, LastTransitionTime: metav1.Time{Time: reconcileTime.Add(-11 * time.Second)}}
	controllerManagerPodHealthy := metav1.Condition{Type: controlplanev1.KubeadmControlPlaneMachineControllerManagerPodHealthyV1Beta2Condition, Status: metav1.ConditionTrue, LastTransitionTime: metav1.Time{Time: reconcileTime}}
	schedulerPodHealthy := metav1.Condition{Type: controlplanev1.KubeadmControlPlaneMachineSchedulerPodHealthyV1Beta2Condition, Status: metav1.ConditionTrue, LastTransitionTime: metav1.Time{Time: reconcileTime}}
	etcdPodHealthy := metav1.Condition{Type: controlplanev1.KubeadmControlPlaneMachineEtcdPodHealthyV1Beta2Condition, Status: metav1.ConditionTrue, LastTransitionTime: metav1.Time{Time: reconcileTime}}

	etcdMemberHealthy := metav1.Condition{Type: controlplanev1.KubeadmControlPlaneMachineEtcdMemberHealthyV1Beta2Condition, Status: metav1.ConditionTrue, LastTransitionTime: metav1.Time{Time: reconcileTime}}
	etcdMemberNotHealthy := metav1.Condition{Type: controlplanev1.KubeadmControlPlaneMachineEtcdMemberHealthyV1Beta2Condition, Status: metav1.ConditionFalse, LastTransitionTime: metav1.Time{Time: reconcileTime}}
	etcdMemberNotHealthy11s := metav1.Condition{Type: controlplanev1.KubeadmControlPlaneMachineEtcdMemberHealthyV1Beta2Condition, Status: metav1.ConditionFalse, LastTransitionTime: metav1.Time{Time: reconcileTime.Add(-11 * time.Second)}}

	apiServerPodHealthyUnknown := metav1.Condition{Type: controlplanev1.KubeadmControlPlaneMachineAPIServerPodHealthyV1Beta2Condition, Status: metav1.ConditionUnknown, LastTransitionTime: metav1.Time{Time: reconcileTime}}
	controllerManagerPodHealthyUnknown := metav1.Condition{Type: controlplanev1.KubeadmControlPlaneMachineControllerManagerPodHealthyV1Beta2Condition, Status: metav1.ConditionUnknown, LastTransitionTime: metav1.Time{Time: reconcileTime}}
	schedulerPodHealthyUnknown := metav1.Condition{Type: controlplanev1.KubeadmControlPlaneMachineSchedulerPodHealthyV1Beta2Condition, Status: metav1.ConditionUnknown, LastTransitionTime: metav1.Time{Time: reconcileTime}}
	etcdPodHealthyUnknown := metav1.Condition{Type: controlplanev1.KubeadmControlPlaneMachineEtcdPodHealthyV1Beta2Condition, Status: metav1.ConditionUnknown, LastTransitionTime: metav1.Time{Time: reconcileTime}}
	etcdMemberHealthyUnknown11s := metav1.Condition{Type: controlplanev1.KubeadmControlPlaneMachineEtcdMemberHealthyV1Beta2Condition, Status: metav1.ConditionUnknown, LastTransitionTime: metav1.Time{Time: reconcileTime.Add(-11 * time.Second)}}

	tests := []struct {
		name            string
		controlPlane    *internal.ControlPlane
		expectCondition metav1.Condition
	}{

		// Not initialized

		{
			name: "KCP is not available, not yet initialized",
			controlPlane: &internal.ControlPlane{
				KCP: &controlplanev1.KubeadmControlPlane{
					Spec: controlplanev1.KubeadmControlPlaneSpec{
						KubeadmConfigSpec: bootstrapv1.KubeadmConfigSpec{
							ClusterConfiguration: &bootstrapv1.ClusterConfiguration{
								Etcd: bootstrapv1.Etcd{Local: &bootstrapv1.LocalEtcd{}},
							},
						},
					},
				},
				EtcdMembers: []*etcd.Member{},
			},
			expectCondition: metav1.Condition{
				Type:    controlplanev1.KubeadmControlPlaneAvailableV1Beta2Condition,
				Status:  metav1.ConditionFalse,
				Reason:  controlplanev1.KubeadmControlPlaneNotAvailableV1Beta2Reason,
				Message: "Control plane not yet initialized",
			},
		},

		// Available (all good)

		{
			name: "KCP is available (1 CP)",
			controlPlane: &internal.ControlPlane{
				KCP: &controlplanev1.KubeadmControlPlane{
					Status: controlplanev1.KubeadmControlPlaneStatus{
						Initialized: true,
						V1Beta2: &controlplanev1.KubeadmControlPlaneV1Beta2Status{
							Conditions: []metav1.Condition{certificatesReady},
						},
					},
				},
				Machines: collections.FromMachines(
					&clusterv1.Machine{
						ObjectMeta: metav1.ObjectMeta{Name: "m1"},
						Spec:       clusterv1.MachineSpec{ProviderID: ptr.To("m1")},
						Status: clusterv1.MachineStatus{
							NodeRef: &corev1.ObjectReference{Name: "m1"},
							V1Beta2: &clusterv1.MachineV1Beta2Status{Conditions: []metav1.Condition{apiServerPodHealthy, controllerManagerPodHealthy, schedulerPodHealthy, etcdPodHealthy, etcdMemberHealthy}},
						},
					},
				),
				EtcdMembers: []*etcd.Member{
					{Name: "m1", IsLearner: false},
				},
				EtcdMembersAndMachinesAreMatching: true,
			},
			expectCondition: metav1.Condition{
				Type:   controlplanev1.KubeadmControlPlaneAvailableV1Beta2Condition,
				Status: metav1.ConditionTrue,
				Reason: controlplanev1.KubeadmControlPlaneAvailableV1Beta2Reason,
			},
		},
		{
			name: "KCP is available (3 CP)",
			controlPlane: &internal.ControlPlane{
				KCP: &controlplanev1.KubeadmControlPlane{
					Status: controlplanev1.KubeadmControlPlaneStatus{
						Initialized: true,
						V1Beta2: &controlplanev1.KubeadmControlPlaneV1Beta2Status{
							Conditions: []metav1.Condition{certificatesReady},
						},
					},
				},
				Machines: collections.FromMachines(
					&clusterv1.Machine{
						ObjectMeta: metav1.ObjectMeta{Name: "m1"},
						Spec:       clusterv1.MachineSpec{ProviderID: ptr.To("m1")},
						Status: clusterv1.MachineStatus{
							NodeRef: &corev1.ObjectReference{Name: "m1"},
							V1Beta2: &clusterv1.MachineV1Beta2Status{Conditions: []metav1.Condition{apiServerPodHealthy, controllerManagerPodHealthy, schedulerPodHealthy, etcdPodHealthy, etcdMemberHealthy}},
						},
					},
					&clusterv1.Machine{
						ObjectMeta: metav1.ObjectMeta{Name: "m2"},
						Spec:       clusterv1.MachineSpec{ProviderID: ptr.To("m2")},
						Status: clusterv1.MachineStatus{
							NodeRef: &corev1.ObjectReference{Name: "m2"},
							V1Beta2: &clusterv1.MachineV1Beta2Status{Conditions: []metav1.Condition{apiServerPodHealthy, controllerManagerPodHealthy, schedulerPodHealthy, etcdPodHealthy, etcdMemberHealthy}},
						},
					},
					&clusterv1.Machine{
						ObjectMeta: metav1.ObjectMeta{Name: "m3"},
						Spec:       clusterv1.MachineSpec{ProviderID: ptr.To("m3")},
						Status: clusterv1.MachineStatus{
							NodeRef: &corev1.ObjectReference{Name: "m3"},
							V1Beta2: &clusterv1.MachineV1Beta2Status{Conditions: []metav1.Condition{apiServerPodHealthy, controllerManagerPodHealthy, schedulerPodHealthy, etcdPodHealthy, etcdMemberHealthy}},
						},
					},
				),
				EtcdMembers: []*etcd.Member{
					{Name: "m1", IsLearner: false},
					{Name: "m2", IsLearner: false},
					{Name: "m3", IsLearner: false},
				},
				EtcdMembersAndMachinesAreMatching: true,
			},
			expectCondition: metav1.Condition{
				Type:   controlplanev1.KubeadmControlPlaneAvailableV1Beta2Condition,
				Status: metav1.ConditionTrue,
				Reason: controlplanev1.KubeadmControlPlaneAvailableV1Beta2Reason,
			},
		},

		// With not healthy etcd members / other etcd failures

		{
			name: "KCP is not available, failed to get etcd members right after being initialized",
			controlPlane: &internal.ControlPlane{
				KCP: &controlplanev1.KubeadmControlPlane{
					Spec: controlplanev1.KubeadmControlPlaneSpec{
						KubeadmConfigSpec: bootstrapv1.KubeadmConfigSpec{
							ClusterConfiguration: &bootstrapv1.ClusterConfiguration{
								Etcd: bootstrapv1.Etcd{Local: &bootstrapv1.LocalEtcd{}},
							},
						},
					},
					Status: controlplanev1.KubeadmControlPlaneStatus{
						Initialized: true,
						V1Beta2: &controlplanev1.KubeadmControlPlaneV1Beta2Status{
							Conditions: []metav1.Condition{
								{Type: controlplanev1.KubeadmControlPlaneInitializedV1Beta2Condition, Status: metav1.ConditionTrue, Reason: controlplanev1.KubeadmControlPlaneInitializedV1Beta2Reason, LastTransitionTime: metav1.Time{Time: reconcileTime.Add(-5 * time.Second)}},
							},
						},
					},
				},
				EtcdMembers: nil,
			},
			expectCondition: metav1.Condition{
				Type:    controlplanev1.KubeadmControlPlaneAvailableV1Beta2Condition,
				Status:  metav1.ConditionFalse,
				Reason:  controlplanev1.KubeadmControlPlaneNotAvailableV1Beta2Reason,
				Message: "Waiting for etcd to report the list of members",
			},
		},
		{
			name: "KCP is not available, failed to get etcd members, 2m after the cluster was initialized",
			controlPlane: &internal.ControlPlane{
				KCP: &controlplanev1.KubeadmControlPlane{
					Spec: controlplanev1.KubeadmControlPlaneSpec{
						KubeadmConfigSpec: bootstrapv1.KubeadmConfigSpec{
							ClusterConfiguration: &bootstrapv1.ClusterConfiguration{
								Etcd: bootstrapv1.Etcd{Local: &bootstrapv1.LocalEtcd{}},
							},
						},
					},
					Status: controlplanev1.KubeadmControlPlaneStatus{
						Initialized: true,
						V1Beta2: &controlplanev1.KubeadmControlPlaneV1Beta2Status{
							Conditions: []metav1.Condition{
								{Type: controlplanev1.KubeadmControlPlaneInitializedV1Beta2Condition, Status: metav1.ConditionTrue, Reason: controlplanev1.KubeadmControlPlaneInitializedV1Beta2Reason, LastTransitionTime: metav1.Time{Time: reconcileTime.Add(-5 * time.Minute)}},
							},
						},
					},
				},
				EtcdMembers: nil,
			},
			expectCondition: metav1.Condition{
				Type:    controlplanev1.KubeadmControlPlaneAvailableV1Beta2Condition,
				Status:  metav1.ConditionUnknown,
				Reason:  controlplanev1.KubeadmControlPlaneAvailableInspectionFailedV1Beta2Reason,
				Message: "Failed to get etcd members",
			},
		},
		{
			name: "KCP is not available, etcd members and machines list do not match",
			controlPlane: &internal.ControlPlane{
				KCP: &controlplanev1.KubeadmControlPlane{
					Spec: controlplanev1.KubeadmControlPlaneSpec{
						KubeadmConfigSpec: bootstrapv1.KubeadmConfigSpec{
							ClusterConfiguration: &bootstrapv1.ClusterConfiguration{
								Etcd: bootstrapv1.Etcd{Local: &bootstrapv1.LocalEtcd{}},
							},
						},
					},
					Status: controlplanev1.KubeadmControlPlaneStatus{Initialized: true},
				},
				EtcdMembers:                       []*etcd.Member{},
				EtcdMembersAndMachinesAreMatching: false,
			},
			expectCondition: metav1.Condition{
				Type:    controlplanev1.KubeadmControlPlaneAvailableV1Beta2Condition,
				Status:  metav1.ConditionFalse,
				Reason:  controlplanev1.KubeadmControlPlaneNotAvailableV1Beta2Reason,
				Message: "The list of etcd members does not match the list of Machines and Nodes",
			},
		},

		{
			name: "KCP is available, one not healthy etcd member, but within quorum (not reported)",
			controlPlane: &internal.ControlPlane{
				KCP: &controlplanev1.KubeadmControlPlane{
					Status: controlplanev1.KubeadmControlPlaneStatus{
						Initialized: true,
						V1Beta2: &controlplanev1.KubeadmControlPlaneV1Beta2Status{
							Conditions: []metav1.Condition{certificatesReady},
						},
					},
				},
				Machines: collections.FromMachines(
					&clusterv1.Machine{
						ObjectMeta: metav1.ObjectMeta{Name: "m1"},
						Spec:       clusterv1.MachineSpec{ProviderID: ptr.To("m1")},
						Status: clusterv1.MachineStatus{
							NodeRef: &corev1.ObjectReference{Name: "m1"},
							V1Beta2: &clusterv1.MachineV1Beta2Status{Conditions: []metav1.Condition{apiServerPodHealthy, controllerManagerPodHealthy, schedulerPodHealthy, etcdPodHealthy, etcdMemberHealthy}},
						},
					},
					&clusterv1.Machine{
						ObjectMeta: metav1.ObjectMeta{Name: "m2"},
						Spec:       clusterv1.MachineSpec{ProviderID: ptr.To("m2")},
						Status: clusterv1.MachineStatus{
							NodeRef: &corev1.ObjectReference{Name: "m2"},
							V1Beta2: &clusterv1.MachineV1Beta2Status{Conditions: []metav1.Condition{apiServerPodHealthy, controllerManagerPodHealthy, schedulerPodHealthy, etcdPodHealthy, etcdMemberHealthy}},
						},
					},
					&clusterv1.Machine{
						ObjectMeta: metav1.ObjectMeta{Name: "m3"},
						Spec:       clusterv1.MachineSpec{ProviderID: ptr.To("m3")},
						Status: clusterv1.MachineStatus{
							NodeRef: &corev1.ObjectReference{Name: "m3"},
							V1Beta2: &clusterv1.MachineV1Beta2Status{Conditions: []metav1.Condition{apiServerPodHealthy, controllerManagerPodHealthy, schedulerPodHealthy, etcdPodHealthy, etcdMemberNotHealthy}},
						},
					},
				),
				EtcdMembers: []*etcd.Member{
					{Name: "m1", IsLearner: false},
					{Name: "m2", IsLearner: false},
					{Name: "m3", IsLearner: false},
				},
				EtcdMembersAndMachinesAreMatching: true,
			},
			expectCondition: metav1.Condition{
				Type:   controlplanev1.KubeadmControlPlaneAvailableV1Beta2Condition,
				Status: metav1.ConditionTrue,
				Reason: controlplanev1.KubeadmControlPlaneAvailableV1Beta2Reason,
			},
		},
		{
			name: "KCP is available, one not healthy etcd member, but within quorum (reported)",
			controlPlane: &internal.ControlPlane{
				KCP: &controlplanev1.KubeadmControlPlane{
					Status: controlplanev1.KubeadmControlPlaneStatus{
						Initialized: true,
						V1Beta2: &controlplanev1.KubeadmControlPlaneV1Beta2Status{
							Conditions: []metav1.Condition{certificatesReady},
						},
					},
				},
				Machines: collections.FromMachines(
					&clusterv1.Machine{
						ObjectMeta: metav1.ObjectMeta{Name: "m1"},
						Spec:       clusterv1.MachineSpec{ProviderID: ptr.To("m1")},
						Status: clusterv1.MachineStatus{
							NodeRef: &corev1.ObjectReference{Name: "m1"},
							V1Beta2: &clusterv1.MachineV1Beta2Status{Conditions: []metav1.Condition{apiServerPodHealthy, controllerManagerPodHealthy, schedulerPodHealthy, etcdPodHealthy, etcdMemberHealthy}},
						},
					},
					&clusterv1.Machine{
						ObjectMeta: metav1.ObjectMeta{Name: "m2"},
						Spec:       clusterv1.MachineSpec{ProviderID: ptr.To("m2")},
						Status: clusterv1.MachineStatus{
							NodeRef: &corev1.ObjectReference{Name: "m2"},
							V1Beta2: &clusterv1.MachineV1Beta2Status{Conditions: []metav1.Condition{apiServerPodHealthy, controllerManagerPodHealthy, schedulerPodHealthy, etcdPodHealthy, etcdMemberHealthy}},
						},
					},
					&clusterv1.Machine{
						ObjectMeta: metav1.ObjectMeta{Name: "m3"},
						Spec:       clusterv1.MachineSpec{ProviderID: ptr.To("m3")},
						Status: clusterv1.MachineStatus{
							NodeRef: &corev1.ObjectReference{Name: "m3"},
							V1Beta2: &clusterv1.MachineV1Beta2Status{Conditions: []metav1.Condition{apiServerPodHealthy, controllerManagerPodHealthy, schedulerPodHealthy, etcdPodHealthy, etcdMemberNotHealthy11s}},
						},
					},
				),
				EtcdMembers: []*etcd.Member{
					{Name: "m1", IsLearner: false},
					{Name: "m2", IsLearner: false},
					{Name: "m3", IsLearner: false},
				},
				EtcdMembersAndMachinesAreMatching: true,
			},
			expectCondition: metav1.Condition{
				Type:   controlplanev1.KubeadmControlPlaneAvailableV1Beta2Condition,
				Status: metav1.ConditionTrue,
				Reason: controlplanev1.KubeadmControlPlaneAvailableV1Beta2Reason,
				Message: "* 2 of 3 etcd members are healthy, at least 2 healthy member required for etcd quorum\n" +
					"* 2 of 3 Machines have healthy control plane components, at least 1 required", // Note, when an etcd member is not healthy, also the corresponding CP is considered not healthy.
			},
		},
		{
			name: "KCP is not available, Not enough healthy etcd members",
			controlPlane: &internal.ControlPlane{
				KCP: &controlplanev1.KubeadmControlPlane{
					Status: controlplanev1.KubeadmControlPlaneStatus{
						Initialized: true,
						V1Beta2: &controlplanev1.KubeadmControlPlaneV1Beta2Status{
							Conditions: []metav1.Condition{certificatesReady},
						},
					},
				},
				Machines: collections.FromMachines(
					&clusterv1.Machine{
						ObjectMeta: metav1.ObjectMeta{Name: "m1"},
						Spec:       clusterv1.MachineSpec{ProviderID: ptr.To("m1")},
						Status: clusterv1.MachineStatus{
							NodeRef: &corev1.ObjectReference{Name: "m1"},
							V1Beta2: &clusterv1.MachineV1Beta2Status{Conditions: []metav1.Condition{apiServerPodHealthy, controllerManagerPodHealthy, schedulerPodHealthy, etcdPodHealthy, etcdMemberHealthy}},
						},
					},
					&clusterv1.Machine{
						ObjectMeta: metav1.ObjectMeta{Name: "m2"},
						Spec:       clusterv1.MachineSpec{ProviderID: ptr.To("m2")},
						Status: clusterv1.MachineStatus{
							NodeRef: &corev1.ObjectReference{Name: "m2"},
							V1Beta2: &clusterv1.MachineV1Beta2Status{Conditions: []metav1.Condition{apiServerPodHealthy, controllerManagerPodHealthy, schedulerPodHealthy, etcdPodHealthy, etcdMemberNotHealthy}},
						},
					},
					&clusterv1.Machine{
						ObjectMeta: metav1.ObjectMeta{Name: "m3"},
						Spec:       clusterv1.MachineSpec{ProviderID: ptr.To("m3")},
						Status: clusterv1.MachineStatus{
							NodeRef: &corev1.ObjectReference{Name: "m3"},
							V1Beta2: &clusterv1.MachineV1Beta2Status{Conditions: []metav1.Condition{apiServerPodHealthy, controllerManagerPodHealthy, schedulerPodHealthy, etcdPodHealthy, etcdMemberNotHealthy}},
						},
					},
				),
				EtcdMembers: []*etcd.Member{
					{Name: "m1", IsLearner: false},
					{Name: "m2", IsLearner: false},
					{Name: "m3", IsLearner: false},
				},
				EtcdMembersAndMachinesAreMatching: true,
			},
			expectCondition: metav1.Condition{
				Type:    controlplanev1.KubeadmControlPlaneAvailableV1Beta2Condition,
				Status:  metav1.ConditionFalse,
				Reason:  controlplanev1.KubeadmControlPlaneNotAvailableV1Beta2Reason,
				Message: "* 1 of 3 etcd members is healthy, at least 2 healthy member required for etcd quorum",
			},
		},
		{
			name: "KCP is available, machines without provider ID are ignored",
			controlPlane: &internal.ControlPlane{
				KCP: &controlplanev1.KubeadmControlPlane{
					Status: controlplanev1.KubeadmControlPlaneStatus{
						Initialized: true,
						V1Beta2: &controlplanev1.KubeadmControlPlaneV1Beta2Status{
							Conditions: []metav1.Condition{certificatesReady},
						},
					},
				},
				Machines: collections.FromMachines(
					&clusterv1.Machine{
						ObjectMeta: metav1.ObjectMeta{Name: "m1"},
						Spec:       clusterv1.MachineSpec{ProviderID: ptr.To("m1")},
						Status: clusterv1.MachineStatus{
							NodeRef: &corev1.ObjectReference{Name: "m1"},
							V1Beta2: &clusterv1.MachineV1Beta2Status{Conditions: []metav1.Condition{apiServerPodHealthy, controllerManagerPodHealthy, schedulerPodHealthy, etcdPodHealthy, etcdMemberHealthy}},
						},
					},
					&clusterv1.Machine{
						ObjectMeta: metav1.ObjectMeta{Name: "m2"},
						Status: clusterv1.MachineStatus{
							NodeRef: &corev1.ObjectReference{Name: "m2"},
							V1Beta2: &clusterv1.MachineV1Beta2Status{Conditions: []metav1.Condition{apiServerPodHealthyUnknown, controllerManagerPodHealthy, schedulerPodHealthy, etcdPodHealthy, etcdMemberHealthy}},
						},
					},
				),
				EtcdMembers: []*etcd.Member{
					{Name: "m1", IsLearner: false},
				},
<<<<<<< HEAD
				EtcdMembersAgreeOnMemberList:      true,
				EtcdMembersAgreeOnClusterID:       true,
=======
>>>>>>> 647a1b74
				EtcdMembersAndMachinesAreMatching: true,
			},
			expectCondition: metav1.Condition{
				Type:    controlplanev1.KubeadmControlPlaneAvailableV1Beta2Condition,
				Status:  metav1.ConditionTrue,
				Reason:  controlplanev1.KubeadmControlPlaneAvailableV1Beta2Reason,
				Message: "",
			},
		},
		{
			name: "KCP is available, etcd members without name are considered healthy and not voting",
			controlPlane: &internal.ControlPlane{
				KCP: &controlplanev1.KubeadmControlPlane{
					Status: controlplanev1.KubeadmControlPlaneStatus{
						Initialized: true,
						V1Beta2: &controlplanev1.KubeadmControlPlaneV1Beta2Status{
							Conditions: []metav1.Condition{certificatesReady},
						},
					},
				},
				Machines: collections.FromMachines(
					&clusterv1.Machine{
						ObjectMeta: metav1.ObjectMeta{Name: "m1"},
						Spec:       clusterv1.MachineSpec{ProviderID: ptr.To("m1")},
						Status: clusterv1.MachineStatus{
							NodeRef: &corev1.ObjectReference{Name: "m1"},
							V1Beta2: &clusterv1.MachineV1Beta2Status{Conditions: []metav1.Condition{apiServerPodHealthy, controllerManagerPodHealthy, schedulerPodHealthy, etcdPodHealthy, etcdMemberHealthy}},
						},
					},
					&clusterv1.Machine{
						ObjectMeta: metav1.ObjectMeta{Name: "m2"},
						Spec:       clusterv1.MachineSpec{ProviderID: ptr.To("m2")},
						Status: clusterv1.MachineStatus{
							NodeRef: &corev1.ObjectReference{Name: "m2"},
							V1Beta2: &clusterv1.MachineV1Beta2Status{Conditions: []metav1.Condition{apiServerPodHealthy, controllerManagerPodHealthy, schedulerPodHealthy, etcdPodHealthy, etcdMemberHealthy}},
						},
					},
					&clusterv1.Machine{
						ObjectMeta: metav1.ObjectMeta{Name: "m3"},
						Spec:       clusterv1.MachineSpec{ProviderID: ptr.To("m3")},
						Status: clusterv1.MachineStatus{
							NodeRef: &corev1.ObjectReference{Name: "m3"},
							V1Beta2: &clusterv1.MachineV1Beta2Status{Conditions: []metav1.Condition{apiServerPodHealthy, controllerManagerPodHealthy, schedulerPodHealthy, etcdPodHealthy, etcdMemberNotHealthy11s}},
						},
					},
					&clusterv1.Machine{
						ObjectMeta: metav1.ObjectMeta{Name: "m4"},
						Spec:       clusterv1.MachineSpec{ProviderID: ptr.To("m4")},
						Status: clusterv1.MachineStatus{
							NodeRef: &corev1.ObjectReference{Name: "m4"},
							V1Beta2: &clusterv1.MachineV1Beta2Status{Conditions: []metav1.Condition{apiServerPodHealthy, controllerManagerPodHealthy, schedulerPodHealthy, etcdPodHealthy, etcdMemberNotHealthy11s}},
						},
					},
				),
				EtcdMembers: []*etcd.Member{
					{Name: "m1", IsLearner: false},
					{Name: "m2", IsLearner: false},
					{Name: "m3", IsLearner: false},
					{Name: "", IsLearner: false},
				},
				EtcdMembersAndMachinesAreMatching: true,
			},
			expectCondition: metav1.Condition{
				Type:   controlplanev1.KubeadmControlPlaneAvailableV1Beta2Condition,
				Status: metav1.ConditionTrue,
				Reason: controlplanev1.KubeadmControlPlaneAvailableV1Beta2Reason,
				Message: "* 3 of 4 etcd members are healthy, 1 learner etcd member, at least 2 healthy member required for etcd quorum\n" + // m4 is considered learner, so we have 3 voting members, quorum 2
					"* 2 of 4 Machines have healthy control plane components, at least 1 required",
			},
		},
		{
			name: "KCP is available, etcd members without a machine are bound to provisioning machines (focus on binding)",
			controlPlane: &internal.ControlPlane{
				KCP: &controlplanev1.KubeadmControlPlane{
					Status: controlplanev1.KubeadmControlPlaneStatus{
						Initialized: true,
						V1Beta2: &controlplanev1.KubeadmControlPlaneV1Beta2Status{
							Conditions: []metav1.Condition{certificatesReady},
						},
					},
				},
				Machines: collections.FromMachines(
					&clusterv1.Machine{
						ObjectMeta: metav1.ObjectMeta{Name: "m1"},
						Spec:       clusterv1.MachineSpec{ProviderID: ptr.To("m1")},
						Status: clusterv1.MachineStatus{
							NodeRef: &corev1.ObjectReference{Name: "m1"},
							V1Beta2: &clusterv1.MachineV1Beta2Status{Conditions: []metav1.Condition{apiServerPodHealthy, controllerManagerPodHealthy, schedulerPodHealthy, etcdPodHealthy, etcdMemberHealthy}},
						},
					},
					&clusterv1.Machine{
						ObjectMeta: metav1.ObjectMeta{Name: "m2"},
						Spec:       clusterv1.MachineSpec{ProviderID: ptr.To("m2")},
						Status: clusterv1.MachineStatus{
							NodeRef: &corev1.ObjectReference{Name: "m2"},
							V1Beta2: &clusterv1.MachineV1Beta2Status{Conditions: []metav1.Condition{apiServerPodHealthy, controllerManagerPodHealthy, schedulerPodHealthy, etcdPodHealthy, etcdMemberHealthy}},
						},
					},
					&clusterv1.Machine{
						ObjectMeta: metav1.ObjectMeta{Name: "m3"},
						Spec:       clusterv1.MachineSpec{ProviderID: ptr.To("m3")},
						Status: clusterv1.MachineStatus{
							NodeRef: &corev1.ObjectReference{Name: "m3"},
							V1Beta2: &clusterv1.MachineV1Beta2Status{Conditions: []metav1.Condition{apiServerPodHealthy, controllerManagerPodHealthy, schedulerPodHealthy, etcdPodHealthy, etcdMemberNotHealthy11s}},
						},
					},
					&clusterv1.Machine{
						ObjectMeta: metav1.ObjectMeta{Name: "m4"},
						Spec:       clusterv1.MachineSpec{ProviderID: ptr.To("m4")},
						Status: clusterv1.MachineStatus{
							NodeRef: nil,
							// Note this is not a real use case, but it helps to validate that machine m4 is bound to an etcd member and counted as healthy.
							// If instead we use unknown or false conditions, it would not be possible to understand if the best effort binding happened or the etcd member was considered unhealthy because without a machine match.
							V1Beta2: &clusterv1.MachineV1Beta2Status{Conditions: []metav1.Condition{apiServerPodHealthy, controllerManagerPodHealthy, schedulerPodHealthy, etcdPodHealthy, etcdMemberHealthy}},
						},
					},
				),
				EtcdMembers: []*etcd.Member{
					{Name: "m1", IsLearner: false},
					{Name: "m2", IsLearner: false},
					{Name: "m3", IsLearner: false},
					{Name: "m4", IsLearner: false},
				},
				EtcdMembersAndMachinesAreMatching: true,
			},
			expectCondition: metav1.Condition{
				Type:   controlplanev1.KubeadmControlPlaneAvailableV1Beta2Condition,
				Status: metav1.ConditionTrue,
				Reason: controlplanev1.KubeadmControlPlaneAvailableV1Beta2Reason,
				Message: "* 3 of 4 etcd members are healthy, at least 3 healthy member required for etcd quorum\n" + // member m4 is linked to machine m4 eve if it doesn't have a node yet
					"* 3 of 4 Machines have healthy control plane components, at least 1 required",
			},
		},
		{
			name: "KCP is available, etcd members without a machine are bound to provisioning machines",
			controlPlane: &internal.ControlPlane{
				KCP: &controlplanev1.KubeadmControlPlane{
					Status: controlplanev1.KubeadmControlPlaneStatus{
						Initialized: true,
						V1Beta2: &controlplanev1.KubeadmControlPlaneV1Beta2Status{
							Conditions: []metav1.Condition{certificatesReady},
						},
					},
				},
				Machines: collections.FromMachines(
					&clusterv1.Machine{
						ObjectMeta: metav1.ObjectMeta{Name: "m1"},
						Spec:       clusterv1.MachineSpec{ProviderID: ptr.To("m1")},
						Status: clusterv1.MachineStatus{
							NodeRef: &corev1.ObjectReference{Name: "m1"},
							V1Beta2: &clusterv1.MachineV1Beta2Status{Conditions: []metav1.Condition{apiServerPodHealthy, controllerManagerPodHealthy, schedulerPodHealthy, etcdPodHealthy, etcdMemberHealthy}},
						},
					},
					&clusterv1.Machine{
						ObjectMeta: metav1.ObjectMeta{Name: "m2"},
						Spec:       clusterv1.MachineSpec{ProviderID: ptr.To("m2")},
						Status: clusterv1.MachineStatus{
							NodeRef: &corev1.ObjectReference{Name: "m2"},
							V1Beta2: &clusterv1.MachineV1Beta2Status{Conditions: []metav1.Condition{apiServerPodHealthy, controllerManagerPodHealthy, schedulerPodHealthy, etcdPodHealthy, etcdMemberHealthy}},
						},
					},
					&clusterv1.Machine{
						ObjectMeta: metav1.ObjectMeta{Name: "m3"},
						Spec:       clusterv1.MachineSpec{ProviderID: ptr.To("m3")},
						Status: clusterv1.MachineStatus{
							NodeRef: &corev1.ObjectReference{Name: "m3"},
							V1Beta2: &clusterv1.MachineV1Beta2Status{Conditions: []metav1.Condition{apiServerPodHealthy, controllerManagerPodHealthy, schedulerPodHealthy, etcdPodHealthy, etcdMemberHealthy}},
						},
					},
					&clusterv1.Machine{
						ObjectMeta: metav1.ObjectMeta{Name: "m4"},
						Spec:       clusterv1.MachineSpec{ProviderID: ptr.To("m4")},
						Status: clusterv1.MachineStatus{
							NodeRef: nil,
							V1Beta2: &clusterv1.MachineV1Beta2Status{Conditions: []metav1.Condition{apiServerPodHealthyUnknown, controllerManagerPodHealthyUnknown, schedulerPodHealthyUnknown, etcdPodHealthyUnknown, etcdMemberHealthyUnknown11s}},
						},
					},
				),
				EtcdMembers: []*etcd.Member{
					{Name: "m1", IsLearner: false},
					{Name: "m2", IsLearner: false},
					{Name: "m3", IsLearner: false},
					{Name: "m4", IsLearner: false},
				},
				EtcdMembersAndMachinesAreMatching: true,
			},
			expectCondition: metav1.Condition{
				Type:   controlplanev1.KubeadmControlPlaneAvailableV1Beta2Condition,
				Status: metav1.ConditionTrue,
				Reason: controlplanev1.KubeadmControlPlaneAvailableV1Beta2Reason,
				Message: "* 3 of 4 etcd members are healthy, at least 3 healthy member required for etcd quorum\n" + // member m4 is linked to machine m4 eve if it doesn't have a node yet
					"* 3 of 4 Machines have healthy control plane components, at least 1 required",
			},
		},
		{
			name: "KCP is available, members without a machine are considered not healthy",
			controlPlane: &internal.ControlPlane{
				KCP: &controlplanev1.KubeadmControlPlane{
					Status: controlplanev1.KubeadmControlPlaneStatus{
						Initialized: true,
						V1Beta2: &controlplanev1.KubeadmControlPlaneV1Beta2Status{
							Conditions: []metav1.Condition{certificatesReady},
						},
					},
				},
				Machines: collections.FromMachines(
					&clusterv1.Machine{
						ObjectMeta: metav1.ObjectMeta{Name: "m1"},
						Spec:       clusterv1.MachineSpec{ProviderID: ptr.To("m1")},
						Status: clusterv1.MachineStatus{
							NodeRef: &corev1.ObjectReference{Name: "m1"},
							V1Beta2: &clusterv1.MachineV1Beta2Status{Conditions: []metav1.Condition{apiServerPodHealthy, controllerManagerPodHealthy, schedulerPodHealthy, etcdPodHealthy, etcdMemberHealthy}},
						},
					},
					&clusterv1.Machine{
						ObjectMeta: metav1.ObjectMeta{Name: "m2"},
						Spec:       clusterv1.MachineSpec{ProviderID: ptr.To("m2")},
						Status: clusterv1.MachineStatus{
							NodeRef: &corev1.ObjectReference{Name: "m2"},
							V1Beta2: &clusterv1.MachineV1Beta2Status{Conditions: []metav1.Condition{apiServerPodHealthy, controllerManagerPodHealthy, schedulerPodHealthy, etcdPodHealthy, etcdMemberHealthy}},
						},
					},
					&clusterv1.Machine{
						ObjectMeta: metav1.ObjectMeta{Name: "m3"},
						Spec:       clusterv1.MachineSpec{ProviderID: ptr.To("m3")},
						Status: clusterv1.MachineStatus{
							NodeRef: &corev1.ObjectReference{Name: "m3-does-not-exist"},
							V1Beta2: &clusterv1.MachineV1Beta2Status{Conditions: []metav1.Condition{apiServerPodHealthy, controllerManagerPodHealthy, schedulerPodHealthy, etcdPodHealthy, etcdMemberHealthy}},
						},
					},
				),
				EtcdMembers: []*etcd.Member{
					{Name: "m1", IsLearner: false},
					{Name: "m2", IsLearner: false},
					{Name: "m3", IsLearner: false},
				},
				EtcdMembersAndMachinesAreMatching: true,
			},
			expectCondition: metav1.Condition{
				Type:    controlplanev1.KubeadmControlPlaneAvailableV1Beta2Condition,
				Status:  metav1.ConditionTrue,
				Reason:  controlplanev1.KubeadmControlPlaneAvailableV1Beta2Reason,
				Message: "* 2 of 3 etcd members are healthy, at least 2 healthy member required for etcd quorum",
			},
		},
		{
			name: "KCP is available, learner etcd members are not considered for quorum",
			controlPlane: &internal.ControlPlane{
				KCP: &controlplanev1.KubeadmControlPlane{
					Status: controlplanev1.KubeadmControlPlaneStatus{
						Initialized: true,
						V1Beta2: &controlplanev1.KubeadmControlPlaneV1Beta2Status{
							Conditions: []metav1.Condition{certificatesReady},
						},
					},
				},
				Machines: collections.FromMachines(
					&clusterv1.Machine{
						ObjectMeta: metav1.ObjectMeta{Name: "m1"},
						Spec:       clusterv1.MachineSpec{ProviderID: ptr.To("m1")},
						Status: clusterv1.MachineStatus{
							NodeRef: &corev1.ObjectReference{Name: "m1"},
							V1Beta2: &clusterv1.MachineV1Beta2Status{Conditions: []metav1.Condition{apiServerPodHealthy, controllerManagerPodHealthy, schedulerPodHealthy, etcdPodHealthy, etcdMemberHealthy}},
						},
					},
					&clusterv1.Machine{
						ObjectMeta: metav1.ObjectMeta{Name: "m2"},
						Spec:       clusterv1.MachineSpec{ProviderID: ptr.To("m2")},
						Status: clusterv1.MachineStatus{
							NodeRef: &corev1.ObjectReference{Name: "m2"},
							V1Beta2: &clusterv1.MachineV1Beta2Status{Conditions: []metav1.Condition{apiServerPodHealthy, controllerManagerPodHealthy, schedulerPodHealthy, etcdPodHealthy, etcdMemberHealthy}},
						},
					},
					&clusterv1.Machine{
						ObjectMeta: metav1.ObjectMeta{Name: "m3"},
						Spec:       clusterv1.MachineSpec{ProviderID: ptr.To("m3")},
						Status: clusterv1.MachineStatus{
							NodeRef: &corev1.ObjectReference{Name: "m3"},
							V1Beta2: &clusterv1.MachineV1Beta2Status{Conditions: []metav1.Condition{apiServerPodHealthy, controllerManagerPodHealthy, schedulerPodHealthy, etcdPodHealthy, etcdMemberNotHealthy11s}},
						},
					},
					&clusterv1.Machine{
						ObjectMeta: metav1.ObjectMeta{Name: "m4"},
						Spec:       clusterv1.MachineSpec{ProviderID: ptr.To("m4")},
						Status: clusterv1.MachineStatus{
							NodeRef: &corev1.ObjectReference{Name: "m4"},
							V1Beta2: &clusterv1.MachineV1Beta2Status{Conditions: []metav1.Condition{apiServerPodHealthy, controllerManagerPodHealthy, schedulerPodHealthy, etcdPodHealthy, etcdMemberNotHealthy11s}},
						},
					},
				),
				EtcdMembers: []*etcd.Member{
					{Name: "m1", IsLearner: false},
					{Name: "m2", IsLearner: false},
					{Name: "m3", IsLearner: false},
					{Name: "m4", IsLearner: true},
				},
				EtcdMembersAndMachinesAreMatching: true,
			},
			expectCondition: metav1.Condition{
				Type:   controlplanev1.KubeadmControlPlaneAvailableV1Beta2Condition,
				Status: metav1.ConditionTrue,
				Reason: controlplanev1.KubeadmControlPlaneAvailableV1Beta2Reason,
				Message: "* 2 of 4 etcd members are healthy, 1 learner etcd member, at least 2 healthy member required for etcd quorum\n" + // m4 is learner, so we have 3 voting members, quorum 2
					"* 2 of 4 Machines have healthy control plane components, at least 1 required",
			},
		},

		// With not healthy K8s control planes

		{
			name: "KCP is available, machines without provider ID are ignored",
			controlPlane: &internal.ControlPlane{
				KCP: &controlplanev1.KubeadmControlPlane{
					Status: controlplanev1.KubeadmControlPlaneStatus{
						Initialized: true,
						V1Beta2: &controlplanev1.KubeadmControlPlaneV1Beta2Status{
							Conditions: []metav1.Condition{certificatesReady},
						},
					},
				},
				Machines: collections.FromMachines(
					&clusterv1.Machine{
						ObjectMeta: metav1.ObjectMeta{Name: "m1"},
						Spec:       clusterv1.MachineSpec{ProviderID: ptr.To("m1")},
						Status: clusterv1.MachineStatus{
							NodeRef: &corev1.ObjectReference{Name: "m1"},
							V1Beta2: &clusterv1.MachineV1Beta2Status{Conditions: []metav1.Condition{apiServerPodHealthy, controllerManagerPodHealthy, schedulerPodHealthy, etcdPodHealthy, etcdMemberHealthy}},
						},
					},
					&clusterv1.Machine{
						ObjectMeta: metav1.ObjectMeta{Name: "m2"},
						Status: clusterv1.MachineStatus{
							NodeRef: &corev1.ObjectReference{Name: "m2"},
							V1Beta2: &clusterv1.MachineV1Beta2Status{Conditions: []metav1.Condition{apiServerPodHealthyUnknown, controllerManagerPodHealthy, schedulerPodHealthy, etcdPodHealthy, etcdMemberHealthy}},
						},
					},
				),
				EtcdMembers: []*etcd.Member{
					{Name: "m1", IsLearner: false},
				},
<<<<<<< HEAD
				EtcdMembersAgreeOnMemberList:      true,
				EtcdMembersAgreeOnClusterID:       true,
=======
>>>>>>> 647a1b74
				EtcdMembersAndMachinesAreMatching: true,
			},
			expectCondition: metav1.Condition{
				Type:    controlplanev1.KubeadmControlPlaneAvailableV1Beta2Condition,
				Status:  metav1.ConditionTrue,
				Reason:  controlplanev1.KubeadmControlPlaneAvailableV1Beta2Reason,
				Message: "",
			},
		},
		{
			name: "KCP is available, but with not healthy K8s control planes (one to be reported, one not yet)",
			controlPlane: &internal.ControlPlane{
				KCP: &controlplanev1.KubeadmControlPlane{
					Status: controlplanev1.KubeadmControlPlaneStatus{
						Initialized: true,
						V1Beta2: &controlplanev1.KubeadmControlPlaneV1Beta2Status{
							Conditions: []metav1.Condition{certificatesReady},
						},
					},
				},
				Machines: collections.FromMachines(
					&clusterv1.Machine{
						ObjectMeta: metav1.ObjectMeta{Name: "m1"},
						Spec:       clusterv1.MachineSpec{ProviderID: ptr.To("m1")},
						Status: clusterv1.MachineStatus{
							NodeRef: &corev1.ObjectReference{Name: "m1"},
							V1Beta2: &clusterv1.MachineV1Beta2Status{Conditions: []metav1.Condition{apiServerPodHealthy, controllerManagerPodHealthy, schedulerPodHealthy, etcdPodHealthy, etcdMemberHealthy}},
						},
					},
					&clusterv1.Machine{
						ObjectMeta: metav1.ObjectMeta{Name: "m2"},
						Spec:       clusterv1.MachineSpec{ProviderID: ptr.To("m2")},
						Status: clusterv1.MachineStatus{
							NodeRef: &corev1.ObjectReference{Name: "m2"},
							V1Beta2: &clusterv1.MachineV1Beta2Status{Conditions: []metav1.Condition{apiServerPodNotHealthy, controllerManagerPodHealthy, schedulerPodHealthy, etcdPodHealthy, etcdMemberHealthy}},
						},
					},
					&clusterv1.Machine{
						ObjectMeta: metav1.ObjectMeta{Name: "m3"},
						Spec:       clusterv1.MachineSpec{ProviderID: ptr.To("m3")},
						Status: clusterv1.MachineStatus{
							NodeRef: &corev1.ObjectReference{Name: "m3"},
							V1Beta2: &clusterv1.MachineV1Beta2Status{Conditions: []metav1.Condition{apiServerPodNotHealthy11s, controllerManagerPodHealthy, schedulerPodHealthy, etcdPodHealthy, etcdMemberHealthy}},
						},
					},
				),
				EtcdMembers: []*etcd.Member{
					{Name: "m1", IsLearner: false},
					{Name: "m2", IsLearner: false},
					{Name: "m3", IsLearner: false},
				},
				EtcdMembersAndMachinesAreMatching: true,
			},
			expectCondition: metav1.Condition{
				Type:    controlplanev1.KubeadmControlPlaneAvailableV1Beta2Condition,
				Status:  metav1.ConditionTrue,
				Reason:  controlplanev1.KubeadmControlPlaneAvailableV1Beta2Reason,
				Message: "* 2 of 3 Machines have healthy control plane components, at least 1 required", // two are not healthy, but one just flipped recently and 10s safeguard against flake did not expired yet
			},
		},
		{
			name: "KCP is not available, not enough healthy K8s control planes",
			controlPlane: &internal.ControlPlane{
				KCP: &controlplanev1.KubeadmControlPlane{
					Status: controlplanev1.KubeadmControlPlaneStatus{
						Initialized: true,
						V1Beta2: &controlplanev1.KubeadmControlPlaneV1Beta2Status{
							Conditions: []metav1.Condition{certificatesReady},
						},
					},
				},
				Machines: collections.FromMachines(
					&clusterv1.Machine{
						ObjectMeta: metav1.ObjectMeta{Name: "m1"},
						Spec:       clusterv1.MachineSpec{ProviderID: ptr.To("m1")},
						Status:     clusterv1.MachineStatus{V1Beta2: &clusterv1.MachineV1Beta2Status{Conditions: []metav1.Condition{apiServerPodNotHealthy, controllerManagerPodHealthy, schedulerPodHealthy, etcdPodHealthy, etcdMemberHealthy}}},
					},
					&clusterv1.Machine{
						ObjectMeta: metav1.ObjectMeta{Name: "m2"},
						Spec:       clusterv1.MachineSpec{ProviderID: ptr.To("m2")},
						Status:     clusterv1.MachineStatus{V1Beta2: &clusterv1.MachineV1Beta2Status{Conditions: []metav1.Condition{apiServerPodNotHealthy, controllerManagerPodHealthy, schedulerPodHealthy, etcdPodHealthy, etcdMemberHealthy}}},
					},
					&clusterv1.Machine{
						ObjectMeta: metav1.ObjectMeta{Name: "m3"},
						Spec:       clusterv1.MachineSpec{ProviderID: ptr.To("m3")},
						Status:     clusterv1.MachineStatus{V1Beta2: &clusterv1.MachineV1Beta2Status{Conditions: []metav1.Condition{apiServerPodNotHealthy, controllerManagerPodHealthy, schedulerPodHealthy, etcdPodHealthy, etcdMemberHealthy}}},
					},
				),
				EtcdMembers:                       []*etcd.Member{{}, {}, {}},
				EtcdMembersAndMachinesAreMatching: true,
			},
			expectCondition: metav1.Condition{
				Type:    controlplanev1.KubeadmControlPlaneAvailableV1Beta2Condition,
				Status:  metav1.ConditionFalse,
				Reason:  controlplanev1.KubeadmControlPlaneNotAvailableV1Beta2Reason,
				Message: "* There are no Machines with healthy control plane components, at least 1 required",
			},
		},

		// With external etcd

		{
			name: "KCP is available, but with not healthy K8s control planes (one to be reported, one not yet) (external etcd)",
			controlPlane: &internal.ControlPlane{
				KCP: &controlplanev1.KubeadmControlPlane{
					Spec: controlplanev1.KubeadmControlPlaneSpec{
						KubeadmConfigSpec: bootstrapv1.KubeadmConfigSpec{
							ClusterConfiguration: &bootstrapv1.ClusterConfiguration{
								Etcd: bootstrapv1.Etcd{External: &bootstrapv1.ExternalEtcd{}},
							},
						},
					},
					Status: controlplanev1.KubeadmControlPlaneStatus{
						Initialized: true,
						V1Beta2: &controlplanev1.KubeadmControlPlaneV1Beta2Status{
							Conditions: []metav1.Condition{certificatesReady},
						},
					},
				},
				Machines: collections.FromMachines(
					&clusterv1.Machine{
						ObjectMeta: metav1.ObjectMeta{Name: "m1"},
						Spec:       clusterv1.MachineSpec{ProviderID: ptr.To("m1")},
						Status:     clusterv1.MachineStatus{V1Beta2: &clusterv1.MachineV1Beta2Status{Conditions: []metav1.Condition{apiServerPodHealthy, controllerManagerPodHealthy, schedulerPodHealthy}}},
					},
					&clusterv1.Machine{
						ObjectMeta: metav1.ObjectMeta{Name: "m2"},
						Spec:       clusterv1.MachineSpec{ProviderID: ptr.To("m2")},
						Status:     clusterv1.MachineStatus{V1Beta2: &clusterv1.MachineV1Beta2Status{Conditions: []metav1.Condition{apiServerPodNotHealthy, controllerManagerPodHealthy, schedulerPodHealthy}}},
					},
					&clusterv1.Machine{
						ObjectMeta: metav1.ObjectMeta{Name: "m3"},
						Spec:       clusterv1.MachineSpec{ProviderID: ptr.To("m3")},
						Status:     clusterv1.MachineStatus{V1Beta2: &clusterv1.MachineV1Beta2Status{Conditions: []metav1.Condition{apiServerPodNotHealthy11s, controllerManagerPodHealthy, schedulerPodHealthy}}},
					},
				),
				EtcdMembers:                       nil,
				EtcdMembersAndMachinesAreMatching: false,
			},
			expectCondition: metav1.Condition{
				Type:    controlplanev1.KubeadmControlPlaneAvailableV1Beta2Condition,
				Status:  metav1.ConditionTrue,
				Reason:  controlplanev1.KubeadmControlPlaneAvailableV1Beta2Reason,
				Message: "* 2 of 3 Machines have healthy control plane components, at least 1 required", // two are not healthy, but one just flipped recently and 10s safeguard against flake did not expired yet
			},
		},
		{
			name: "KCP is not available, not enough healthy K8s control planes (external etcd)",
			controlPlane: &internal.ControlPlane{
				KCP: &controlplanev1.KubeadmControlPlane{
					Spec: controlplanev1.KubeadmControlPlaneSpec{
						KubeadmConfigSpec: bootstrapv1.KubeadmConfigSpec{
							ClusterConfiguration: &bootstrapv1.ClusterConfiguration{
								Etcd: bootstrapv1.Etcd{External: &bootstrapv1.ExternalEtcd{}},
							},
						},
					},
					Status: controlplanev1.KubeadmControlPlaneStatus{
						Initialized: true,
						V1Beta2: &controlplanev1.KubeadmControlPlaneV1Beta2Status{
							Conditions: []metav1.Condition{certificatesReady},
						},
					},
				},
				Machines: collections.FromMachines(
					&clusterv1.Machine{
						ObjectMeta: metav1.ObjectMeta{Name: "m1"},
						Spec:       clusterv1.MachineSpec{ProviderID: ptr.To("m1")},
						Status:     clusterv1.MachineStatus{V1Beta2: &clusterv1.MachineV1Beta2Status{Conditions: []metav1.Condition{apiServerPodNotHealthy, controllerManagerPodHealthy, schedulerPodHealthy}}},
					},
					&clusterv1.Machine{
						ObjectMeta: metav1.ObjectMeta{Name: "m2"},
						Spec:       clusterv1.MachineSpec{ProviderID: ptr.To("m2")},
						Status:     clusterv1.MachineStatus{V1Beta2: &clusterv1.MachineV1Beta2Status{Conditions: []metav1.Condition{apiServerPodNotHealthy, controllerManagerPodHealthy, schedulerPodHealthy}}},
					},
					&clusterv1.Machine{
						ObjectMeta: metav1.ObjectMeta{Name: "m3"},
						Spec:       clusterv1.MachineSpec{ProviderID: ptr.To("m3")},
						Status:     clusterv1.MachineStatus{V1Beta2: &clusterv1.MachineV1Beta2Status{Conditions: []metav1.Condition{apiServerPodNotHealthy, controllerManagerPodHealthy, schedulerPodHealthy}}},
					},
				),
				EtcdMembers:                       nil,
				EtcdMembersAndMachinesAreMatching: false,
			},
			expectCondition: metav1.Condition{
				Type:    controlplanev1.KubeadmControlPlaneAvailableV1Beta2Condition,
				Status:  metav1.ConditionFalse,
				Reason:  controlplanev1.KubeadmControlPlaneNotAvailableV1Beta2Reason,
				Message: "* There are no Machines with healthy control plane components, at least 1 required",
			},
		},

		// With certificates not available

		{
			name: "Certificates are not available",
			controlPlane: &internal.ControlPlane{
				KCP: &controlplanev1.KubeadmControlPlane{
					Status: controlplanev1.KubeadmControlPlaneStatus{
						Initialized: true,
						V1Beta2: &controlplanev1.KubeadmControlPlaneV1Beta2Status{
							Conditions: []metav1.Condition{certificatesNotReady},
						},
					},
				},
				Machines: collections.FromMachines(
					&clusterv1.Machine{
						ObjectMeta: metav1.ObjectMeta{Name: "m1"},
						Spec:       clusterv1.MachineSpec{ProviderID: ptr.To("m1")},
						Status: clusterv1.MachineStatus{
							NodeRef: &corev1.ObjectReference{Name: "m1"},
							V1Beta2: &clusterv1.MachineV1Beta2Status{Conditions: []metav1.Condition{apiServerPodHealthy, controllerManagerPodHealthy, schedulerPodHealthy, etcdPodHealthy, etcdMemberHealthy}},
						},
					},
				),
				EtcdMembers: []*etcd.Member{
					{Name: "m1", IsLearner: false},
				},
				EtcdMembersAndMachinesAreMatching: true,
			},
			expectCondition: metav1.Condition{
				Type:    controlplanev1.KubeadmControlPlaneAvailableV1Beta2Condition,
				Status:  metav1.ConditionFalse,
				Reason:  controlplanev1.KubeadmControlPlaneNotAvailableV1Beta2Reason,
				Message: "* Control plane certificates are not available",
			},
		},

		// Deleted

		{
			name: "KCP is deleting",
			controlPlane: &internal.ControlPlane{
				KCP: &controlplanev1.KubeadmControlPlane{
					ObjectMeta: metav1.ObjectMeta{
						DeletionTimestamp: ptr.To(metav1.Now()),
					},
					Status: controlplanev1.KubeadmControlPlaneStatus{
						Initialized: true,
						V1Beta2: &controlplanev1.KubeadmControlPlaneV1Beta2Status{
							Conditions: []metav1.Condition{certificatesReady},
						},
					},
				},
				Machines: collections.FromMachines(
					&clusterv1.Machine{
						ObjectMeta: metav1.ObjectMeta{Name: "m1"},
						Spec:       clusterv1.MachineSpec{ProviderID: ptr.To("m1")},
						Status: clusterv1.MachineStatus{
							NodeRef: &corev1.ObjectReference{Name: "m1"},
							V1Beta2: &clusterv1.MachineV1Beta2Status{Conditions: []metav1.Condition{apiServerPodHealthy, controllerManagerPodHealthy, schedulerPodHealthy, etcdPodHealthy, etcdMemberHealthy}},
						},
					},
				),
				EtcdMembers:                       []*etcd.Member{{Name: "m1"}},
				EtcdMembersAndMachinesAreMatching: true,
			},
			expectCondition: metav1.Condition{
				Type:    controlplanev1.KubeadmControlPlaneAvailableV1Beta2Condition,
				Status:  metav1.ConditionFalse,
				Reason:  controlplanev1.KubeadmControlPlaneNotAvailableV1Beta2Reason,
				Message: "* Control plane metadata.deletionTimestamp is set",
			},
		},
	}
	for _, tt := range tests {
		t.Run(tt.name, func(t *testing.T) {
			g := NewWithT(t)

			setAvailableCondition(ctx, tt.controlPlane.KCP, tt.controlPlane.IsEtcdManaged(), tt.controlPlane.EtcdMembers, tt.controlPlane.EtcdMembersAndMachinesAreMatching, tt.controlPlane.Machines)

			availableCondition := v1beta2conditions.Get(tt.controlPlane.KCP, controlplanev1.KubeadmControlPlaneAvailableV1Beta2Condition)
			g.Expect(availableCondition).ToNot(BeNil())
			g.Expect(*availableCondition).To(v1beta2conditions.MatchCondition(tt.expectCondition, v1beta2conditions.IgnoreLastTransitionTime(true)))
		})
	}
}

func TestKubeadmControlPlaneReconciler_updateStatusNoMachines(t *testing.T) {
	g := NewWithT(t)

	cluster := &clusterv1.Cluster{
		ObjectMeta: metav1.ObjectMeta{
			Name:      "foo",
			Namespace: metav1.NamespaceDefault,
		},
	}

	kcp := &controlplanev1.KubeadmControlPlane{
		TypeMeta: metav1.TypeMeta{
			Kind:       "KubeadmControlPlane",
			APIVersion: controlplanev1.GroupVersion.String(),
		},
		ObjectMeta: metav1.ObjectMeta{
			Namespace: cluster.Namespace,
			Name:      "foo",
		},
		Spec: controlplanev1.KubeadmControlPlaneSpec{
			Version: "v1.16.6",
			MachineTemplate: controlplanev1.KubeadmControlPlaneMachineTemplate{
				InfrastructureRef: corev1.ObjectReference{
					APIVersion: "test/v1alpha1",
					Kind:       "UnknownInfraMachine",
					Name:       "foo",
				},
			},
		},
	}
	webhook := &controlplanev1webhooks.KubeadmControlPlane{}
	g.Expect(webhook.Default(ctx, kcp)).To(Succeed())
	_, err := webhook.ValidateCreate(ctx, kcp)
	g.Expect(err).ToNot(HaveOccurred())

	fakeClient := newFakeClient(kcp.DeepCopy(), cluster.DeepCopy())

	r := &KubeadmControlPlaneReconciler{
		Client: fakeClient,
		managementCluster: &fakeManagementCluster{
			Machines: map[string]*clusterv1.Machine{},
			Workload: &fakeWorkloadCluster{},
		},
		recorder: record.NewFakeRecorder(32),
	}

	controlPlane := &internal.ControlPlane{
		KCP:     kcp,
		Cluster: cluster,
	}
	controlPlane.InjectTestManagementCluster(r.managementCluster)

	g.Expect(r.updateStatus(ctx, controlPlane)).To(Succeed())
	g.Expect(kcp.Status.Replicas).To(BeEquivalentTo(0))
	g.Expect(kcp.Status.ReadyReplicas).To(BeEquivalentTo(0))
	g.Expect(kcp.Status.UnavailableReplicas).To(BeEquivalentTo(0))
	g.Expect(kcp.Status.Initialized).To(BeFalse())
	g.Expect(kcp.Status.Ready).To(BeFalse())
	g.Expect(kcp.Status.Selector).NotTo(BeEmpty())
	g.Expect(kcp.Status.FailureMessage).To(BeNil())
	g.Expect(kcp.Status.FailureReason).To(BeEquivalentTo(""))
}

func TestKubeadmControlPlaneReconciler_updateStatusAllMachinesNotReady(t *testing.T) {
	g := NewWithT(t)

	cluster := &clusterv1.Cluster{
		ObjectMeta: metav1.ObjectMeta{
			Name:      "foo",
			Namespace: metav1.NamespaceDefault,
		},
	}

	kcp := &controlplanev1.KubeadmControlPlane{
		TypeMeta: metav1.TypeMeta{
			Kind:       "KubeadmControlPlane",
			APIVersion: controlplanev1.GroupVersion.String(),
		},
		ObjectMeta: metav1.ObjectMeta{
			Namespace: cluster.Namespace,
			Name:      "foo",
		},
		Spec: controlplanev1.KubeadmControlPlaneSpec{
			Version: "v1.16.6",
			MachineTemplate: controlplanev1.KubeadmControlPlaneMachineTemplate{
				InfrastructureRef: corev1.ObjectReference{
					APIVersion: "test/v1alpha1",
					Kind:       "UnknownInfraMachine",
					Name:       "foo",
				},
			},
		},
	}
	webhook := &controlplanev1webhooks.KubeadmControlPlane{}
	g.Expect(webhook.Default(ctx, kcp)).To(Succeed())
	_, err := webhook.ValidateCreate(ctx, kcp)
	g.Expect(err).ToNot(HaveOccurred())

	machines := map[string]*clusterv1.Machine{}
	objs := []client.Object{cluster.DeepCopy(), kcp.DeepCopy()}
	for i := range 3 {
		name := fmt.Sprintf("test-%d", i)
		m, n := createMachineNodePair(name, cluster, kcp, false)
		objs = append(objs, n, m)
		machines[m.Name] = m
	}

	fakeClient := newFakeClient(objs...)

	r := &KubeadmControlPlaneReconciler{
		Client: fakeClient,
		managementCluster: &fakeManagementCluster{
			Machines: machines,
			Workload: &fakeWorkloadCluster{},
		},
		recorder: record.NewFakeRecorder(32),
	}

	controlPlane := &internal.ControlPlane{
		KCP:      kcp,
		Cluster:  cluster,
		Machines: machines,
	}
	controlPlane.InjectTestManagementCluster(r.managementCluster)

	g.Expect(r.updateStatus(ctx, controlPlane)).To(Succeed())
	g.Expect(kcp.Status.Replicas).To(BeEquivalentTo(3))
	g.Expect(kcp.Status.ReadyReplicas).To(BeEquivalentTo(0))
	g.Expect(kcp.Status.UnavailableReplicas).To(BeEquivalentTo(3))
	g.Expect(kcp.Status.Selector).NotTo(BeEmpty())
	g.Expect(kcp.Status.FailureMessage).To(BeNil())
	g.Expect(kcp.Status.FailureReason).To(BeEquivalentTo(""))
	g.Expect(kcp.Status.Initialized).To(BeFalse())
	g.Expect(kcp.Status.Ready).To(BeFalse())
}

func TestKubeadmControlPlaneReconciler_updateStatusAllMachinesReady(t *testing.T) {
	g := NewWithT(t)

	cluster := &clusterv1.Cluster{
		ObjectMeta: metav1.ObjectMeta{
			Namespace: metav1.NamespaceDefault,
			Name:      "foo",
		},
	}

	kcp := &controlplanev1.KubeadmControlPlane{
		TypeMeta: metav1.TypeMeta{
			Kind:       "KubeadmControlPlane",
			APIVersion: controlplanev1.GroupVersion.String(),
		},
		ObjectMeta: metav1.ObjectMeta{
			Namespace: cluster.Namespace,
			Name:      "foo",
		},
		Spec: controlplanev1.KubeadmControlPlaneSpec{
			Version: "v1.16.6",
			MachineTemplate: controlplanev1.KubeadmControlPlaneMachineTemplate{
				InfrastructureRef: corev1.ObjectReference{
					APIVersion: "test/v1alpha1",
					Kind:       "UnknownInfraMachine",
					Name:       "foo",
				},
			},
		},
	}
	webhook := &controlplanev1webhooks.KubeadmControlPlane{}
	g.Expect(webhook.Default(ctx, kcp)).To(Succeed())
	_, err := webhook.ValidateCreate(ctx, kcp)
	g.Expect(err).ToNot(HaveOccurred())

	objs := []client.Object{cluster.DeepCopy(), kcp.DeepCopy(), kubeadmConfigMap()}
	machines := map[string]*clusterv1.Machine{}
	for i := range 3 {
		name := fmt.Sprintf("test-%d", i)
		m, n := createMachineNodePair(name, cluster, kcp, true)
		objs = append(objs, n, m)
		machines[m.Name] = m
	}

	fakeClient := newFakeClient(objs...)

	r := &KubeadmControlPlaneReconciler{
		Client: fakeClient,
		managementCluster: &fakeManagementCluster{
			Machines: machines,
			Workload: &fakeWorkloadCluster{
				Status: internal.ClusterStatus{
					Nodes:            3,
					ReadyNodes:       3,
					HasKubeadmConfig: true,
				},
			},
		},
		recorder: record.NewFakeRecorder(32),
	}

	controlPlane := &internal.ControlPlane{
		KCP:      kcp,
		Cluster:  cluster,
		Machines: machines,
	}
	controlPlane.InjectTestManagementCluster(r.managementCluster)

	g.Expect(r.updateStatus(ctx, controlPlane)).To(Succeed())
	g.Expect(kcp.Status.Replicas).To(BeEquivalentTo(3))
	g.Expect(kcp.Status.ReadyReplicas).To(BeEquivalentTo(3))
	g.Expect(kcp.Status.UnavailableReplicas).To(BeEquivalentTo(0))
	g.Expect(kcp.Status.Selector).NotTo(BeEmpty())
	g.Expect(kcp.Status.FailureMessage).To(BeNil())
	g.Expect(kcp.Status.FailureReason).To(BeEquivalentTo(""))
	g.Expect(kcp.Status.Initialized).To(BeTrue())
	g.Expect(conditions.IsTrue(kcp, controlplanev1.AvailableCondition)).To(BeTrue())
	g.Expect(conditions.IsTrue(kcp, controlplanev1.MachinesCreatedCondition)).To(BeTrue())
	g.Expect(kcp.Status.Ready).To(BeTrue())
}

func TestKubeadmControlPlaneReconciler_updateStatusMachinesReadyMixed(t *testing.T) {
	g := NewWithT(t)

	cluster := &clusterv1.Cluster{
		ObjectMeta: metav1.ObjectMeta{
			Name:      "foo",
			Namespace: metav1.NamespaceDefault,
		},
	}

	kcp := &controlplanev1.KubeadmControlPlane{
		TypeMeta: metav1.TypeMeta{
			Kind:       "KubeadmControlPlane",
			APIVersion: controlplanev1.GroupVersion.String(),
		},
		ObjectMeta: metav1.ObjectMeta{
			Namespace: cluster.Namespace,
			Name:      "foo",
		},
		Spec: controlplanev1.KubeadmControlPlaneSpec{
			Version: "v1.16.6",
			MachineTemplate: controlplanev1.KubeadmControlPlaneMachineTemplate{
				InfrastructureRef: corev1.ObjectReference{
					APIVersion: "test/v1alpha1",
					Kind:       "UnknownInfraMachine",
					Name:       "foo",
				},
			},
		},
	}
	webhook := &controlplanev1webhooks.KubeadmControlPlane{}
	g.Expect(webhook.Default(ctx, kcp)).To(Succeed())
	_, err := webhook.ValidateCreate(ctx, kcp)
	g.Expect(err).ToNot(HaveOccurred())
	machines := map[string]*clusterv1.Machine{}
	objs := []client.Object{cluster.DeepCopy(), kcp.DeepCopy()}
	for i := range 4 {
		name := fmt.Sprintf("test-%d", i)
		m, n := createMachineNodePair(name, cluster, kcp, false)
		machines[m.Name] = m
		objs = append(objs, n, m)
	}
	m, n := createMachineNodePair("testReady", cluster, kcp, true)
	objs = append(objs, n, m, kubeadmConfigMap())
	machines[m.Name] = m
	fakeClient := newFakeClient(objs...)

	r := &KubeadmControlPlaneReconciler{
		Client: fakeClient,
		managementCluster: &fakeManagementCluster{
			Machines: machines,
			Workload: &fakeWorkloadCluster{
				Status: internal.ClusterStatus{
					Nodes:            5,
					ReadyNodes:       1,
					HasKubeadmConfig: true,
				},
			},
		},
		recorder: record.NewFakeRecorder(32),
	}

	controlPlane := &internal.ControlPlane{
		KCP:      kcp,
		Cluster:  cluster,
		Machines: machines,
	}
	controlPlane.InjectTestManagementCluster(r.managementCluster)

	g.Expect(r.updateStatus(ctx, controlPlane)).To(Succeed())
	g.Expect(kcp.Status.Replicas).To(BeEquivalentTo(5))
	g.Expect(kcp.Status.ReadyReplicas).To(BeEquivalentTo(1))
	g.Expect(kcp.Status.UnavailableReplicas).To(BeEquivalentTo(4))
	g.Expect(kcp.Status.Selector).NotTo(BeEmpty())
	g.Expect(kcp.Status.FailureMessage).To(BeNil())
	g.Expect(kcp.Status.FailureReason).To(BeEquivalentTo(""))
	g.Expect(kcp.Status.Initialized).To(BeTrue())
	g.Expect(kcp.Status.Ready).To(BeTrue())
}

func TestKubeadmControlPlaneReconciler_machinesCreatedIsIsTrueEvenWhenTheNodesAreNotReady(t *testing.T) {
	g := NewWithT(t)

	cluster := &clusterv1.Cluster{
		ObjectMeta: metav1.ObjectMeta{
			Name:      "foo",
			Namespace: metav1.NamespaceDefault,
		},
	}

	kcp := &controlplanev1.KubeadmControlPlane{
		TypeMeta: metav1.TypeMeta{
			Kind:       "KubeadmControlPlane",
			APIVersion: controlplanev1.GroupVersion.String(),
		},
		ObjectMeta: metav1.ObjectMeta{
			Namespace: cluster.Namespace,
			Name:      "foo",
		},
		Spec: controlplanev1.KubeadmControlPlaneSpec{
			Version:  "v1.16.6",
			Replicas: ptr.To[int32](3),
			MachineTemplate: controlplanev1.KubeadmControlPlaneMachineTemplate{
				InfrastructureRef: corev1.ObjectReference{
					APIVersion: "test/v1alpha1",
					Kind:       "UnknownInfraMachine",
					Name:       "foo",
				},
			},
		},
	}
	webhook := &controlplanev1webhooks.KubeadmControlPlane{}
	g.Expect(webhook.Default(ctx, kcp)).To(Succeed())
	_, err := webhook.ValidateCreate(ctx, kcp)
	g.Expect(err).ToNot(HaveOccurred())
	machines := map[string]*clusterv1.Machine{}
	objs := []client.Object{cluster.DeepCopy(), kcp.DeepCopy()}
	// Create the desired number of machines
	for i := range 3 {
		name := fmt.Sprintf("test-%d", i)
		m, n := createMachineNodePair(name, cluster, kcp, false)
		machines[m.Name] = m
		objs = append(objs, n, m)
	}

	fakeClient := newFakeClient(objs...)

	// Set all the machines to `not ready`
	r := &KubeadmControlPlaneReconciler{
		Client: fakeClient,
		managementCluster: &fakeManagementCluster{
			Machines: machines,
			Workload: &fakeWorkloadCluster{
				Status: internal.ClusterStatus{
					Nodes:            0,
					ReadyNodes:       0,
					HasKubeadmConfig: true,
				},
			},
		},
		recorder: record.NewFakeRecorder(32),
	}

	controlPlane := &internal.ControlPlane{
		KCP:      kcp,
		Cluster:  cluster,
		Machines: machines,
	}
	controlPlane.InjectTestManagementCluster(r.managementCluster)

	g.Expect(r.updateStatus(ctx, controlPlane)).To(Succeed())
	g.Expect(kcp.Status.Replicas).To(BeEquivalentTo(3))
	g.Expect(kcp.Status.ReadyReplicas).To(BeEquivalentTo(0))
	g.Expect(kcp.Status.UnavailableReplicas).To(BeEquivalentTo(3))
	g.Expect(kcp.Status.Ready).To(BeFalse())
	g.Expect(conditions.IsTrue(kcp, controlplanev1.MachinesCreatedCondition)).To(BeTrue())
}

func kubeadmConfigMap() *corev1.ConfigMap {
	return &corev1.ConfigMap{
		ObjectMeta: metav1.ObjectMeta{
			Name:      "kubeadm-config",
			Namespace: metav1.NamespaceSystem,
		},
	}
}<|MERGE_RESOLUTION|>--- conflicted
+++ resolved
@@ -1252,11 +1252,6 @@
 				EtcdMembers: []*etcd.Member{
 					{Name: "m1", IsLearner: false},
 				},
-<<<<<<< HEAD
-				EtcdMembersAgreeOnMemberList:      true,
-				EtcdMembersAgreeOnClusterID:       true,
-=======
->>>>>>> 647a1b74
 				EtcdMembersAndMachinesAreMatching: true,
 			},
 			expectCondition: metav1.Condition{
@@ -1597,11 +1592,6 @@
 				EtcdMembers: []*etcd.Member{
 					{Name: "m1", IsLearner: false},
 				},
-<<<<<<< HEAD
-				EtcdMembersAgreeOnMemberList:      true,
-				EtcdMembersAgreeOnClusterID:       true,
-=======
->>>>>>> 647a1b74
 				EtcdMembersAndMachinesAreMatching: true,
 			},
 			expectCondition: metav1.Condition{
