--- conflicted
+++ resolved
@@ -44,11 +44,7 @@
 )
 
 func TestGetMachineToBeRemediated(t *testing.T) {
-<<<<<<< HEAD
-	t.Run("returns provisioning machines first", func(t *testing.T) {
-=======
 	t.Run("returns the machine with RemediateMachineAnnotation first", func(t *testing.T) {
->>>>>>> 647a1b74
 		g := NewWithT(t)
 
 		ns, err := env.CreateNamespace(ctx, "ns1")
@@ -57,8 +53,6 @@
 			g.Expect(env.Cleanup(ctx, ns)).To(Succeed())
 		}()
 
-<<<<<<< HEAD
-=======
 		m1 := createMachine(ctx, g, ns.Name, "m1-unhealthy-", withMachineHealthCheckFailed())
 		m2 := createMachine(ctx, g, ns.Name, "m2-unhealthy-", withMachineHealthCheckFailed(), withoutNodeRef(), withUnhealthyEtcdMember(), withUnhealthyAPIServerPod())
 
@@ -78,7 +72,6 @@
 			g.Expect(env.Cleanup(ctx, ns)).To(Succeed())
 		}()
 
->>>>>>> 647a1b74
 		m1 := createMachine(ctx, g, ns.Name, "m1-unhealthy-", withMachineHealthCheckFailed(), withUnhealthyEtcdMember(), withUnhealthyAPIServerPod()) // Note issue on etcd / API server have lower priority than the lack of node.
 		m2 := createMachine(ctx, g, ns.Name, "m2-unhealthy-", withMachineHealthCheckFailed(), withoutNodeRef())
 
