# -*- mode: Python -*-

envsubst_cmd = "./hack/tools/bin/envsubst"
clusterctl_cmd = "./bin/clusterctl"
kubectl_cmd = "kubectl"
<<<<<<< HEAD
kubernetes_version = "v1.31.0"
=======
kubernetes_version = "v1.31.2"
>>>>>>> 79e6731b

load("ext://uibutton", "cmd_button", "location", "text_input")

# set defaults
version_settings(True, ">=0.30.8")

settings = {
    "enable_providers": ["docker"],
    "kind_cluster_name": os.getenv("CAPI_KIND_CLUSTER_NAME", "capi-test"),
    "debug": {},
    "build_engine": "docker",
}

# global settings
tilt_file = "./tilt-settings.yaml" if os.path.exists("./tilt-settings.yaml") else "./tilt-settings.json"
settings.update(read_yaml(
    tilt_file,
    default = {},
))

os.putenv("CAPI_KIND_CLUSTER_NAME", settings.get("kind_cluster_name"))

allow_k8s_contexts(settings.get("allowed_contexts"))

if str(local("command -v " + kubectl_cmd + " || true", quiet = True)) == "":
    fail("Required command '" + kubectl_cmd + "' not found in PATH")

# detect if docker images should be built using podman
if "Podman Engine" in str(local("docker version || podman version", quiet = True)):
    settings["build_engine"] = "podman"

os_name = str(local("go env GOOS")).rstrip("\n")
os_arch = str(local("go env GOARCH")).rstrip("\n")

if settings.get("trigger_mode") == "manual":
    trigger_mode(TRIGGER_MODE_MANUAL)

usingLocalRegistry = str(local(kubectl_cmd + " get cm -n kube-public local-registry-hosting || true", quiet = True))
if not usingLocalRegistry:
    if settings.get("default_registry", "") == "":
        fail("default_registry is required when not using a local registry, please add it to your tilt-settings.yaml/json")

    protectedRegistries = ["gcr.io/k8s-staging-cluster-api"]
    if settings.get("default_registry") in protectedRegistries:
        fail("current default_registry '{}' is protected, tilt cannot push images to it. Please select another default_registry in your tilt-settings.yaml/json".format(settings.get("default_registry")))

if settings.get("default_registry", "") != "":
    default_registry(settings.get("default_registry"))

always_enable_providers = ["core"]

providers = {
    "core": {
        "context": ".",  # NOTE: this should be kept in sync with corresponding setting in tilt-prepare
        "image": "gcr.io/k8s-staging-cluster-api/cluster-api-controller",
        "live_reload_deps": [
            "main.go",
            "go.mod",
            "go.sum",
            "api",
            "cmd",
            "controllers",
            "errors",
            "exp",
            "feature",
            "internal",
            "util",
            "webhooks",
        ],
        "label": "CAPI",
    },
    "kubeadm-bootstrap": {
        "context": "bootstrap/kubeadm",  # NOTE: this should be kept in sync with corresponding setting in tilt-prepare
        "image": "gcr.io/k8s-staging-cluster-api/kubeadm-bootstrap-controller",
        "live_reload_deps": [
            "main.go",
            "api",
            "controllers",
            "internal",
            "types",
            "../../go.mod",
            "../../go.sum",
        ],
        "label": "CABPK",
    },
    "kubeadm-control-plane": {
        "context": "controlplane/kubeadm",  # NOTE: this should be kept in sync with corresponding setting in tilt-prepare
        "image": "gcr.io/k8s-staging-cluster-api/kubeadm-control-plane-controller",
        "live_reload_deps": [
            "main.go",
            "api",
            "controllers",
            "internal",
            "../../go.mod",
            "../../go.sum",
        ],
        "label": "KCP",
    },
    "docker": {
        "context": "test/infrastructure/docker",  # NOTE: this should be kept in sync with corresponding setting in tilt-prepare
        "image": "gcr.io/k8s-staging-cluster-api/capd-manager",
        "live_reload_deps": [
            "main.go",
            "../../go.mod",
            "../../go.sum",
            "../container",
            "api",
            "controllers",
            "docker",
            "exp",
            "internal",
        ],
        "label": "CAPD",
    },
    "in-memory": {
        "context": "test/infrastructure/inmemory",  # NOTE: this should be kept in sync with corresponding setting in tilt-prepare
        "image": "gcr.io/k8s-staging-cluster-api/capim-manager",
        "live_reload_deps": [
            "main.go",
            "../../go.mod",
            "../../go.sum",
            "api",
            "controllers",
            "internal",
        ],
        "label": "CAPIM",
    },
    "test-extension": {
        "context": "test/extension",  # NOTE: this should be kept in sync with corresponding setting in tilt-prepare
        "image": "gcr.io/k8s-staging-cluster-api/test-extension",
        "live_reload_deps": [
            "main.go",
            "handlers",
        ],
        "label": "test-extension",
        # Add the ExtensionConfig for this Runtime extension; given that the ExtensionConfig can be installed only when capi_controller
        # are up and running, it is required to set a resource_deps to ensure proper install order.
        "additional_resources": [
            "config/tilt/extensionconfig.yaml",
        ],
        "resource_deps": ["capi_controller"],
    },
}

# Reads a provider's tilt-provider.json file and merges it into the providers map.
# A list of dictionaries is also supported by enclosing it in brackets []
# An example file looks like this:
# {
#     "name": "aws",
#     "config": {
#         "image": "gcr.io/k8s-staging-cluster-api-aws/cluster-api-aws-controller",
#         "live_reload_deps": [
#             "main.go", "go.mod", "go.sum", "api", "cmd", "controllers", "pkg"
#         ]
#     }
# }

def load_provider_tiltfiles():
    provider_repos = settings.get("provider_repos", [])

    for repo in provider_repos:
        file = repo + "/tilt-provider.yaml" if os.path.exists(repo + "/tilt-provider.yaml") else repo + "/tilt-provider.json"
        if not os.path.exists(file):
            fail("Failed to load provider. No tilt-provider.{yaml|json} file found in " + repo)
        provider_details = read_yaml(file, default = {})
        if type(provider_details) != type([]):
            provider_details = [provider_details]
        for item in provider_details:
            provider_name = item["name"]
            provider_config = item["config"]
            if "context" in provider_config:
                provider_config["context"] = repo + "/" + provider_config["context"]
            else:
                provider_config["context"] = repo
            if "go_main" not in provider_config:
                provider_config["go_main"] = "main.go"
            providers[provider_name] = provider_config

tilt_helper_dockerfile_header = """
# Tilt image
<<<<<<< HEAD
FROM golang:1.22.7 as tilt-helper
=======
FROM golang:1.22.10 as tilt-helper
>>>>>>> 79e6731b
# Install delve. Note this should be kept in step with the Go release minor version.
RUN go install github.com/go-delve/delve/cmd/dlv@v1.22
# Support live reloading with Tilt
RUN wget --output-document /restart.sh --quiet https://raw.githubusercontent.com/tilt-dev/rerun-process-wrapper/master/restart.sh  && \
    wget --output-document /start.sh --quiet https://raw.githubusercontent.com/tilt-dev/rerun-process-wrapper/master/start.sh && \
    chmod +x /start.sh && chmod +x /restart.sh && chmod +x /go/bin/dlv && \
    touch /process.txt && chmod 0777 /process.txt `# pre-create PID file to allow even non-root users to run the image`
"""

tilt_dockerfile_header = """
<<<<<<< HEAD
FROM golang:1.22.7 as tilt
=======
FROM golang:1.22.10 as tilt
>>>>>>> 79e6731b
WORKDIR /
COPY --from=tilt-helper /process.txt .
COPY --from=tilt-helper /start.sh .
COPY --from=tilt-helper /restart.sh .
COPY --from=tilt-helper /go/bin/dlv .
COPY $binary_name .
"""

def build_go_binary(context, reload_deps, debug, go_main, binary_name, label):
    # Set up a local_resource build of a go binary. The target repo is expected to have a main.go in
    # the context path or the main.go must be provided via go_main option. The binary is written to .tiltbuild/bin/{$binary_name}.
    # TODO @randomvariable: Race detector mode only currently works on x86-64 Linux.
    # Need to switch to building inside Docker when architecture is mismatched
    race_detector_enabled = debug.get("race_detector", False)
    if race_detector_enabled:
        if os_name != "linux" or os_arch != "amd64":
            fail("race_detector is only supported on Linux x86-64")
        cgo_enabled = "1"
        build_options = "-race"
        ldflags = "-linkmode external -extldflags \"-static\""
    else:
        cgo_enabled = "0"
        build_options = ""
        ldflags = "-extldflags \"-static\""

    debug_port = int(debug.get("port", 0))
    if debug_port != 0:
        # disable optimisations and include line numbers when debugging
        gcflags = "all=-N -l"
    else:
        gcflags = ""

    build_env = "CGO_ENABLED={cgo_enabled} GOOS=linux GOARCH={arch}".format(
        cgo_enabled = cgo_enabled,
        arch = os_arch,
    )

    build_cmd = "{build_env} go build {build_options} -gcflags '{gcflags}' -ldflags '{ldflags}' -o .tiltbuild/bin/{binary_name} {go_main}".format(
        build_env = build_env,
        build_options = build_options,
        gcflags = gcflags,
        go_main = go_main,
        ldflags = ldflags,
        binary_name = binary_name,
    )

    # Prefix each live reload dependency with context. For example, for if the context is
    # test/infra/docker and main.go is listed as a dep, the result is test/infra/docker/main.go. This adjustment is
    # needed so Tilt can watch the correct paths for changes.
    live_reload_deps = []
    for d in reload_deps:
        live_reload_deps.append(context + "/" + d)

    # Ensure the {context}/.tiltbuild/bin directory before any other resources
    # `local` is evaluated immediately, other resources are executed later in the startup/when triggered
    local("mkdir -p {context}/.tiltbuild/bin".format(context = shlex.quote(context)), quiet = True)

    # Build the go binary
    local_resource(
        label.lower() + "_binary",
        cmd = "cd {context};{build_cmd}".format(
            context = context,
            build_cmd = build_cmd,
        ),
        deps = live_reload_deps,
        labels = [label, "ALL.binaries"],
    )

def build_docker_image(image, context, binary_name, additional_docker_build_commands, additional_docker_helper_commands, port_forwards):
    links = []

    dockerfile_contents = "\n".join([
        tilt_helper_dockerfile_header,
        additional_docker_helper_commands,
        tilt_dockerfile_header,
        additional_docker_build_commands,
    ])

    # Set up an image build for the provider. The live update configuration syncs the output from the local_resource
    # build into the container.
    if settings.get("build_engine") == "podman":
        bin_context = context + "/.tiltbuild/bin/"

        # Write dockerfile_contents to a Dockerfile as custom_build doesn't support dockerfile_contents nor stdin.
        # The Dockerfile is in the context path to simplify the below podman command.
        local("tee %s/Dockerfile" % (shlex.quote(bin_context)), quiet = True, stdin = dockerfile_contents)

        custom_build(
            ref = image,
            command = (
                "set -ex\n" +
                "podman build -t $EXPECTED_REF --build-arg binary_name=%s --target tilt %s\n" +
                "podman push --format=docker $EXPECTED_REF\n"
            ) % (binary_name, shlex.quote(bin_context)),
            deps = [bin_context],
            skips_local_docker = True,
            live_update = [
                sync(bin_context + binary_name, "/" + binary_name),
                run("sh /restart.sh"),
            ],
        )
    else:
        docker_build(
            ref = image,
            context = context + "/.tiltbuild/bin/",
            dockerfile_contents = dockerfile_contents,
            build_args = {"binary_name": binary_name},
            target = "tilt",
            only = binary_name,
            live_update = [
                sync(context + "/.tiltbuild/bin/" + binary_name, "/" + binary_name),
                run("sh /restart.sh"),
            ],
        )

def get_port_forwards(debug):
    port_forwards = []
    links = []

    debug_port = int(debug.get("port", 0))
    if debug_port != 0:
        port_forwards.append(port_forward(debug_port, 30000))

    metrics_port = int(debug.get("metrics_port", 0))
    profiler_port = int(debug.get("profiler_port", 0))
    if metrics_port != 0:
        port_forwards.append(port_forward(metrics_port, 8080))
        links.append(link("http://localhost:" + str(metrics_port) + "/metrics", "metrics"))

    if profiler_port != 0:
        port_forwards.append(port_forward(profiler_port, 6060))
        links.append(link("http://localhost:" + str(profiler_port) + "/debug/pprof", "profiler"))

    return port_forwards, links

# Configures a provider by doing the following:
#
# 1. Enables a local_resource go build of the provider's manager binary
# 2. Configures a docker build for the provider, with live updating of the manager binary
# 3. Runs kustomize for the provider's config/default and applies it
def enable_provider(name, debug):
    p = providers.get(name)
    label = p.get("label")

    port_forwards, links = get_port_forwards(debug)

    if p.get("image"):
        build_go_binary(
            context = p.get("context"),
            reload_deps = p.get("live_reload_deps"),
            debug = debug,
            go_main = p.get("go_main", "main.go"),
            binary_name = "manager",
            label = label,
        )

        build_docker_image(
            image = p.get("image"),
            context = p.get("context"),
            binary_name = "manager",
            additional_docker_helper_commands = p.get("additional_docker_helper_commands", ""),
            additional_docker_build_commands = p.get("additional_docker_build_commands", ""),
            port_forwards = port_forwards,
        )

    additional_objs = []
    p_resources = p.get("additional_resources", [])
    for resource in p_resources:
        k8s_yaml(p.get("context") + "/" + resource)
        additional_objs = additional_objs + decode_yaml_stream(read_file(p.get("context") + "/" + resource))

    if p.get("apply_provider_yaml", True):
        yaml = read_file("./.tiltbuild/yaml/{}.provider.yaml".format(name))
        k8s_yaml(yaml, allow_duplicates = True)
        objs = decode_yaml_stream(yaml)
        k8s_resource(
            workload = find_object_name(objs, "Deployment"),
            objects = [find_object_qualified_name(objs, "Provider")] + find_all_objects_names(additional_objs),
            new_name = label.lower() + "_controller",
            labels = [label, "ALL.controllers"],
            port_forwards = port_forwards,
            links = links,
            resource_deps = ["provider_crd"] + p.get("resource_deps", []),
        )

def find_object_name(objs, kind):
    for o in objs:
        # Ignore objects that are not part of the provider, e.g. the ASO Deployment in CAPZ.
        if o["kind"] == kind and "cluster.x-k8s.io/provider" in o["metadata"]["labels"]:
            return o["metadata"]["name"]
    return ""

def find_object_qualified_name(objs, kind):
    for o in objs:
        if o["kind"] == kind:
            return "{}:{}:{}".format(o["metadata"]["name"], kind, o["metadata"]["namespace"])
    return ""

def find_all_objects_names(objs):
    qualified_names = []
    for o in objs:
        if "namespace" in o["metadata"] and o["metadata"]["namespace"] != "":
            qualified_names = qualified_names + ["{}:{}:{}".format(o["metadata"]["name"], o["kind"], o["metadata"]["namespace"])]
        else:
            qualified_names = qualified_names + ["{}:{}".format(o["metadata"]["name"], o["kind"])]
    return qualified_names

# Users may define their own Tilt customizations in tilt.d. This directory is excluded from git and these files will
# not be checked in to version control.
def include_user_tilt_files():
    user_tiltfiles = listdir("tilt.d")
    for f in user_tiltfiles:
        include(f)

# Enable core cluster-api plus everything listed in 'enable_providers' in tilt-settings.json
def enable_providers():
    for name in get_providers():
        enable_provider(name, settings.get("debug").get(name, {}))

def get_providers():
    user_enable_providers = settings.get("enable_providers", [])
    return {k: "" for k in user_enable_providers + always_enable_providers}.keys()

def deploy_provider_crds():
    # NOTE: we are applying raw yaml for clusterctl resources (vs delegating this to clusterctl methods) because
    # it is required to control precedence between creating this CRDs and creating providers.
    k8s_yaml(read_file("./.tiltbuild/yaml/clusterctl.crd.yaml"))
    k8s_resource(
        objects = ["providers.clusterctl.cluster.x-k8s.io:CustomResourceDefinition:default"],
        new_name = "provider_crd",
    )

def deploy_observability():
    if "promtail" in settings.get("deploy_observability", []):
        k8s_yaml(read_file("./.tiltbuild/yaml/promtail.observability.yaml"), allow_duplicates = True)
        k8s_resource(workload = "promtail", extra_pod_selectors = [{"app": "promtail"}], labels = ["observability"], resource_deps = ["loki"], objects = ["promtail:serviceaccount"])

    if "loki" in settings.get("deploy_observability", []):
        k8s_yaml(read_file("./.tiltbuild/yaml/loki.observability.yaml"), allow_duplicates = True)
        k8s_resource(workload = "loki", port_forwards = "3100", extra_pod_selectors = [{"app": "loki"}], labels = ["observability"], objects = ["loki:serviceaccount"])

        cmd_button(
            "loki:import logs",
            argv = ["sh", "-c", "cd ./hack/tools/internal/log-push && go run ./main.go --log-path=$LOG_PATH"],
            resource = "loki",
            icon_name = "import_export",
            text = "Import logs",
            inputs = [
                text_input("LOG_PATH", label = "Log path, one of: GCS path, ProwJob URL or local folder"),
            ],
        )

    if "tempo" in settings.get("deploy_observability", []):
        k8s_yaml(read_file("./.tiltbuild/yaml/tempo.observability.yaml"), allow_duplicates = True)

        # Port-forward the tracing port to localhost, so we can also send traces from local.
        k8s_resource(workload = "tempo", port_forwards = "4317:4317", extra_pod_selectors = [{"app": "tempo"}], labels = ["observability"])

    if "grafana" in settings.get("deploy_observability", []):
        k8s_yaml(read_file("./.tiltbuild/yaml/grafana.observability.yaml"), allow_duplicates = True)
        k8s_resource(workload = "grafana", port_forwards = "3001:3000", extra_pod_selectors = [{"app": "grafana"}], labels = ["observability"], objects = ["grafana:serviceaccount"])

    if "prometheus" in settings.get("deploy_observability", []):
        k8s_yaml(read_file("./.tiltbuild/yaml/prometheus.observability.yaml"), allow_duplicates = True)
        k8s_resource(workload = "prometheus-server", new_name = "prometheus", port_forwards = "9090", extra_pod_selectors = [{"app": "prometheus"}], labels = ["observability"], objects = ["prometheus-server:serviceaccount"])

    if "kube-state-metrics" in settings.get("deploy_observability", []):
        k8s_yaml(read_file("./.tiltbuild/yaml/kube-state-metrics.observability.yaml"), allow_duplicates = True)
        k8s_resource(workload = "kube-state-metrics", new_name = "kube-state-metrics", extra_pod_selectors = [{"app": "kube-state-metrics"}], labels = ["observability"], objects = ["kube-state-metrics:serviceaccount"])

    if "parca" in settings.get("deploy_observability", []):
        k8s_yaml(read_file("./.tiltbuild/yaml/parca.observability.yaml"), allow_duplicates = True)
        k8s_resource(workload = "parca", new_name = "parca", port_forwards = "7070", extra_pod_selectors = [{"app": "parca"}], labels = ["observability"], objects = ["parca:serviceaccount"])

    if "metrics-server" in settings.get("deploy_observability", []):
        k8s_yaml(read_file("./.tiltbuild/yaml/metrics-server.observability.yaml"), allow_duplicates = True)
        k8s_resource(workload = "metrics-server", new_name = "metrics-server", extra_pod_selectors = [{"app": "metrics-server"}], labels = ["observability"], objects = ["metrics-server:serviceaccount"])

    if "visualizer" in settings.get("deploy_observability", []):
        k8s_yaml(read_file("./.tiltbuild/yaml/visualizer.observability.yaml"), allow_duplicates = True)
        k8s_resource(
            workload = "capi-visualizer",
            new_name = "visualizer",
            port_forwards = [port_forward(local_port = 8000, container_port = 8081, name = "View visualization")],
            labels = ["observability"],
            objects = ["capi-visualizer:serviceaccount"],
        )

def deploy_additional_kustomizations():
    for name in settings.get("additional_kustomizations", []):
        yaml = read_file("./.tiltbuild/yaml/{}.kustomization.yaml".format(name))
        k8s_yaml(yaml)
        objs = decode_yaml_stream(yaml)
        print("objects")
        print(find_all_objects_names(objs))
        k8s_resource(
            new_name = name,
            objects = find_all_objects_names(objs),
            labels = ["kustomization"],
        )

def prepare_all():
    tools_arg = "--tools kustomize,envsubst,clusterctl "
    tilt_settings_file_arg = "--tilt-settings-file " + tilt_file

    cmd = "make -B tilt-prepare && ./hack/tools/bin/tilt-prepare {tools_arg}{tilt_settings_file_arg}".format(
        tools_arg = tools_arg,
        tilt_settings_file_arg = tilt_settings_file_arg,
    )
    local(cmd, env = settings.get("kustomize_substitutions", {}))

# create cluster template resources from cluster-template files in the templates directory
def cluster_templates():
    substitutions = settings.get("kustomize_substitutions", {})

    # Ensure we have default values for a small set of well-known variables
    substitutions["NAMESPACE"] = substitutions.get("NAMESPACE", "default")
    substitutions["KUBERNETES_VERSION"] = substitutions.get("KUBERNETES_VERSION", kubernetes_version)
    substitutions["CONTROL_PLANE_MACHINE_COUNT"] = substitutions.get("CONTROL_PLANE_MACHINE_COUNT", "1")
    substitutions["WORKER_MACHINE_COUNT"] = substitutions.get("WORKER_MACHINE_COUNT", "1")

    template_dirs = settings.get("template_dirs", {
        "docker": ["./test/infrastructure/docker/templates"],
        "in-memory": ["./test/infrastructure/inmemory/templates"],
    })

    for provider, provider_dirs in template_dirs.items():
        if provider not in get_providers():
            continue

        p = providers.get(provider)
        label = p.get("label", provider)

        for template_dir in provider_dirs:
            template_list = [filename for filename in listdir(template_dir) if os.path.basename(filename).endswith("yaml")]
            for filename in template_list:
                deploy_templates(filename, label, substitutions)

def deploy_templates(filename, label, substitutions):
    # validate filename exists
    if not os.path.exists(filename):
        fail(filename + " not found")

    basename = os.path.basename(filename)
    if basename.endswith(".yaml"):
        if basename.startswith("clusterclass-"):
            clusterclass_name = basename.replace("clusterclass-", "").replace(".yaml", "")
            deploy_clusterclass(clusterclass_name, label, filename, substitutions)
        elif basename.startswith("cluster-template-"):
            template_name = basename.replace("cluster-template-", "").replace(".yaml", "")
            deploy_cluster_template(template_name, label, filename, substitutions)
        elif basename == "cluster-template.yaml":
            template_name = "default"
            deploy_cluster_template(template_name, label, filename, substitutions)

def deploy_clusterclass(clusterclass_name, label, filename, substitutions):
    apply_clusterclass_cmd = "cat " + filename + " | " + envsubst_cmd + " | " + kubectl_cmd + " apply --namespace=$NAMESPACE -f - && echo \"ClusterClass created from\'" + filename + "\', don't forget to delete\n\""
    delete_clusterclass_cmd = kubectl_cmd + " --namespace=$NAMESPACE delete clusterclass " + clusterclass_name + ' --ignore-not-found=true; echo "\n"'

    local_resource(
        name = clusterclass_name,
        cmd = ["bash", "-c", apply_clusterclass_cmd],
        env = substitutions,
        auto_init = False,
        trigger_mode = TRIGGER_MODE_MANUAL,
        labels = [label + ".clusterclasses"],
    )

    cmd_button(
        clusterclass_name + ":apply",
        argv = ["bash", "-c", apply_clusterclass_cmd],
        env = dictonary_to_list_of_string(substitutions),
        resource = clusterclass_name,
        icon_name = "note_add",
        text = "Apply `" + clusterclass_name + "` ClusterClass",
        inputs = [
            text_input("NAMESPACE", default = substitutions.get("NAMESPACE")),
        ],
    )

    cmd_button(
        clusterclass_name + ":delete",
        argv = ["bash", "-c", delete_clusterclass_cmd],
        env = dictonary_to_list_of_string(substitutions),
        resource = clusterclass_name,
        icon_name = "delete_forever",
        text = "Delete `" + clusterclass_name + "` ClusterClass",
        inputs = [
            text_input("NAMESPACE", default = substitutions.get("NAMESPACE")),
        ],
    )

def deploy_cluster_template(template_name, label, filename, substitutions):
    apply_cluster_template_cmd = "CLUSTER_NAME=" + template_name + "-$RANDOM;" + clusterctl_cmd + " generate cluster -n $NAMESPACE $CLUSTER_NAME --from " + filename + " | " + kubectl_cmd + " apply -f - && echo \"Cluster '$CLUSTER_NAME' created, don't forget to delete\n\""
    delete_clusters_cmd = 'DELETED=$(echo "$(bash -c "' + kubectl_cmd + ' --namespace=$NAMESPACE get clusters -A --no-headers -o custom-columns=":metadata.name"")" | grep -E "^' + template_name + '-[[:digit:]]{1,5}$"); if [ -z "$DELETED" ]; then echo "Nothing to delete for cluster template ' + template_name + '"; else echo "Deleting clusters:\n$DELETED\n"; echo $DELETED | xargs -L1 ' + kubectl_cmd + ' delete cluster; fi; echo "\n"'

    local_resource(
        name = template_name,
        cmd = ["bash", "-c", apply_cluster_template_cmd],
        env = substitutions,
        auto_init = False,
        trigger_mode = TRIGGER_MODE_MANUAL,
        labels = [label + ".templates"],
    )

    cmd_button(
        template_name + ":apply",
        argv = ["bash", "-c", apply_cluster_template_cmd],
        env = dictonary_to_list_of_string(substitutions),
        resource = template_name,
        icon_name = "add_box",
        text = "Create `" + template_name + "` cluster",
        inputs = [
            text_input("NAMESPACE", default = substitutions.get("NAMESPACE")),
            text_input("KUBERNETES_VERSION", default = substitutions.get("KUBERNETES_VERSION")),
            text_input("CONTROL_PLANE_MACHINE_COUNT", default = substitutions.get("CONTROL_PLANE_MACHINE_COUNT")),
            text_input("WORKER_MACHINE_COUNT", default = substitutions.get("WORKER_MACHINE_COUNT")),
        ],
    )

    cmd_button(
        template_name + ":delete",
        argv = ["bash", "-c", delete_clusters_cmd],
        env = dictonary_to_list_of_string(substitutions),
        resource = template_name,
        icon_name = "delete_forever",
        text = "Delete `" + template_name + "` clusters",
        inputs = [
            text_input("NAMESPACE", default = substitutions.get("NAMESPACE")),
        ],
    )

    cmd_button(
        template_name + ":delete-all",
        argv = ["bash", "-c", kubectl_cmd + " delete clusters --all --wait=false"],
        env = dictonary_to_list_of_string(substitutions),
        resource = template_name,
        icon_name = "delete_sweep",
        text = "Delete all workload clusters",
    )

# A function to convert dictonary to list of strings in a format of "name=value"
def dictonary_to_list_of_string(substitutions):
    substitutions_list = []
    for name, value in substitutions.items():
        substitutions_list.append(name + "=" + value)
    return substitutions_list

##############################
# Actual work happens here
##############################

include_user_tilt_files()

load_provider_tiltfiles()

prepare_all()

deploy_provider_crds()

deploy_observability()

deploy_additional_kustomizations()

enable_providers()

cluster_templates()<|MERGE_RESOLUTION|>--- conflicted
+++ resolved
@@ -3,11 +3,7 @@
 envsubst_cmd = "./hack/tools/bin/envsubst"
 clusterctl_cmd = "./bin/clusterctl"
 kubectl_cmd = "kubectl"
-<<<<<<< HEAD
-kubernetes_version = "v1.31.0"
-=======
 kubernetes_version = "v1.31.2"
->>>>>>> 79e6731b
 
 load("ext://uibutton", "cmd_button", "location", "text_input")
 
@@ -188,11 +184,7 @@
 
 tilt_helper_dockerfile_header = """
 # Tilt image
-<<<<<<< HEAD
-FROM golang:1.22.7 as tilt-helper
-=======
 FROM golang:1.22.10 as tilt-helper
->>>>>>> 79e6731b
 # Install delve. Note this should be kept in step with the Go release minor version.
 RUN go install github.com/go-delve/delve/cmd/dlv@v1.22
 # Support live reloading with Tilt
@@ -203,11 +195,7 @@
 """
 
 tilt_dockerfile_header = """
-<<<<<<< HEAD
-FROM golang:1.22.7 as tilt
-=======
 FROM golang:1.22.10 as tilt
->>>>>>> 79e6731b
 WORKDIR /
 COPY --from=tilt-helper /process.txt .
 COPY --from=tilt-helper /start.sh .
