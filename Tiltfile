--- conflicted
+++ resolved
@@ -3,15 +3,7 @@
 envsubst_cmd = "./hack/tools/bin/envsubst"
 clusterctl_cmd = "./bin/clusterctl"
 kubectl_cmd = "kubectl"
-<<<<<<< HEAD
-default_build_engine = "docker"
-kubernetes_version = "v1.27.0"
-
-if str(local("command -v " + kubectl_cmd + " || true", quiet = True)) == "":
-    fail("Required command '" + kubectl_cmd + "' not found in PATH")
-=======
 kubernetes_version = "v1.28.0"
->>>>>>> 3290c5a2
 
 load("ext://uibutton", "cmd_button", "location", "text_input")
 
