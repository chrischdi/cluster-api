--- conflicted
+++ resolved
@@ -266,11 +266,7 @@
 	log := logf.Log
 	log.Info("Checking for CRs", "Provider", provider.Name, "Version", provider.Version, "Namespace", provider.Namespace)
 
-<<<<<<< HEAD
-	proxyClient, err := p.proxy.NewClient()
-=======
 	proxyClient, err := p.proxy.NewClient(ctx)
->>>>>>> a5898a2f
 	if err != nil {
 		return err
 	}
