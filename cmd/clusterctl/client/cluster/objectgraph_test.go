--- conflicted
+++ resolved
@@ -1978,14 +1978,6 @@
 			name: "A cluster with a soft owned secret",
 			fields: fields{
 				objs: test.NewFakeCluster("ns1", "cluster1").Objs(),
-<<<<<<< HEAD
-			},
-			want: wantGraph{
-				nodes: map[string]wantGraphItem{
-					"cluster.x-k8s.io/v1beta1, Kind=Cluster, ns1/cluster1": {
-						forceMove:          true,
-						forceMoveHierarchy: true,
-=======
 			},
 			want: wantGraph{
 				nodes: map[string]wantGraphItem{
@@ -2023,80 +2015,6 @@
 			},
 			want: wantGraph{
 				nodes: map[string]wantGraphItem{
-					"cluster.x-k8s.io/v1beta1, Kind=ClusterClass, ns1/class1": {
-						forceMove:          true,
-						forceMoveHierarchy: true,
-					},
-					"infrastructure.cluster.x-k8s.io/v1beta1, Kind=GenericInfrastructureClusterTemplate, ns1/class1": {
-						owners: []string{
-							"cluster.x-k8s.io/v1beta1, Kind=ClusterClass, ns1/class1",
-						},
-					},
-					"controlplane.cluster.x-k8s.io/v1beta1, Kind=GenericControlPlaneTemplate, ns1/class1": {
-						owners: []string{
-							"cluster.x-k8s.io/v1beta1, Kind=ClusterClass, ns1/class1",
-						},
-					},
-					"cluster.x-k8s.io/v1beta1, Kind=Cluster, ns1/cluster1": {
-						forceMove:          true,
-						forceMoveHierarchy: true,
-						softOwners: []string{
-							"cluster.x-k8s.io/v1beta1, Kind=ClusterClass, ns1/class1", // NB. this cluster is not linked to the clusterclass through owner ref, but it is detected as soft ownership
-						},
->>>>>>> 3290c5a2
-					},
-					"infrastructure.cluster.x-k8s.io/v1beta1, Kind=GenericInfrastructureCluster, ns1/cluster1": {
-						owners: []string{
-							"cluster.x-k8s.io/v1beta1, Kind=Cluster, ns1/cluster1",
-						},
-					},
-<<<<<<< HEAD
-					"/v1, Kind=Secret, ns1/cluster1-ca": { // the ca secret has no explicit OwnerRef to the cluster, so it should be identified as a soft ownership
-						softOwners: []string{
-							"cluster.x-k8s.io/v1beta1, Kind=Cluster, ns1/cluster1",
-						},
-					},
-					"/v1, Kind=Secret, ns1/cluster1-kubeconfig": { // the kubeconfig secret has explicit OwnerRef to the cluster, so it should NOT be identified as a soft ownership
-=======
-					"/v1, Kind=Secret, ns1/cluster1-ca": {
-						softOwners: []string{
-							"cluster.x-k8s.io/v1beta1, Kind=Cluster, ns1/cluster1", // NB. this secret is not linked to the cluster through owner ref, but it is detected as soft ownership
-						},
-					},
-					"/v1, Kind=Secret, ns1/cluster1-kubeconfig": {
->>>>>>> 3290c5a2
-						owners: []string{
-							"cluster.x-k8s.io/v1beta1, Kind=Cluster, ns1/cluster1",
-						},
-					},
-				},
-			},
-		},
-		{
-<<<<<<< HEAD
-			name: "A ClusterClass with a soft owned Cluster",
-			fields: fields{
-				objs: func() []client.Object {
-					objs := test.NewFakeClusterClass("ns1", "class1").Objs()
-					objs = append(objs, test.NewFakeCluster("ns1", "cluster1").WithTopologyClass("class1").Objs()...)
-=======
-			name: "A Cluster with a soft owned ClusterResourceSetBinding",
-			fields: fields{
-				objs: func() []client.Object {
-					objs := test.NewFakeCluster("ns1", "cluster1").Objs()
-					objs = append(objs, test.NewFakeClusterResourceSet("ns1", "crs1").
-						WithSecret("resource-s1").
-						WithConfigMap("resource-c1").
-						ApplyToCluster(test.SelectClusterObj(objs, "ns1", "cluster1")).
-						Objs()...)
->>>>>>> 3290c5a2
-
-					return objs
-				}(),
-			},
-			want: wantGraph{
-				nodes: map[string]wantGraphItem{
-<<<<<<< HEAD
 					"cluster.x-k8s.io/v1beta1, Kind=ClusterClass, ns1/class1": {
 						forceMove:          true,
 						forceMoveHierarchy: true,
@@ -2152,8 +2070,6 @@
 			},
 			want: wantGraph{
 				nodes: map[string]wantGraphItem{
-=======
->>>>>>> 3290c5a2
 					"cluster.x-k8s.io/v1beta1, Kind=Cluster, ns1/cluster1": {
 						forceMove:          true,
 						forceMoveHierarchy: true,
