/*
Copyright 2019 The Kubernetes Authors.

Licensed under the Apache License, Version 2.0 (the "License");
you may not use this file except in compliance with the License.
You may obtain a copy of the License at

    http://www.apache.org/licenses/LICENSE-2.0

Unless required by applicable law or agreed to in writing, software
distributed under the License is distributed on an "AS IS" BASIS,
WITHOUT WARRANTIES OR CONDITIONS OF ANY KIND, either express or implied.
See the License for the specific language governing permissions and
limitations under the License.
*/

package cluster

import (
	"context"
	_ "embed"
	"time"

	"github.com/blang/semver/v4"
	"github.com/pkg/errors"
	corev1 "k8s.io/api/core/v1"
	apierrors "k8s.io/apimachinery/pkg/api/errors"
	"k8s.io/apimachinery/pkg/apis/meta/v1/unstructured"
	"sigs.k8s.io/controller-runtime/pkg/client"

	clusterctlv1 "sigs.k8s.io/cluster-api/cmd/clusterctl/api/v1alpha3"
	"sigs.k8s.io/cluster-api/cmd/clusterctl/client/config"
	"sigs.k8s.io/cluster-api/cmd/clusterctl/client/repository"
	"sigs.k8s.io/cluster-api/cmd/clusterctl/internal/util"
	logf "sigs.k8s.io/cluster-api/cmd/clusterctl/log"
	utilresource "sigs.k8s.io/cluster-api/util/resource"
	"sigs.k8s.io/cluster-api/util/version"
	utilyaml "sigs.k8s.io/cluster-api/util/yaml"
)

const (
	waitCertManagerInterval = 1 * time.Second

	certManagerNamespace = "cert-manager"

	// This is maintained only for supporting upgrades from cluster created with clusterctl v1alpha3.
	//
	// Deprecated: Use clusterctlv1.CertManagerVersionAnnotation instead.
	// TODO: Remove once upgrades from v1alpha3 are no longer supported.
	certManagerVersionAnnotation = "certmanager.clusterctl.cluster.x-k8s.io/version"
)

var (
	//go:embed assets/cert-manager-test-resources.yaml
	certManagerTestManifest []byte
)

// CertManagerUpgradePlan defines the upgrade plan if cert-manager needs to be
// upgraded to a different version.
type CertManagerUpgradePlan struct {
	ExternallyManaged bool
	From, To          string
	ShouldUpgrade     bool
}

// CertManagerClient has methods to work with cert-manager components in the cluster.
type CertManagerClient interface {
	// EnsureInstalled makes sure cert-manager is running and its API is available.
	// This is required to install a new provider.
	EnsureInstalled(ctx context.Context) error

	// EnsureLatestVersion checks the cert-manager version currently installed, and if it is
	// older than the version currently suggested by clusterctl, upgrades it.
	EnsureLatestVersion(ctx context.Context) error

	// PlanUpgrade retruns a CertManagerUpgradePlan with information regarding
	// a cert-manager upgrade if necessary.
	PlanUpgrade(ctx context.Context) (CertManagerUpgradePlan, error)

	// Images return the list of images required for installing the cert-manager.
	Images(ctx context.Context) ([]string, error)
}

// certManagerClient implements CertManagerClient .
type certManagerClient struct {
	configClient            config.Client
	repositoryClientFactory RepositoryClientFactory
	proxy                   Proxy
	pollImmediateWaiter     PollImmediateWaiter
}

// Ensure certManagerClient implements the CertManagerClient interface.
var _ CertManagerClient = &certManagerClient{}

// newCertManagerClient returns a certManagerClient.
func newCertManagerClient(configClient config.Client, repositoryClientFactory RepositoryClientFactory, proxy Proxy, pollImmediateWaiter PollImmediateWaiter) *certManagerClient {
	return &certManagerClient{
		configClient:            configClient,
		repositoryClientFactory: repositoryClientFactory,
		proxy:                   proxy,
		pollImmediateWaiter:     pollImmediateWaiter,
	}
}

// Images return the list of images required for installing the cert-manager.
func (cm *certManagerClient) Images(ctx context.Context) ([]string, error) {
	// If cert manager already exists in the cluster, there is no need of additional images for cert-manager.
	exists, err := cm.certManagerNamespaceExists(ctx)
	if err != nil {
		return nil, err
	}
	if exists {
		return []string{}, nil
	}

	// Otherwise, retrieve the images from the cert-manager manifest.
	config, err := cm.configClient.CertManager().Get()
	if err != nil {
		return nil, err
	}

	objs, err := cm.getManifestObjs(ctx, config)
	if err != nil {
		return nil, err
	}

	images, err := util.InspectImages(objs)
	if err != nil {
		return nil, err
	}
	return images, nil
}

func (cm *certManagerClient) certManagerNamespaceExists(ctx context.Context) (bool, error) {
	ns := &corev1.Namespace{}
	key := client.ObjectKey{Name: certManagerNamespace}
	c, err := cm.proxy.NewClient(ctx)
	if err != nil {
		return false, err
	}

	if err := c.Get(ctx, key, ns); err != nil {
		if apierrors.IsNotFound(err) {
			return false, nil
		}
		return false, err
	}
	return true, nil
}

// EnsureInstalled makes sure cert-manager is running and its API is available.
// This is required to install a new provider.
func (cm *certManagerClient) EnsureInstalled(ctx context.Context) error {
	log := logf.Log

	// Checking if a version of cert manager supporting cert-manager-test-resources.yaml is already installed and properly working.
	if err := cm.waitForAPIReady(ctx, false); err == nil {
		log.Info("Skipping installing cert-manager as it is already installed")
		return nil
	}

	config, err := cm.configClient.CertManager().Get()
	if err != nil {
		return err
	}
	objs, err := cm.getManifestObjs(ctx, config)
	if err != nil {
		return err
	}

	// Otherwise install cert manager.
	// NOTE: this instance of cert-manager will have clusterctl specific annotations that will be used to
	// manage the lifecycle of all the components.
	return cm.install(ctx, config.Version(), objs)
}

func (cm *certManagerClient) install(ctx context.Context, version string, objs []unstructured.Unstructured) error {
	log := logf.Log

<<<<<<< HEAD
	log.Info("Installing cert-manager", "Version", version)
=======
	log.Info("Installing cert-manager", "version", version)
>>>>>>> 3cce0d97

	// Install all cert-manager manifests
	createCertManagerBackoff := newWriteBackoff()
	objs = utilresource.SortForCreate(objs)
	for i := range objs {
		o := objs[i]
		// Create the Kubernetes object.
		// Nb. The operation is wrapped in a retry loop to make ensureCerts more resilient to unexpected conditions.
		if err := retryWithExponentialBackoff(ctx, createCertManagerBackoff, func(ctx context.Context) error {
			return cm.createObj(ctx, o)
		}); err != nil {
			return err
		}
	}

	// Wait for the cert-manager API to be ready to accept requests
	return cm.waitForAPIReady(ctx, true)
}

// PlanUpgrade returns a CertManagerUpgradePlan with information regarding
// a cert-manager upgrade if necessary.
func (cm *certManagerClient) PlanUpgrade(ctx context.Context) (CertManagerUpgradePlan, error) {
	log := logf.Log

	objs, err := cm.proxy.ListResources(ctx, map[string]string{clusterctlv1.ClusterctlCoreLabel: clusterctlv1.ClusterctlCoreLabelCertManagerValue}, certManagerNamespace)
	if err != nil {
		return CertManagerUpgradePlan{}, errors.Wrap(err, "failed get cert manager components")
	}

	// If there are no cert manager components with the clusterctl labels, it means that cert-manager is externally managed.
	if len(objs) == 0 {
		log.V(5).Info("Skipping cert-manager version check because externally managed")
		return CertManagerUpgradePlan{ExternallyManaged: true}, nil
	}

	// Get the list of objects to install.
	config, err := cm.configClient.CertManager().Get()
	if err != nil {
		return CertManagerUpgradePlan{}, err
	}
	installObjs, err := cm.getManifestObjs(ctx, config)
	if err != nil {
		return CertManagerUpgradePlan{}, err
	}

	log.Info("Checking if cert-manager needs upgrade...")
	currentVersion, shouldUpgrade, err := cm.shouldUpgrade(config.Version(), objs, installObjs)
	if err != nil {
		return CertManagerUpgradePlan{}, err
	}

	return CertManagerUpgradePlan{
		From:          currentVersion,
		To:            config.Version(),
		ShouldUpgrade: shouldUpgrade,
	}, nil
}

// EnsureLatestVersion checks the cert-manager version currently installed, and if it is
// older than the version currently suggested by clusterctl, upgrades it.
func (cm *certManagerClient) EnsureLatestVersion(ctx context.Context) error {
	log := logf.Log

	objs, err := cm.proxy.ListResources(ctx, map[string]string{clusterctlv1.ClusterctlCoreLabel: clusterctlv1.ClusterctlCoreLabelCertManagerValue}, certManagerNamespace)
	if err != nil {
		return errors.Wrap(err, "failed get cert manager components")
	}

	// If there are no cert manager components with the clusterctl labels, it means that cert-manager is externally managed.
	if len(objs) == 0 {
		log.V(5).Info("Skipping cert-manager upgrade because externally managed")
		return nil
	}

	// Get the list of objects to install.
	config, err := cm.configClient.CertManager().Get()
	if err != nil {
		return err
	}
	installObjs, err := cm.getManifestObjs(ctx, config)
	if err != nil {
		return err
	}

	log.Info("Checking if cert-manager needs upgrade...")
	currentVersion, shouldUpgrade, err := cm.shouldUpgrade(config.Version(), objs, installObjs)
	if err != nil {
		return err
	}

	if !shouldUpgrade {
		log.Info("Cert-manager is already up to date")
		return nil
	}

	// Migrate CRs to latest CRD storage version, if necessary.
	// Note: We have to do this before cert-manager is deleted so conversion webhooks still work.
	if err := cm.migrateCRDs(ctx, installObjs); err != nil {
		return err
	}

	// delete the cert-manager version currently installed (because it should be upgraded);
	// NOTE: CRDs, and namespace are preserved in order to avoid deletion of user objects;
	// web-hooks are preserved to avoid a user attempting to CREATE a cert-manager resource while the upgrade is in progress.
	log.Info("Deleting cert-manager", "version", currentVersion)
	if err := cm.deleteObjs(ctx, objs); err != nil {
		return err
	}

	// Install cert-manager.
	return cm.install(ctx, config.Version(), installObjs)
}

func (cm *certManagerClient) migrateCRDs(ctx context.Context, installObj []unstructured.Unstructured) error {
	c, err := cm.proxy.NewClient(ctx)
	if err != nil {
		return err
	}

	return NewCRDMigrator(c).Run(ctx, installObj)
}

func (cm *certManagerClient) deleteObjs(ctx context.Context, objs []unstructured.Unstructured) error {
	deleteCertManagerBackoff := newWriteBackoff()
	for i := range objs {
		obj := objs[i]

		// CRDs, and namespace are preserved in order to avoid deletion of user objects;
		// web-hooks are preserved to avoid a user attempting to CREATE a cert-manager resource while the upgrade is in progress.
		if obj.GetKind() == "CustomResourceDefinition" ||
			obj.GetKind() == "Namespace" ||
			obj.GetKind() == "MutatingWebhookConfiguration" ||
			obj.GetKind() == "ValidatingWebhookConfiguration" {
			continue
		}

		if err := retryWithExponentialBackoff(ctx, deleteCertManagerBackoff, func(ctx context.Context) error {
			if err := cm.deleteObj(ctx, obj); err != nil {
				// tolerate NotFound errors when deleting the test resources
				if apierrors.IsNotFound(err) {
					return nil
				}
				return err
			}
			return nil
		}); err != nil {
			return err
		}
	}
	return nil
}

func (cm *certManagerClient) shouldUpgrade(desiredVersion string, objs, installObjs []unstructured.Unstructured) (string, bool, error) {
	desiredSemVersion, err := semver.ParseTolerant(desiredVersion)
	if err != nil {
		return "", false, errors.Wrapf(err, "failed to parse config version [%s] for cert-manager component", desiredVersion)
	}

	needUpgrade := false
	currentVersion := ""
	for i := range objs {
		obj := objs[i]

		// Endpoints and EndpointSlices are generated by Kubernetes without the version annotation, so we are skipping them
		if obj.GetKind() == "Endpoints" || obj.GetKind() == "EndpointSlice" {
			continue
		}

		// if there is no version annotation, this means the obj is cert-manager v0.11.0 (installed with older version of clusterctl)
		objVersion, ok := obj.GetAnnotations()[clusterctlv1.CertManagerVersionAnnotation]
		if !ok {
			// try the old annotation name
			objVersion, ok = obj.GetAnnotations()[certManagerVersionAnnotation]
			if !ok {
				currentVersion = "v0.11.0"
				needUpgrade = true
				break
			}
		}

		objSemVersion, err := semver.ParseTolerant(objVersion)
		if err != nil {
			return "", false, errors.Wrapf(err, "failed to parse version for cert-manager component %s/%s", obj.GetKind(), obj.GetName())
		}

		c := version.Compare(objSemVersion, desiredSemVersion, version.WithBuildTags())
		switch {
		case c < 0 || c == 2:
			// The installed version is lower than the desired version or they are equal, but their metadata
			// is different non-numerically (see version.WithBuildTags()). Upgrade is required.
			currentVersion = objVersion
			needUpgrade = true
		case c == 0:
			// The installed version is equal to the desired version. Upgrade is required only if the number
			// of available objects and objects to install differ. This would act as a re-install.
			currentVersion = objVersion
			needUpgrade = len(objs) != len(installObjs)
		case c > 0:
			// The installed version is greater than the desired version. Upgrade is not required.
			currentVersion = objVersion
		}

		if needUpgrade {
			break
		}
	}
	return currentVersion, needUpgrade, nil
}

func (cm *certManagerClient) getWaitTimeout() time.Duration {
	log := logf.Log

	certManagerConfig, err := cm.configClient.CertManager().Get()
	if err != nil {
		return config.CertManagerDefaultTimeout
	}
	timeoutDuration, err := time.ParseDuration(certManagerConfig.Timeout())
	if err != nil {
		log.Info("Invalid value set for cert-manager configuration", "timeout", certManagerConfig.Timeout())
		return config.CertManagerDefaultTimeout
	}
	return timeoutDuration
}

func (cm *certManagerClient) getManifestObjs(ctx context.Context, certManagerConfig config.CertManager) ([]unstructured.Unstructured, error) {
	// Given that cert manager components yaml are stored in a repository like providers components yaml,
	// we are using the same machinery to retrieve the file by using a fake provider object using
	// the cert manager repository url.
	certManagerFakeProvider := config.NewProvider("cert-manager", certManagerConfig.URL(), "")
	certManagerRepository, err := cm.repositoryClientFactory(ctx, certManagerFakeProvider, cm.configClient)
	if err != nil {
		return nil, err
	}

	// Gets the cert-manager component yaml from the repository.
	file, err := certManagerRepository.Components().Raw(ctx, repository.ComponentsOptions{
		Version: certManagerConfig.Version(),
	})
	if err != nil {
		return nil, err
	}

	// Converts the file to ustructured objects.
	objs, err := utilyaml.ToUnstructured(file)
	if err != nil {
		return nil, errors.Wrap(err, "failed to parse yaml for cert-manager manifest")
	}

	// Apply image overrides.
	objs, err = util.FixImages(objs, func(image string) (string, error) {
		return cm.configClient.ImageMeta().AlterImage(config.CertManagerImageComponent, image)
	})
	if err != nil {
		return nil, errors.Wrap(err, "failed to apply image override to the cert-manager manifest")
	}

	// Add cert manager labels and annotations.
	objs = addCerManagerLabel(objs)
	objs = addCerManagerAnnotations(objs, certManagerConfig.Version())

	return objs, nil
}

func addCerManagerLabel(objs []unstructured.Unstructured) []unstructured.Unstructured {
	for _, o := range objs {
		labels := o.GetLabels()
		if labels == nil {
			labels = map[string]string{}
		}
		labels[clusterctlv1.ClusterctlLabel] = ""
		labels[clusterctlv1.ClusterctlCoreLabel] = clusterctlv1.ClusterctlCoreLabelCertManagerValue
		o.SetLabels(labels)
	}
	return objs
}

func addCerManagerAnnotations(objs []unstructured.Unstructured, version string) []unstructured.Unstructured {
	for _, o := range objs {
		annotations := o.GetAnnotations()
		if annotations == nil {
			annotations = map[string]string{}
		}
		annotations[clusterctlv1.CertManagerVersionAnnotation] = version
		o.SetAnnotations(annotations)
	}
	return objs
}

// getTestResourcesManifestObjs gets the cert-manager test manifests, converted to unstructured objects.
// These are used to ensure the cert-manager API components are all ready and the API is available for use.
func getTestResourcesManifestObjs() ([]unstructured.Unstructured, error) {
	objs, err := utilyaml.ToUnstructured(certManagerTestManifest)
	if err != nil {
		return nil, errors.Wrap(err, "failed to parse yaml for cert-manager test resources manifest")
	}
	return objs, nil
}

func (cm *certManagerClient) createObj(ctx context.Context, obj unstructured.Unstructured) error {
	log := logf.Log

	c, err := cm.proxy.NewClient(ctx)
	if err != nil {
		return err
	}

	// check if the component already exists, and eventually update it; otherwise create it
	// NOTE: This is required because this func is used also for upgrading cert-manager and during upgrades
	// some objects of the previous release are preserved in order to avoid to delete user data (e.g. CRDs).
	currentR := &unstructured.Unstructured{}
	currentR.SetGroupVersionKind(obj.GroupVersionKind())

	key := client.ObjectKey{
		Namespace: obj.GetNamespace(),
		Name:      obj.GetName(),
	}
	if err := c.Get(ctx, key, currentR); err != nil {
		if !apierrors.IsNotFound(err) {
			return errors.Wrapf(err, "failed to get cert-manager object %s, %s/%s", obj.GroupVersionKind(), obj.GetNamespace(), obj.GetName())
		}

		// if it does not exists, create the component
		log.V(5).Info("Creating", logf.UnstructuredToValues(obj)...)
		if err := c.Create(ctx, &obj); err != nil {
			return errors.Wrapf(err, "failed to create cert-manager component %s, %s/%s", obj.GroupVersionKind(), obj.GetNamespace(), obj.GetName())
		}
		return nil
	}

	// otherwise update the component
	log.V(5).Info("Updating", logf.UnstructuredToValues(obj)...)
	obj.SetResourceVersion(currentR.GetResourceVersion())
	if err := c.Update(ctx, &obj); err != nil {
		return errors.Wrapf(err, "failed to update cert-manager component %s, %s/%s", obj.GroupVersionKind(), obj.GetNamespace(), obj.GetName())
	}
	return nil
}

func (cm *certManagerClient) deleteObj(ctx context.Context, obj unstructured.Unstructured) error {
	log := logf.Log
	log.V(5).Info("Deleting", logf.UnstructuredToValues(obj)...)

	cl, err := cm.proxy.NewClient(ctx)
	if err != nil {
		return err
	}

	return cl.Delete(ctx, &obj)
}

// waitForAPIReady will attempt to create the cert-manager 'test assets' (i.e. a basic
// Issuer and Certificate).
// This ensures that the Kubernetes apiserver is ready to serve resources within the
// cert-manager API group.
// If retry is true, the createObj call will be retried if it fails. Otherwise, the
// 'create' operations will only be attempted once.
func (cm *certManagerClient) waitForAPIReady(ctx context.Context, retry bool) error {
	log := logf.Log
	// Waits for the cert-manager to be available.
	if retry {
		log.Info("Waiting for cert-manager to be available...")
	}

	testObjs, err := getTestResourcesManifestObjs()
	if err != nil {
		return err
	}

	for i := range testObjs {
		o := testObjs[i]

		// Create the Kubernetes object.
		// This is wrapped with a retry as the cert-manager API may not be available
		// yet, so we need to keep retrying until it is.
		if err := cm.pollImmediateWaiter(ctx, waitCertManagerInterval, cm.getWaitTimeout(), func(ctx context.Context) (bool, error) {
			if err := cm.createObj(ctx, o); err != nil {
				// If retrying is disabled, return the error here.
				if !retry {
					return false, err
				}
				return false, nil
			}
			return true, nil
		}); err != nil {
			return err
		}
	}
	deleteCertManagerBackoff := newWriteBackoff()
	for i := range testObjs {
		obj := testObjs[i]
		if err := retryWithExponentialBackoff(ctx, deleteCertManagerBackoff, func(ctx context.Context) error {
			if err := cm.deleteObj(ctx, obj); err != nil {
				// tolerate NotFound errors when deleting the test resources
				if apierrors.IsNotFound(err) {
					return nil
				}
				return err
			}
			return nil
		}); err != nil {
			return err
		}
	}

	return nil
}<|MERGE_RESOLUTION|>--- conflicted
+++ resolved
@@ -177,11 +177,7 @@
 func (cm *certManagerClient) install(ctx context.Context, version string, objs []unstructured.Unstructured) error {
 	log := logf.Log
 
-<<<<<<< HEAD
-	log.Info("Installing cert-manager", "Version", version)
-=======
 	log.Info("Installing cert-manager", "version", version)
->>>>>>> 3cce0d97
 
 	// Install all cert-manager manifests
 	createCertManagerBackoff := newWriteBackoff()
