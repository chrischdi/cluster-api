/*
Copyright 2021 The Kubernetes Authors.

Licensed under the Apache License, Version 2.0 (the "License");
you may not use this file except in compliance with the License.
You may obtain a copy of the License at

    http://www.apache.org/licenses/LICENSE-2.0

Unless required by applicable law or agreed to in writing, software
distributed under the License is distributed on an "AS IS" BASIS,
WITHOUT WARRANTIES OR CONDITIONS OF ANY KIND, either express or implied.
See the License for the specific language governing permissions and
limitations under the License.
*/

package config

import (
	"os"
	"time"

	"github.com/drone/envsubst/v2"
	"github.com/pkg/errors"
)

const (
	// CertManagerConfigKey defines the name of the top level config key for cert-manager configuration.
	CertManagerConfigKey = "cert-manager"

	// CertManagerDefaultVersion defines the default cert-manager version to be used by clusterctl.
	CertManagerDefaultVersion = "v1.10.0"

	// CertManagerDefaultURL defines the default cert-manager repository url to be used by clusterctl.
	// NOTE: At runtime CertManagerDefaultVersion may be replaced with the
	// version defined by the user in the clusterctl configuration file.
<<<<<<< HEAD
	CertManagerDefaultURL = "https://github.com/cert-manager/cert-manager/releases/latest/cert-manager.yaml"
=======
	CertManagerDefaultURL = "https://github.com/cert-manager/cert-manager/releases/" + CertManagerDefaultVersion + "/cert-manager.yaml"
>>>>>>> 3abb9089

	// CertManagerDefaultTimeout defines the default cert-manager timeout to be used by clusterctl.
	CertManagerDefaultTimeout = 10 * time.Minute
)

// CertManagerClient has methods to work with cert-manager configurations.
type CertManagerClient interface {
	// Get returns the cert-manager configuration.
	Get() (CertManager, error)
}

// certManagerClient implements CertManagerClient.
type certManagerClient struct {
	reader Reader
}

// ensure certManagerClient implements CertManagerClient.
var _ CertManagerClient = &certManagerClient{}

func newCertManagerClient(reader Reader) *certManagerClient {
	return &certManagerClient{
		reader: reader,
	}
}

// configCertManager mirrors config.CertManager interface and allows serialization of the corresponding info.
type configCertManager struct {
	URL     string `json:"url,omitempty"`
	Version string `json:"version,omitempty"`
	Timeout string `json:"timeout,omitempty"`
}

func (p *certManagerClient) Get() (CertManager, error) {
	url := CertManagerDefaultURL
	version := CertManagerDefaultVersion
	timeout := CertManagerDefaultTimeout.String()

	userCertManager := &configCertManager{}
	if err := p.reader.UnmarshalKey(CertManagerConfigKey, &userCertManager); err != nil {
		return nil, errors.Wrap(err, "failed to unmarshal certManager from the clusterctl configuration file")
	}
	if userCertManager.URL != "" {
		url = userCertManager.URL
	}

	url, err := envsubst.Eval(url, os.Getenv)
	if err != nil {
		return nil, errors.Wrapf(err, "unable to evaluate url: %q", url)
	}

	if userCertManager.Version != "" {
		version = userCertManager.Version
	}
	if userCertManager.Timeout != "" {
		timeout = userCertManager.Timeout
	}

	return NewCertManager(url, version, timeout), nil
}<|MERGE_RESOLUTION|>--- conflicted
+++ resolved
@@ -34,11 +34,7 @@
 	// CertManagerDefaultURL defines the default cert-manager repository url to be used by clusterctl.
 	// NOTE: At runtime CertManagerDefaultVersion may be replaced with the
 	// version defined by the user in the clusterctl configuration file.
-<<<<<<< HEAD
-	CertManagerDefaultURL = "https://github.com/cert-manager/cert-manager/releases/latest/cert-manager.yaml"
-=======
 	CertManagerDefaultURL = "https://github.com/cert-manager/cert-manager/releases/" + CertManagerDefaultVersion + "/cert-manager.yaml"
->>>>>>> 3abb9089
 
 	// CertManagerDefaultTimeout defines the default cert-manager timeout to be used by clusterctl.
 	CertManagerDefaultTimeout = 10 * time.Minute
