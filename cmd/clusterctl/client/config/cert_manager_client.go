/*
Copyright 2021 The Kubernetes Authors.

Licensed under the Apache License, Version 2.0 (the "License");
you may not use this file except in compliance with the License.
You may obtain a copy of the License at

    http://www.apache.org/licenses/LICENSE-2.0

Unless required by applicable law or agreed to in writing, software
distributed under the License is distributed on an "AS IS" BASIS,
WITHOUT WARRANTIES OR CONDITIONS OF ANY KIND, either express or implied.
See the License for the specific language governing permissions and
limitations under the License.
*/

package config

import (
	"os"
	"time"

	"github.com/drone/envsubst/v2"
	"github.com/pkg/errors"
)

const (
	// CertManagerConfigKey defines the name of the top level config key for cert-manager configuration.
	CertManagerConfigKey = "cert-manager"

	// CertManagerDefaultVersion defines the default cert-manager version to be used by clusterctl.
<<<<<<< HEAD
	CertManagerDefaultVersion = "v1.14.5"
=======
	CertManagerDefaultVersion = "v1.16.0"
>>>>>>> 3cce0d97

	// CertManagerDefaultURL defines the default cert-manager repository url to be used by clusterctl.
	// NOTE: At runtime CertManagerDefaultVersion may be replaced with the
	// version defined by the user in the clusterctl configuration file.
	CertManagerDefaultURL = "https://github.com/cert-manager/cert-manager/releases/" + CertManagerDefaultVersion + "/cert-manager.yaml"

	// CertManagerDefaultTimeout defines the default cert-manager timeout to be used by clusterctl.
	CertManagerDefaultTimeout = 10 * time.Minute
)

// CertManagerClient has methods to work with cert-manager configurations.
type CertManagerClient interface {
	// Get returns the cert-manager configuration.
	Get() (CertManager, error)
}

// certManagerClient implements CertManagerClient.
type certManagerClient struct {
	reader Reader
}

// ensure certManagerClient implements CertManagerClient.
var _ CertManagerClient = &certManagerClient{}

func newCertManagerClient(reader Reader) *certManagerClient {
	return &certManagerClient{
		reader: reader,
	}
}

// configCertManager mirrors config.CertManager interface and allows serialization of the corresponding info.
type configCertManager struct {
	URL     string `json:"url,omitempty"`
	Version string `json:"version,omitempty"`
	Timeout string `json:"timeout,omitempty"`
}

func (p *certManagerClient) Get() (CertManager, error) {
	url := CertManagerDefaultURL
	version := CertManagerDefaultVersion
	timeout := CertManagerDefaultTimeout.String()

	userCertManager := &configCertManager{}
	if err := p.reader.UnmarshalKey(CertManagerConfigKey, &userCertManager); err != nil {
		return nil, errors.Wrap(err, "failed to unmarshal certManager from the clusterctl configuration file")
	}
	if userCertManager.URL != "" {
		url = userCertManager.URL
	}

	url, err := envsubst.Eval(url, os.Getenv)
	if err != nil {
		return nil, errors.Wrapf(err, "unable to evaluate url: %q", url)
	}

	if userCertManager.Version != "" {
		version = userCertManager.Version
	}
	if userCertManager.Timeout != "" {
		timeout = userCertManager.Timeout
	}

	return NewCertManager(url, version, timeout), nil
}<|MERGE_RESOLUTION|>--- conflicted
+++ resolved
@@ -29,11 +29,7 @@
 	CertManagerConfigKey = "cert-manager"
 
 	// CertManagerDefaultVersion defines the default cert-manager version to be used by clusterctl.
-<<<<<<< HEAD
-	CertManagerDefaultVersion = "v1.14.5"
-=======
 	CertManagerDefaultVersion = "v1.16.0"
->>>>>>> 3cce0d97
 
 	// CertManagerDefaultURL defines the default cert-manager repository url to be used by clusterctl.
 	// NOTE: At runtime CertManagerDefaultVersion may be replaced with the
