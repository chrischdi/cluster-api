--- conflicted
+++ resolved
@@ -109,10 +109,7 @@
 kubekey-k3s         BootstrapProvider        https://github.com/kubesphere/kubekey/releases/latest/                                      bootstrap-components.yaml
 microk8s            BootstrapProvider        https://github.com/canonical/cluster-api-bootstrap-provider-microk8s/releases/latest/       bootstrap-components.yaml
 ocne                BootstrapProvider        https://github.com/verrazzano/cluster-api-provider-ocne/releases/latest/                    bootstrap-components.yaml
-<<<<<<< HEAD
-=======
 rke2                BootstrapProvider        https://github.com/rancher-sandbox/cluster-api-provider-rke2/releases/latest/               bootstrap-components.yaml
->>>>>>> 14efefeb
 talos               BootstrapProvider        https://github.com/siderolabs/cluster-api-bootstrap-provider-talos/releases/latest/         bootstrap-components.yaml
 kamaji              ControlPlaneProvider     https://github.com/clastix/cluster-api-control-plane-provider-kamaji/releases/latest/       control-plane-components.yaml
 kubeadm             ControlPlaneProvider     https://github.com/kubernetes-sigs/cluster-api/releases/latest/                             control-plane-components.yaml
@@ -120,10 +117,7 @@
 microk8s            ControlPlaneProvider     https://github.com/canonical/cluster-api-control-plane-provider-microk8s/releases/latest/   control-plane-components.yaml
 nested              ControlPlaneProvider     https://github.com/kubernetes-sigs/cluster-api-provider-nested/releases/latest/             control-plane-components.yaml
 ocne                ControlPlaneProvider     https://github.com/verrazzano/cluster-api-provider-ocne/releases/latest/                    control-plane-components.yaml
-<<<<<<< HEAD
-=======
 rke2                ControlPlaneProvider     https://github.com/rancher-sandbox/cluster-api-provider-rke2/releases/latest/               control-plane-components.yaml
->>>>>>> 14efefeb
 talos               ControlPlaneProvider     https://github.com/siderolabs/cluster-api-control-plane-provider-talos/releases/latest/     control-plane-components.yaml
 aws                 InfrastructureProvider                                                                                               my-aws-infrastructure-components.yaml
 azure               InfrastructureProvider   https://github.com/kubernetes-sigs/cluster-api-provider-azure/releases/latest/              infrastructure-components.yaml
@@ -181,13 +175,10 @@
   ProviderType: BootstrapProvider
   URL: https://github.com/verrazzano/cluster-api-provider-ocne/releases/latest/
 - File: bootstrap-components.yaml
-<<<<<<< HEAD
-=======
   Name: rke2
   ProviderType: BootstrapProvider
   URL: https://github.com/rancher-sandbox/cluster-api-provider-rke2/releases/latest/
 - File: bootstrap-components.yaml
->>>>>>> 14efefeb
   Name: talos
   ProviderType: BootstrapProvider
   URL: https://github.com/siderolabs/cluster-api-bootstrap-provider-talos/releases/latest/
@@ -216,13 +207,10 @@
   ProviderType: ControlPlaneProvider
   URL: https://github.com/verrazzano/cluster-api-provider-ocne/releases/latest/
 - File: control-plane-components.yaml
-<<<<<<< HEAD
-=======
   Name: rke2
   ProviderType: ControlPlaneProvider
   URL: https://github.com/rancher-sandbox/cluster-api-provider-rke2/releases/latest/
 - File: control-plane-components.yaml
->>>>>>> 14efefeb
   Name: talos
   ProviderType: ControlPlaneProvider
   URL: https://github.com/siderolabs/cluster-api-control-plane-provider-talos/releases/latest/
