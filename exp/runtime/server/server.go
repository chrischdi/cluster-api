/*
Copyright 2021 The Kubernetes Authors.

Licensed under the Apache License, Version 2.0 (the "License");
you may not use this file except in compliance with the License.
You may obtain a copy of the License at

    http://www.apache.org/licenses/LICENSE-2.0

Unless required by applicable law or agreed to in writing, software
distributed under the License is distributed on an "AS IS" BASIS,
WITHOUT WARRANTIES OR CONDITIONS OF ANY KIND, either express or implied.
See the License for the specific language governing permissions and
limitations under the License.
*/

// Package server contains the implementation of a RuntimeSDK webhook server.
package server

import (
	"context"
	"crypto/tls"
	"encoding/json"
	"fmt"
	"io"
	"net/http"
	"os"
	"path/filepath"
	"reflect"

	"github.com/pkg/errors"
	"k8s.io/apimachinery/pkg/runtime"
	ctrl "sigs.k8s.io/controller-runtime"
	"sigs.k8s.io/controller-runtime/pkg/log"
	"sigs.k8s.io/controller-runtime/pkg/webhook"

	runtimecatalog "sigs.k8s.io/cluster-api/exp/runtime/catalog"
	runtimehooksv1 "sigs.k8s.io/cluster-api/exp/runtime/hooks/api/v1alpha1"
)

// DefaultPort is the default port that the webhook server serves.
var DefaultPort = 9443

// Server is a runtime webhook server.
type Server struct {
	webhook.Server
	catalog  *runtimecatalog.Catalog
	handlers map[string]ExtensionHandler
}

// Options are the options for the Server.
type Options struct {
	// Catalog is the catalog used to handle requests.
	Catalog *runtimecatalog.Catalog

	// Host is the address that the server will listen on.
	// Defaults to "" - all addresses.
	// It is used to set webhook.Server.Host.
	Host string

	// Port is the port number that the server will serve.
	// It will be defaulted to 9443 if unspecified.
	// It is used to set webhook.Server.Port.
	Port int

	// CertDir is the directory that contains the server key and certificate.
	// If not set, webhook server would look up the server key and certificate in
	// {TempDir}/k8s-webhook-server/serving-certs. The server key and certificate
	// must be named tls.key and tls.crt, respectively.
	// It is used to set webhook.Server.CertDir.
	CertDir string

<<<<<<< HEAD
=======
	// CertName is the server certificate name. Defaults to tls.crt.
	//
	// Note: This option is only used when TLSOpts does not set GetCertificate.
	CertName string

	// KeyName is the server key name. Defaults to tls.key.
	//
	// Note: This option is only used when TLSOpts does not set GetCertificate.
	KeyName string

>>>>>>> a5898a2f
	// TLSOpts is used to allow configuring the TLS config used for the server.
	// This also allows providing a certificate via GetCertificate.
	TLSOpts []func(*tls.Config)
}

// New creates a new runtime webhook server based on the given Options.
func New(options Options) (*Server, error) {
	if options.Catalog == nil {
		return nil, errors.Errorf("catalog is required")
	}
	if options.Port <= 0 {
		options.Port = DefaultPort
	}
	if options.CertDir == "" {
		options.CertDir = filepath.Join(os.TempDir(), "k8s-webhook-server", "serving-certs")
	}
	if options.CertName == "" {
		options.CertName = "tls.crt"
	}
	if options.KeyName == "" {
		options.KeyName = "tls.key"
	}

	webhookServer := webhook.NewServer(
		webhook.Options{
			Port:       options.Port,
			Host:       options.Host,
			CertDir:    options.CertDir,
<<<<<<< HEAD
			CertName:   "tls.crt",
			KeyName:    "tls.key",
=======
			CertName:   options.CertName,
			KeyName:    options.KeyName,
>>>>>>> a5898a2f
			TLSOpts:    options.TLSOpts,
			WebhookMux: http.NewServeMux(),
		},
	)

	return &Server{
		Server:   webhookServer,
		catalog:  options.Catalog,
		handlers: map[string]ExtensionHandler{},
	}, nil
}

// ExtensionHandler represents an extension handler.
type ExtensionHandler struct {
	// gvh is the gvh of the hook corresponding to the extension handler.
	gvh runtimecatalog.GroupVersionHook
	// requestObject is a runtime object that the handler expects to receive.
	requestObject runtime.Object
	// responseObject is a runtime object that the handler expects to return.
	responseObject runtime.Object

	// Hook is the corresponding hook of the handler.
	Hook runtimecatalog.Hook

	// Name is the name of the extension handler.
	// An extension handler name must be valid in line RFC 1123 Label Names.
	Name string

	// HandlerFunc is the handler function.
	HandlerFunc runtimecatalog.Hook

	// TimeoutSeconds is the timeout of the extension handler.
	// If left undefined, this will be defaulted to 10s when processing the answer to the discovery
	// call for this server.
	TimeoutSeconds *int32

	// FailurePolicy is the failure policy of the extension handler.
	// If left undefined, this will be defaulted to FailurePolicyFail when processing the answer to the discovery
	// call for this server.
	FailurePolicy *runtimehooksv1.FailurePolicy
}

// AddExtensionHandler adds an extension handler to the server.
func (s *Server) AddExtensionHandler(handler ExtensionHandler) error {
	gvh, err := s.catalog.GroupVersionHook(handler.Hook)
	if err != nil {
		return errors.Wrapf(err, "hook %q does not exist in catalog", runtimecatalog.HookName(handler.Hook))
	}
	handler.gvh = gvh

	requestObject, err := s.catalog.NewRequest(handler.gvh)
	if err != nil {
		return err
	}
	handler.requestObject = requestObject

	responseObject, err := s.catalog.NewResponse(handler.gvh)
	if err != nil {
		return err
	}
	handler.responseObject = responseObject

	if err := s.validateHandler(handler); err != nil {
		return err
	}

	handlerPath := runtimecatalog.GVHToPath(handler.gvh, handler.Name)
	if _, ok := s.handlers[handlerPath]; ok {
		return errors.Errorf("there is already a handler registered for path %q", handlerPath)
	}

	s.handlers[handlerPath] = handler
	return nil
}

// validateHandler validates a handler.
func (s *Server) validateHandler(handler ExtensionHandler) error {
	// Get hook and handler type.
	hookFuncType := reflect.TypeOf(handler.Hook)
	handlerFuncType := reflect.TypeOf(handler.HandlerFunc)

	// Validate handler function signature.
	if handlerFuncType.Kind() != reflect.Func {
		return errors.Errorf("HandlerFunc must be a func")
	}
	if handlerFuncType.NumIn() != 3 {
		return errors.Errorf("HandlerFunc must have three input parameter")
	}
	if handlerFuncType.NumOut() != 0 {
		return errors.Errorf("HandlerFunc must have no output parameter")
	}

	// Get hook and handler request and response types.
	hookRequestType := hookFuncType.In(0)
	hookResponseType := hookFuncType.In(1)
	handlerContextType := handlerFuncType.In(0)
	handlerRequestType := handlerFuncType.In(1)
	handlerResponseType := handlerFuncType.In(2)

	// Validate handler request and response are pointers.
	if handlerRequestType.Kind() != reflect.Ptr {
		return errors.Errorf("HandlerFunc request type must be a pointer")
	}
	if handlerResponseType.Kind() != reflect.Ptr {
		return errors.Errorf("HandlerFunc response type must be a pointer")
	}

	// Validate first handler parameter is a context
	// TODO: improve check, how to check if param is a specific interface?
	if handlerContextType.Name() != "Context" {
		return errors.Errorf("HandlerFunc first parameter must be Context but is %s", handlerContextType.Name())
	}

	// Validate hook and handler request and response types are equal.
	if hookRequestType != handlerRequestType {
		return errors.Errorf("HandlerFunc request type must be *%s but is *%s", hookRequestType.Elem().Name(), handlerRequestType.Elem().Name())
	}
	if hookResponseType != handlerResponseType {
		return errors.Errorf("HandlerFunc response type must be *%s but is *%s", hookResponseType.Elem().Name(), handlerResponseType.Elem().Name())
	}

	return nil
}

// Start starts the server.
func (s *Server) Start(ctx context.Context) error {
	// Add discovery handler.
	err := s.AddExtensionHandler(ExtensionHandler{
		Hook:        runtimehooksv1.Discovery,
		HandlerFunc: discoveryHandler(s.handlers),
	})
	if err != nil {
		return err
	}

	// Add handlers to router.
	for handlerPath, h := range s.handlers {
		handler := h

		wrappedHandler := s.wrapHandler(handler)
		s.Server.Register(handlerPath, http.HandlerFunc(wrappedHandler))
	}

	return s.Server.Start(ctx)
}

// discoveryHandler generates a discovery handler based on a list of handlers.
func discoveryHandler(handlers map[string]ExtensionHandler) func(context.Context, *runtimehooksv1.DiscoveryRequest, *runtimehooksv1.DiscoveryResponse) {
	cachedHandlers := []runtimehooksv1.ExtensionHandler{}
	for _, handler := range handlers {
		cachedHandlers = append(cachedHandlers, runtimehooksv1.ExtensionHandler{
			Name: handler.Name,
			RequestHook: runtimehooksv1.GroupVersionHook{
				APIVersion: handler.gvh.GroupVersion().String(),
				Hook:       handler.gvh.Hook,
			},
			TimeoutSeconds: handler.TimeoutSeconds,
			FailurePolicy:  handler.FailurePolicy,
		})
	}

	return func(_ context.Context, _ *runtimehooksv1.DiscoveryRequest, response *runtimehooksv1.DiscoveryResponse) {
		response.SetStatus(runtimehooksv1.ResponseStatusSuccess)
		response.Handlers = cachedHandlers
	}
}

func (s *Server) wrapHandler(handler ExtensionHandler) func(w http.ResponseWriter, r *http.Request) {
	return func(w http.ResponseWriter, r *http.Request) {
		response := s.callHandler(handler, r)

		responseBody, err := json.Marshal(response)
		if err != nil {
			w.WriteHeader(http.StatusInternalServerError)
			_, _ = fmt.Fprintf(w, "unable to marshal response: %v", err)
			return
		}

		w.WriteHeader(http.StatusOK)
		_, _ = w.Write(responseBody)
	}
}

func (s *Server) callHandler(handler ExtensionHandler, r *http.Request) runtimehooksv1.ResponseObject {
	request := handler.requestObject.DeepCopyObject()
	response := handler.responseObject.DeepCopyObject().(runtimehooksv1.ResponseObject)

	requestBody, err := io.ReadAll(r.Body)
	if err != nil {
		response.SetStatus(runtimehooksv1.ResponseStatusFailure)
		response.SetMessage(fmt.Sprintf("error reading request: %v", err))
		return response
	}

	if err := json.Unmarshal(requestBody, request); err != nil {
		response.SetStatus(runtimehooksv1.ResponseStatusFailure)
		response.SetMessage(fmt.Sprintf("error unmarshalling request: %v", err))
		return response
	}

	// log.Log is the logger previously set via ctrl.SetLogger.
	// This implemented analog to the logger in the controller-runtime manager.
	ctx := ctrl.LoggerInto(r.Context(), log.Log)

	reflect.ValueOf(handler.HandlerFunc).Call([]reflect.Value{
		reflect.ValueOf(ctx),
		reflect.ValueOf(request),
		reflect.ValueOf(response),
	})

	return response
}<|MERGE_RESOLUTION|>--- conflicted
+++ resolved
@@ -70,8 +70,6 @@
 	// It is used to set webhook.Server.CertDir.
 	CertDir string
 
-<<<<<<< HEAD
-=======
 	// CertName is the server certificate name. Defaults to tls.crt.
 	//
 	// Note: This option is only used when TLSOpts does not set GetCertificate.
@@ -82,7 +80,6 @@
 	// Note: This option is only used when TLSOpts does not set GetCertificate.
 	KeyName string
 
->>>>>>> a5898a2f
 	// TLSOpts is used to allow configuring the TLS config used for the server.
 	// This also allows providing a certificate via GetCertificate.
 	TLSOpts []func(*tls.Config)
@@ -111,13 +108,8 @@
 			Port:       options.Port,
 			Host:       options.Host,
 			CertDir:    options.CertDir,
-<<<<<<< HEAD
-			CertName:   "tls.crt",
-			KeyName:    "tls.key",
-=======
 			CertName:   options.CertName,
 			KeyName:    options.KeyName,
->>>>>>> a5898a2f
 			TLSOpts:    options.TLSOpts,
 			WebhookMux: http.NewServeMux(),
 		},
