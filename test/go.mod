--- conflicted
+++ resolved
@@ -10,13 +10,8 @@
 	github.com/docker/go-connections v0.4.0
 	github.com/flatcar/ignition v0.36.2
 	github.com/go-logr/logr v1.2.3
-<<<<<<< HEAD
-	github.com/onsi/ginkgo/v2 v2.6.0
-	github.com/onsi/gomega v1.24.1
-=======
 	github.com/onsi/ginkgo/v2 v2.9.2
 	github.com/onsi/gomega v1.27.5
->>>>>>> 7b92ce45
 	github.com/pkg/errors v0.9.1
 	github.com/spf13/pflag v1.0.5
 	github.com/vincent-petithory/dataurl v1.0.0
@@ -47,11 +42,7 @@
 	github.com/blang/semver/v4 v4.0.0 // indirect
 	github.com/cespare/xxhash/v2 v2.1.2 // indirect
 	github.com/coredns/caddy v1.1.0 // indirect
-<<<<<<< HEAD
-	github.com/coredns/corefile-migration v1.0.18 // indirect
-=======
 	github.com/coredns/corefile-migration v1.0.20 // indirect
->>>>>>> 7b92ce45
 	github.com/coreos/go-semver v0.3.0 // indirect
 	github.com/coreos/go-systemd v0.0.0-20191104093116-d3cd4ed1dbcf // indirect
 	github.com/davecgh/go-spew v1.1.1 // indirect
@@ -113,20 +104,6 @@
 	github.com/spf13/jwalterweatherman v1.1.0 // indirect
 	github.com/spf13/viper v1.15.0 // indirect
 	github.com/stoewer/go-strcase v1.2.0 // indirect
-<<<<<<< HEAD
-	github.com/subosito/gotenv v1.4.1 // indirect
-	github.com/valyala/fastjson v1.6.3 // indirect
-	go.uber.org/atomic v1.7.0 // indirect
-	go.uber.org/multierr v1.6.0 // indirect
-	go.uber.org/zap v1.21.0 // indirect
-	golang.org/x/crypto v0.3.0 // indirect
-	golang.org/x/net v0.4.0 // indirect
-	golang.org/x/oauth2 v0.0.0-20220909003341-f21342109be1 // indirect
-	golang.org/x/sys v0.3.0 // indirect
-	golang.org/x/term v0.3.0 // indirect
-	golang.org/x/text v0.5.0 // indirect
-	golang.org/x/time v0.0.0-20220722155302-e5dcc9cfc0b9 // indirect
-=======
 	github.com/subosito/gotenv v1.4.2 // indirect
 	github.com/valyala/fastjson v1.6.4 // indirect
 	go.uber.org/atomic v1.9.0 // indirect
@@ -140,7 +117,6 @@
 	golang.org/x/text v0.8.0 // indirect
 	golang.org/x/time v0.3.0 // indirect
 	golang.org/x/tools v0.7.0 // indirect
->>>>>>> 7b92ce45
 	gomodules.xyz/jsonpatch/v2 v2.2.0 // indirect
 	google.golang.org/appengine v1.6.7 // indirect
 	google.golang.org/genproto v0.0.0-20221227171554-f9683d7f8bef // indirect
