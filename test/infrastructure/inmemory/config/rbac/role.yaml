--- conflicted
+++ resolved
@@ -38,7 +38,7 @@
   - infrastructure.cluster.x-k8s.io
   resources:
   - inmemoryclusters
-<<<<<<< HEAD
+  - inmemorymachines
   verbs:
   - create
   - delete
@@ -52,32 +52,6 @@
   resources:
   - inmemoryclusters/finalizers
   - inmemoryclusters/status
-  verbs:
-  - get
-  - patch
-  - update
-- apiGroups:
-  - infrastructure.cluster.x-k8s.io
-  resources:
-=======
->>>>>>> 79e6731b
-  - inmemorymachines
-  verbs:
-  - create
-  - delete
-  - get
-  - list
-  - patch
-  - update
-  - watch
-- apiGroups:
-  - infrastructure.cluster.x-k8s.io
-  resources:
-<<<<<<< HEAD
-=======
-  - inmemoryclusters/finalizers
-  - inmemoryclusters/status
->>>>>>> 79e6731b
   - inmemorymachines/finalizers
   - inmemorymachines/status
   verbs:
