--- conflicted
+++ resolved
@@ -69,27 +69,6 @@
 	controllerName = "cluster-api-docker-controller-manager"
 
 	// flags.
-<<<<<<< HEAD
-	enableLeaderElection        bool
-	leaderElectionLeaseDuration time.Duration
-	leaderElectionRenewDeadline time.Duration
-	leaderElectionRetryPeriod   time.Duration
-	watchFilterValue            string
-	watchNamespace              string
-	profilerAddress             string
-	enableContentionProfiling   bool
-	syncPeriod                  time.Duration
-	restConfigQPS               float32
-	restConfigBurst             int
-	webhookPort                 int
-	webhookCertDir              string
-	webhookCertName             string
-	webhookKeyName              string
-	healthAddr                  string
-	tlsOptions                  = flags.TLSOptions{}
-	diagnosticsOptions          = flags.DiagnosticsOptions{}
-	logOptions                  = logs.NewOptions()
-=======
 	enableLeaderElection           bool
 	leaderElectionLeaseDuration    time.Duration
 	leaderElectionRenewDeadline    time.Duration
@@ -110,7 +89,6 @@
 	healthAddr                     string
 	managerOptions                 = flags.ManagerOptions{}
 	logOptions                     = logs.NewOptions()
->>>>>>> 3cce0d97
 	// CAPD specific flags.
 	concurrency                    int
 	clusterCacheTrackerConcurrency int
@@ -289,11 +267,7 @@
 				CertDir:  webhookCertDir,
 				CertName: webhookCertName,
 				KeyName:  webhookKeyName,
-<<<<<<< HEAD
-				TLSOpts:  tlsOptionOverrides,
-=======
 				TLSOpts:  tlsOptions,
->>>>>>> 3cce0d97
 			},
 		),
 	}
