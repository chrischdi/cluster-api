/*
Copyright 2019 The Kubernetes Authors.

Licensed under the Apache License, Version 2.0 (the "License");
you may not use this file except in compliance with the License.
You may obtain a copy of the License at

    http://www.apache.org/licenses/LICENSE-2.0

Unless required by applicable law or agreed to in writing, software
distributed under the License is distributed on an "AS IS" BASIS,
WITHOUT WARRANTIES OR CONDITIONS OF ANY KIND, either express or implied.
See the License for the specific language governing permissions and
limitations under the License.
*/

// Package controllers implements controller functionality.
package controllers

import (
	"context"

	"github.com/pkg/errors"
	apierrors "k8s.io/apimachinery/pkg/api/errors"
	"k8s.io/klog/v2"
	ctrl "sigs.k8s.io/controller-runtime"
	"sigs.k8s.io/controller-runtime/pkg/builder"
	"sigs.k8s.io/controller-runtime/pkg/client"
	"sigs.k8s.io/controller-runtime/pkg/controller"
	"sigs.k8s.io/controller-runtime/pkg/handler"

	clusterv1 "sigs.k8s.io/cluster-api/api/v1beta1"
	"sigs.k8s.io/cluster-api/test/infrastructure/container"
	infrav1 "sigs.k8s.io/cluster-api/test/infrastructure/docker/api/v1beta1"
	dockerbackend "sigs.k8s.io/cluster-api/test/infrastructure/docker/internal/controllers/backends/docker"
	"sigs.k8s.io/cluster-api/util"
	"sigs.k8s.io/cluster-api/util/conditions"
	v1beta2conditions "sigs.k8s.io/cluster-api/util/conditions/v1beta2"
	"sigs.k8s.io/cluster-api/util/finalizers"
	"sigs.k8s.io/cluster-api/util/patch"
	"sigs.k8s.io/cluster-api/util/paused"
	"sigs.k8s.io/cluster-api/util/predicates"
)

// DockerClusterReconciler reconciles a DockerCluster object.
type DockerClusterReconciler struct {
	client.Client
	ContainerRuntime  container.Runtime
	backendReconciler *dockerbackend.ClusterBackEndReconciler

	// WatchFilterValue is the label value used to filter events prior to reconciliation.
	WatchFilterValue string
}

// +kubebuilder:rbac:groups=infrastructure.cluster.x-k8s.io,resources=dockerclusters,verbs=get;list;watch;create;update;patch;delete
// +kubebuilder:rbac:groups=infrastructure.cluster.x-k8s.io,resources=dockerclusters/status;dockerclusters/finalizers,verbs=get;list;watch;patch;update

// Reconcile reads that state of the cluster for a DockerCluster object and makes changes based on the state read
// and what is in the DockerCluster.Spec.
func (r *DockerClusterReconciler) Reconcile(ctx context.Context, req ctrl.Request) (_ ctrl.Result, rerr error) {
	log := ctrl.LoggerFrom(ctx)
	ctx = container.RuntimeInto(ctx, r.ContainerRuntime)

	// Fetch the DockerCluster instance
	dockerCluster := &infrav1.DockerCluster{}
	if err := r.Client.Get(ctx, req.NamespacedName, dockerCluster); err != nil {
		if apierrors.IsNotFound(err) {
			return ctrl.Result{}, nil
		}
		return ctrl.Result{}, err
	}

	// Add finalizer first if not set to avoid the race condition between init and delete.
	if finalizerAdded, err := finalizers.EnsureFinalizer(ctx, r.Client, dockerCluster, infrav1.ClusterFinalizer); err != nil || finalizerAdded {
		return ctrl.Result{}, err
	}

	// Fetch the Cluster.
	cluster, err := util.GetOwnerCluster(ctx, r.Client, dockerCluster.ObjectMeta)
	if err != nil {
		return ctrl.Result{}, err
	}
	if cluster == nil {
		log.Info("Waiting for Cluster Controller to set OwnerRef on DockerCluster")
		return ctrl.Result{}, nil
	}

	log = log.WithValues("Cluster", klog.KObj(cluster))
	ctx = ctrl.LoggerInto(ctx, log)

	// Initialize the patch helper
	patchHelper, err := patch.NewHelper(dockerCluster, r.Client)
	if err != nil {
		return ctrl.Result{}, err
	}

	if isPaused, requeue, err := paused.EnsurePausedCondition(ctx, r.Client, cluster, dockerCluster); err != nil || isPaused || requeue {
		return ctrl.Result{}, err
	}

	devCluster := dockerClusterToDevCluster(dockerCluster)

	// Always attempt to Patch the DockerCluster object and status after each reconciliation.
	defer func() {
		devClusterToDockerCluster(devCluster, dockerCluster)
		if err := patchDockerCluster(ctx, patchHelper, dockerCluster); err != nil {
			log.Error(err, "Failed to patch DockerCluster")
			if rerr == nil {
				rerr = err
			}
		}
	}()

	// Handle deleted clusters
	if !dockerCluster.DeletionTimestamp.IsZero() {
		return r.backendReconciler.ReconcileDelete(ctx, cluster, devCluster)
	}

	// Handle non-deleted clusters
	return r.backendReconciler.ReconcileNormal(ctx, cluster, devCluster)
}

// SetupWithManager will add watches for this controller.
func (r *DockerClusterReconciler) SetupWithManager(ctx context.Context, mgr ctrl.Manager, options controller.Options) error {
	if r.Client == nil || r.ContainerRuntime == nil {
		return errors.New("Client and ContainerRuntime must not be nil")
	}
	predicateLog := ctrl.LoggerFrom(ctx).WithValues("controller", "dockercluster")
	err := ctrl.NewControllerManagedBy(mgr).
		For(&infrav1.DockerCluster{}).
		WithOptions(options).
		WithEventFilter(predicates.ResourceHasFilterLabel(mgr.GetScheme(), predicateLog, r.WatchFilterValue)).
		Watches(
			&clusterv1.Cluster{},
			handler.EnqueueRequestsFromMapFunc(util.ClusterToInfrastructureMapFunc(ctx, infrav1.GroupVersion.WithKind("DockerCluster"), mgr.GetClient(), &infrav1.DockerCluster{})),
			builder.WithPredicates(predicates.All(mgr.GetScheme(), predicateLog,
				predicates.ResourceIsChanged(mgr.GetScheme(), predicateLog),
				predicates.ClusterPausedTransitions(mgr.GetScheme(), predicateLog),
			)),
		).Complete(r)
	if err != nil {
		return errors.Wrap(err, "failed setting up with a controller manager")
	}

	r.backendReconciler = &dockerbackend.ClusterBackEndReconciler{
		Client:           r.Client,
		ContainerRuntime: r.ContainerRuntime,
	}

	return nil
}

func patchDockerCluster(ctx context.Context, patchHelper *patch.Helper, dockerCluster *infrav1.DockerCluster) error {
	// Always update the readyCondition by summarizing the state of other conditions.
	// A step counter is added to represent progress during the provisioning process (instead we are hiding it during the deletion process).
	conditions.SetSummary(dockerCluster,
		conditions.WithConditions(
			infrav1.LoadBalancerAvailableCondition,
		),
		conditions.WithStepCounterIf(dockerCluster.ObjectMeta.DeletionTimestamp.IsZero()),
	)
	if err := v1beta2conditions.SetSummaryCondition(dockerCluster, dockerCluster, infrav1.DevClusterReadyV1Beta2Condition,
		v1beta2conditions.ForConditionTypes{
			infrav1.DevClusterDockerLoadBalancerAvailableV1Beta2Condition,
		},
		// Using a custom merge strategy to override reasons applied during merge.
		v1beta2conditions.CustomMergeStrategy{
			MergeStrategy: v1beta2conditions.DefaultMergeStrategy(
				// Use custom reasons.
				v1beta2conditions.ComputeReasonFunc(v1beta2conditions.GetDefaultComputeMergeReasonFunc(
					infrav1.DevClusterNotReadyV1Beta2Reason,
					infrav1.DevClusterReadyUnknownV1Beta2Reason,
					infrav1.DevClusterReadyV1Beta2Reason,
				)),
			),
		},
	); err != nil {
		return errors.Wrapf(err, "failed to set %s condition", infrav1.DevClusterReadyV1Beta2Condition)
	}

	// Patch the object, ignoring conflicts on the conditions owned by this controller.
	return patchHelper.Patch(
		ctx,
		dockerCluster,
		patch.WithOwnedConditions{Conditions: []clusterv1.ConditionType{
			clusterv1.ReadyCondition,
			infrav1.LoadBalancerAvailableCondition,
		}},
		patch.WithOwnedV1Beta2Conditions{Conditions: []string{
			clusterv1.PausedV1Beta2Condition,
			infrav1.DevClusterReadyV1Beta2Condition,
			infrav1.DevClusterDockerLoadBalancerAvailableV1Beta2Condition,
		}},
	)
}

func dockerClusterToDevCluster(dockerCluster *infrav1.DockerCluster) *infrav1.DevCluster {
	var v1Beta2Status *infrav1.DevClusterV1Beta2Status
	if dockerCluster.Status.V1Beta2 != nil {
		v1Beta2Status = &infrav1.DevClusterV1Beta2Status{
			Conditions: dockerCluster.Status.V1Beta2.Conditions,
		}
	}

	return &infrav1.DevCluster{
		ObjectMeta: dockerCluster.ObjectMeta,
		Spec: infrav1.DevClusterSpec{
			ControlPlaneEndpoint: dockerCluster.Spec.ControlPlaneEndpoint,
			Backend: infrav1.DevClusterBackendSpec{
				Docker: &infrav1.DockerClusterBackendSpec{
					FailureDomains: dockerCluster.Spec.FailureDomains,
					LoadBalancer:   dockerCluster.Spec.LoadBalancer,
				},
			},
		},
		Status: infrav1.DevClusterStatus{
			Ready:          dockerCluster.Status.Ready,
			FailureDomains: dockerCluster.Status.FailureDomains,
			Conditions:     dockerCluster.Status.Conditions,
			V1Beta2:        v1Beta2Status,
		},
	}
}

func devClusterToDockerCluster(devCluster *infrav1.DevCluster, dockerCluster *infrav1.DockerCluster) {
	var v1Beta2Status *infrav1.DockerClusterV1Beta2Status
	if devCluster.Status.V1Beta2 != nil {
		v1Beta2Status = &infrav1.DockerClusterV1Beta2Status{
			Conditions: devCluster.Status.V1Beta2.Conditions,
		}
	}

<<<<<<< HEAD
	// Cluster is deleted so remove the finalizer.
	controllerutil.RemoveFinalizer(dockerCluster, infrav1.ClusterFinalizer)

	return nil
}

// SetupWithManager will add watches for this controller.
func (r *DockerClusterReconciler) SetupWithManager(ctx context.Context, mgr ctrl.Manager, options controller.Options) error {
	if r.Client == nil || r.ContainerRuntime == nil {
		return errors.New("Client and ContainerRuntime must not be nil")
	}
	predicateLog := ctrl.LoggerFrom(ctx).WithValues("controller", "dockercluster")
	err := ctrl.NewControllerManagedBy(mgr).
		For(&infrav1.DockerCluster{}).
		WithOptions(options).
		WithEventFilter(predicates.ResourceHasFilterLabel(mgr.GetScheme(), predicateLog, r.WatchFilterValue)).
		Watches(
			&clusterv1.Cluster{},
			handler.EnqueueRequestsFromMapFunc(util.ClusterToInfrastructureMapFunc(ctx, infrav1.GroupVersion.WithKind("DockerCluster"), mgr.GetClient(), &infrav1.DockerCluster{})),
			builder.WithPredicates(predicates.All(mgr.GetScheme(), predicateLog,
				predicates.ResourceIsChanged(mgr.GetScheme(), predicateLog),
				predicates.ClusterPausedTransitions(mgr.GetScheme(), predicateLog),
			)),
		).Complete(r)
	if err != nil {
		return errors.Wrap(err, "failed setting up with a controller manager")
	}
	return nil
=======
	dockerCluster.ObjectMeta = devCluster.ObjectMeta
	dockerCluster.Spec.ControlPlaneEndpoint = devCluster.Spec.ControlPlaneEndpoint
	dockerCluster.Spec.FailureDomains = devCluster.Spec.Backend.Docker.FailureDomains
	dockerCluster.Spec.LoadBalancer = devCluster.Spec.Backend.Docker.LoadBalancer
	dockerCluster.Status.Ready = devCluster.Status.Ready
	dockerCluster.Status.FailureDomains = devCluster.Status.FailureDomains
	dockerCluster.Status.Conditions = devCluster.Status.Conditions
	dockerCluster.Status.V1Beta2 = v1Beta2Status
>>>>>>> 647a1b74
}<|MERGE_RESOLUTION|>--- conflicted
+++ resolved
@@ -230,36 +230,6 @@
 		}
 	}
 
-<<<<<<< HEAD
-	// Cluster is deleted so remove the finalizer.
-	controllerutil.RemoveFinalizer(dockerCluster, infrav1.ClusterFinalizer)
-
-	return nil
-}
-
-// SetupWithManager will add watches for this controller.
-func (r *DockerClusterReconciler) SetupWithManager(ctx context.Context, mgr ctrl.Manager, options controller.Options) error {
-	if r.Client == nil || r.ContainerRuntime == nil {
-		return errors.New("Client and ContainerRuntime must not be nil")
-	}
-	predicateLog := ctrl.LoggerFrom(ctx).WithValues("controller", "dockercluster")
-	err := ctrl.NewControllerManagedBy(mgr).
-		For(&infrav1.DockerCluster{}).
-		WithOptions(options).
-		WithEventFilter(predicates.ResourceHasFilterLabel(mgr.GetScheme(), predicateLog, r.WatchFilterValue)).
-		Watches(
-			&clusterv1.Cluster{},
-			handler.EnqueueRequestsFromMapFunc(util.ClusterToInfrastructureMapFunc(ctx, infrav1.GroupVersion.WithKind("DockerCluster"), mgr.GetClient(), &infrav1.DockerCluster{})),
-			builder.WithPredicates(predicates.All(mgr.GetScheme(), predicateLog,
-				predicates.ResourceIsChanged(mgr.GetScheme(), predicateLog),
-				predicates.ClusterPausedTransitions(mgr.GetScheme(), predicateLog),
-			)),
-		).Complete(r)
-	if err != nil {
-		return errors.Wrap(err, "failed setting up with a controller manager")
-	}
-	return nil
-=======
 	dockerCluster.ObjectMeta = devCluster.ObjectMeta
 	dockerCluster.Spec.ControlPlaneEndpoint = devCluster.Spec.ControlPlaneEndpoint
 	dockerCluster.Spec.FailureDomains = devCluster.Spec.Backend.Docker.FailureDomains
@@ -268,5 +238,4 @@
 	dockerCluster.Status.FailureDomains = devCluster.Status.FailureDomains
 	dockerCluster.Status.Conditions = devCluster.Status.Conditions
 	dockerCluster.Status.V1Beta2 = v1Beta2Status
->>>>>>> 647a1b74
 }