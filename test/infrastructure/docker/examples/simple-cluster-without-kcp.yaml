--- conflicted
+++ resolved
@@ -32,11 +32,7 @@
   name: controlplane-0
   namespace: default
 spec:
-<<<<<<< HEAD
-  version: v1.31.0
-=======
   version: v1.32.0
->>>>>>> 79e6731b
   clusterName: my-cluster
   bootstrap:
     configRef:
@@ -80,11 +76,7 @@
       cluster.x-k8s.io/cluster-name: my-cluster
   template:
     spec:
-<<<<<<< HEAD
-      version: v1.31.0
-=======
       version: v1.32.0
->>>>>>> 79e6731b
       clusterName: my-cluster
       bootstrap:
         configRef:
