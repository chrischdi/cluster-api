# Creates a cluster with one control-plane node and one worker node
apiVersion: cluster.x-k8s.io/v1beta1
kind: Cluster
metadata:
  name: my-cluster
  namespace: default
spec:
  clusterNetwork:
    services:
      cidrBlocks: ["fd00:100:64::/108"]
    pods:
      cidrBlocks: ["fd00:100:96::/48"]
    serviceDomain: cluster.local
  controlPlaneRef:
    apiVersion: controlplane.cluster.x-k8s.io/v1beta1
    kind: KubeadmControlPlane
    name: controlplane
    namespace: default
  infrastructureRef:
    apiVersion: infrastructure.cluster.x-k8s.io/v1beta1
    kind: DockerCluster
    name: my-cluster
    namespace: default
---
apiVersion: infrastructure.cluster.x-k8s.io/v1beta1
kind: DockerCluster
metadata:
  name: my-cluster
  namespace: default
---
apiVersion: controlplane.cluster.x-k8s.io/v1beta1
kind: KubeadmControlPlane
metadata:
  name: controlplane
  namespace: default
spec:
  replicas: 1
<<<<<<< HEAD
  version: v1.30.0
=======
  version: v1.31.0
>>>>>>> 3cce0d97
  machineTemplate:
    infrastructureRef:
      apiVersion: infrastructure.cluster.x-k8s.io/v1beta1
      kind: DockerMachineTemplate
      name: controlplane
      namespace: default
  kubeadmConfigSpec:
    clusterConfiguration:
      apiServer:
        certSANs:
        - localhost
        - 127.0.0.1
        - 0.0.0.0
        - "::"
        - "::1"
    initConfiguration:
      localAPIEndpoint:
        advertiseAddress: '::'
        bindPort: 6443
      nodeRegistration:
        kubeletExtraArgs:
          eviction-hard: nodefs.available<0%,nodefs.inodesFree<0%,imagefs.available<0%
          node-ip: "::"
    joinConfiguration:
      nodeRegistration:
        kubeletExtraArgs:
          eviction-hard: nodefs.available<0%,nodefs.inodesFree<0%,imagefs.available<0%
          node-ip: "::"
---
apiVersion: infrastructure.cluster.x-k8s.io/v1beta1
kind: DockerMachineTemplate
metadata:
  name: controlplane
  namespace: default
spec:
  template:
    spec: {}
---
apiVersion: cluster.x-k8s.io/v1beta1
kind: MachineDeployment
metadata:
  name: worker-md-0
  namespace: default
spec:
  clusterName: my-cluster
  replicas: 1
  selector:
    matchLabels:
      cluster.x-k8s.io/cluster-name: my-cluster
  template:
    spec:
<<<<<<< HEAD
      version: v1.30.0
=======
      version: v1.31.0
>>>>>>> 3cce0d97
      clusterName: my-cluster
      bootstrap:
        configRef:
          apiVersion: bootstrap.cluster.x-k8s.io/v1beta1
          kind: KubeadmConfigTemplate
          name: worker
          namespace: default
      infrastructureRef:
        apiVersion: infrastructure.cluster.x-k8s.io/v1beta1
        kind: DockerMachineTemplate
        name: worker
        namespace: default
---
apiVersion: infrastructure.cluster.x-k8s.io/v1beta1
kind: DockerMachineTemplate
metadata:
  name: worker
  namespace: default
spec:
  template:
    spec: {}
---
apiVersion: bootstrap.cluster.x-k8s.io/v1beta1
kind: KubeadmConfigTemplate
metadata:
  name: worker
  namespace: default
spec:
  template:
    spec:
      initConfiguration:
        nodeRegistration:
          kubeletExtraArgs:
            node-ip: "::"
      joinConfiguration:
        nodeRegistration:
          kubeletExtraArgs:
            eviction-hard: nodefs.available<0%,nodefs.inodesFree<0%,imagefs.available<0%
            node-ip: "::"<|MERGE_RESOLUTION|>--- conflicted
+++ resolved
@@ -35,11 +35,7 @@
   namespace: default
 spec:
   replicas: 1
-<<<<<<< HEAD
-  version: v1.30.0
-=======
   version: v1.31.0
->>>>>>> 3cce0d97
   machineTemplate:
     infrastructureRef:
       apiVersion: infrastructure.cluster.x-k8s.io/v1beta1
@@ -91,11 +87,7 @@
       cluster.x-k8s.io/cluster-name: my-cluster
   template:
     spec:
-<<<<<<< HEAD
-      version: v1.30.0
-=======
       version: v1.31.0
->>>>>>> 3cce0d97
       clusterName: my-cluster
       bootstrap:
         configRef:
