# Creates a cluster with one control-plane node and one worker node
apiVersion: cluster.x-k8s.io/v1beta1
kind: Cluster
metadata:
  name: my-cluster
  namespace: default
spec:
  clusterNetwork:
    services:
      cidrBlocks: ["10.96.0.0/12"]
    pods:
      cidrBlocks: ["192.168.0.0/16"]
    serviceDomain: cluster.local
  controlPlaneRef:
    apiVersion: controlplane.cluster.x-k8s.io/v1beta1
    kind: KubeadmControlPlane
    name: controlplane
    namespace: default
  infrastructureRef:
    apiVersion: infrastructure.cluster.x-k8s.io/v1beta1
    kind: DockerCluster
    name: my-cluster
    namespace: default
---
apiVersion: infrastructure.cluster.x-k8s.io/v1beta1
kind: DockerCluster
metadata:
  name: my-cluster
  namespace: default
---
apiVersion: controlplane.cluster.x-k8s.io/v1beta1
kind: KubeadmControlPlane
metadata:
  name: controlplane
  namespace: default
spec:
  replicas: 1
<<<<<<< HEAD
  version: v1.26.0
=======
  version: v1.27.0
>>>>>>> 7b92ce45
  machineTemplate:
    infrastructureRef:
      apiVersion: infrastructure.cluster.x-k8s.io/v1beta1
      kind: DockerMachineTemplate
      name: controlplane
      namespace: default
  kubeadmConfigSpec:
    clusterConfiguration:
      apiServer:
        certSANs:
        - localhost
        - 127.0.0.1
        - 0.0.0.0
      controllerManager:
        extraArgs:
          enable-hostpath-provisioner: "true"
    initConfiguration:
      nodeRegistration:
        kubeletExtraArgs:
          eviction-hard: nodefs.available<0%,nodefs.inodesFree<0%,imagefs.available<0%
    joinConfiguration:
      nodeRegistration:
        kubeletExtraArgs:
          eviction-hard: nodefs.available<0%,nodefs.inodesFree<0%,imagefs.available<0%
---
apiVersion: infrastructure.cluster.x-k8s.io/v1beta1
kind: DockerMachineTemplate
metadata:
  name: controlplane
  namespace: default
spec:
  template:
    spec: {}
---
apiVersion: cluster.x-k8s.io/v1beta1
kind: MachineDeployment
metadata:
  name: worker-md-0
  namespace: default
spec:
  clusterName: my-cluster
  replicas: 1
  selector:
    matchLabels:
      cluster.x-k8s.io/cluster-name: my-cluster
  template:
    spec:
<<<<<<< HEAD
      version: v1.26.0
=======
      version: v1.27.0
>>>>>>> 7b92ce45
      clusterName: my-cluster
      bootstrap:
        configRef:
          apiVersion: bootstrap.cluster.x-k8s.io/v1beta1
          kind: KubeadmConfigTemplate
          name: worker
          namespace: default
      infrastructureRef:
        apiVersion: infrastructure.cluster.x-k8s.io/v1beta1
        kind: DockerMachineTemplate
        name: worker
        namespace: default
---
apiVersion: infrastructure.cluster.x-k8s.io/v1beta1
kind: DockerMachineTemplate
metadata:
  name: worker
  namespace: default
spec:
  template:
    spec: {}
---
apiVersion: bootstrap.cluster.x-k8s.io/v1beta1
kind: KubeadmConfigTemplate
metadata:
  name: worker
  namespace: default
spec:
  template:
    spec:
      joinConfiguration:
        nodeRegistration:
          kubeletExtraArgs:
            eviction-hard: nodefs.available<0%,nodefs.inodesFree<0%,imagefs.available<0%<|MERGE_RESOLUTION|>--- conflicted
+++ resolved
@@ -35,11 +35,7 @@
   namespace: default
 spec:
   replicas: 1
-<<<<<<< HEAD
-  version: v1.26.0
-=======
   version: v1.27.0
->>>>>>> 7b92ce45
   machineTemplate:
     infrastructureRef:
       apiVersion: infrastructure.cluster.x-k8s.io/v1beta1
@@ -87,11 +83,7 @@
       cluster.x-k8s.io/cluster-name: my-cluster
   template:
     spec:
-<<<<<<< HEAD
-      version: v1.26.0
-=======
       version: v1.27.0
->>>>>>> 7b92ce45
       clusterName: my-cluster
       bootstrap:
         configRef:
