/*
Copyright 2020 The Kubernetes Authors.

Licensed under the Apache License, Version 2.0 (the "License");
you may not use this file except in compliance with the License.
You may obtain a copy of the License at

    http://www.apache.org/licenses/LICENSE-2.0

Unless required by applicable law or agreed to in writing, software
distributed under the License is distributed on an "AS IS" BASIS,
WITHOUT WARRANTIES OR CONDITIONS OF ANY KIND, either express or implied.
See the License for the specific language governing permissions and
limitations under the License.
*/

package framework

import (
	"bufio"
	"bytes"
	"context"
	"encoding/json"
	"fmt"
	"io"
	"os"
	"path"
	"path/filepath"
	"strings"
	"sync"
	"time"

	. "github.com/onsi/ginkgo/v2"
	. "github.com/onsi/gomega"
	"github.com/pkg/errors"
	"github.com/prometheus/common/expfmt"
	appsv1 "k8s.io/api/apps/v1"
	corev1 "k8s.io/api/core/v1"
	policyv1 "k8s.io/api/policy/v1"
	apierrors "k8s.io/apimachinery/pkg/api/errors"
	metav1 "k8s.io/apimachinery/pkg/apis/meta/v1"
	"k8s.io/apimachinery/pkg/labels"
	kerrors "k8s.io/apimachinery/pkg/util/errors"
	"k8s.io/apimachinery/pkg/util/intstr"
	"k8s.io/apimachinery/pkg/util/wait"
	"k8s.io/client-go/kubernetes"
	"k8s.io/client-go/tools/cache"
	"k8s.io/klog/v2"
	toolscache "sigs.k8s.io/controller-runtime/pkg/cache"
	"sigs.k8s.io/controller-runtime/pkg/client"

	clusterv1 "sigs.k8s.io/cluster-api/api/v1beta1"
	controlplanev1 "sigs.k8s.io/cluster-api/controlplane/kubeadm/api/v1beta1"
	. "sigs.k8s.io/cluster-api/test/framework/ginkgoextensions"
	"sigs.k8s.io/cluster-api/test/framework/internal/log"
)

const (
	nodeRoleOldControlPlane = "node-role.kubernetes.io/master" // Deprecated: https://github.com/kubernetes/kubeadm/issues/2200
	nodeRoleControlPlane    = "node-role.kubernetes.io/control-plane"
)

// WaitForDeploymentsAvailableInput is the input for WaitForDeploymentsAvailable.
type WaitForDeploymentsAvailableInput struct {
	Getter     Getter
	Deployment *appsv1.Deployment
}

// WaitForDeploymentsAvailable waits until the Deployment has status.Available = True, that signals that
// all the desired replicas are in place.
// This can be used to check if Cluster API controllers installed in the management cluster are working.
func WaitForDeploymentsAvailable(ctx context.Context, input WaitForDeploymentsAvailableInput, intervals ...interface{}) {
	Byf("Waiting for deployment %s to be available", klog.KObj(input.Deployment))
	deployment := &appsv1.Deployment{}
	Eventually(func() bool {
		key := client.ObjectKey{
			Namespace: input.Deployment.GetNamespace(),
			Name:      input.Deployment.GetName(),
		}
		if err := input.Getter.Get(ctx, key, deployment); err != nil {
			return false
		}
		for _, c := range deployment.Status.Conditions {
			if c.Type == appsv1.DeploymentAvailable && c.Status == corev1.ConditionTrue {
				return true
			}
		}
		return false
	}, intervals...).Should(BeTrue(), func() string { return DescribeFailedDeployment(input, deployment) })
}

// DescribeFailedDeployment returns detailed output to help debug a deployment failure in e2e.
func DescribeFailedDeployment(input WaitForDeploymentsAvailableInput, deployment *appsv1.Deployment) string {
	b := strings.Builder{}
	b.WriteString(fmt.Sprintf("Deployment %s failed to get status.Available = True condition",
		klog.KObj(input.Deployment)))
	if deployment == nil {
		b.WriteString("\nDeployment: nil\n")
	} else {
		b.WriteString(fmt.Sprintf("\nDeployment:\n%s\n", PrettyPrint(deployment)))
	}
	return b.String()
}

// WatchDeploymentLogsByLabelSelectorInput is the input for WatchDeploymentLogsByLabelSelector.
type WatchDeploymentLogsByLabelSelectorInput struct {
	GetLister GetLister
	Cache     toolscache.Cache
	ClientSet *kubernetes.Clientset
	Labels    map[string]string
	LogPath   string
}

// WatchDeploymentLogsByLabelSelector streams logs for all containers for all pods belonging to a deployment on the basis of label. Each container's logs are streamed
// in a separate goroutine so they can all be streamed concurrently. This only causes a test failure if there are errors
// retrieving the deployment, its pods, or setting up a log file. If there is an error with the log streaming itself,
// that does not cause the test to fail.
func WatchDeploymentLogsByLabelSelector(ctx context.Context, input WatchDeploymentLogsByLabelSelectorInput) {
	Expect(ctx).NotTo(BeNil(), "ctx is required for WatchDeploymentLogsByLabelSelector")
	Expect(input.Cache).NotTo(BeNil(), "input.Cache is required for WatchDeploymentLogsByLabelSelector")
	Expect(input.ClientSet).NotTo(BeNil(), "input.ClientSet is required for WatchDeploymentLogsByLabelSelector")
	Expect(input.Labels).NotTo(BeNil(), "input.Selector is required for WatchDeploymentLogsByLabelSelector")

	deploymentList := &appsv1.DeploymentList{}
	Eventually(func() error {
		return input.GetLister.List(ctx, deploymentList, client.MatchingLabels(input.Labels))
	}, retryableOperationTimeout, retryableOperationInterval).Should(Succeed(), "Failed to get deployment for labels")

	for _, deployment := range deploymentList.Items {
		watchPodLogs(ctx, watchPodLogsInput{
			Cache:                input.Cache,
			ClientSet:            input.ClientSet,
			Namespace:            deployment.Namespace,
			ManagingResourceName: deployment.Name,
			LabelSelector:        deployment.Spec.Selector,
			LogPath:              input.LogPath,
		})
	}
}

// WatchDeploymentLogsByNameInput is the input for WatchDeploymentLogsByName.
type WatchDeploymentLogsByNameInput struct {
	GetLister  GetLister
	Cache      toolscache.Cache
	ClientSet  *kubernetes.Clientset
	Deployment *appsv1.Deployment
	LogPath    string
}

// WatchDeploymentLogsByName streams logs for all containers for all pods belonging to a deployment. Each container's logs are streamed
// in a separate goroutine so they can all be streamed concurrently. This only causes a test failure if there are errors
// retrieving the deployment, its pods, or setting up a log file. If there is an error with the log streaming itself,
// that does not cause the test to fail.
func WatchDeploymentLogsByName(ctx context.Context, input WatchDeploymentLogsByNameInput) {
	Expect(ctx).NotTo(BeNil(), "ctx is required for WatchDeploymentLogsByName")
	Expect(input.Cache).NotTo(BeNil(), "input.Cache is required for WatchDeploymentLogsByName")
	Expect(input.ClientSet).NotTo(BeNil(), "input.ClientSet is required for WatchDeploymentLogsByName")
	Expect(input.Deployment).NotTo(BeNil(), "input.Deployment is required for WatchDeploymentLogsByName")

	deployment := &appsv1.Deployment{}
	key := client.ObjectKeyFromObject(input.Deployment)
	Eventually(func() error {
		return input.GetLister.Get(ctx, key, deployment)
	}, retryableOperationTimeout, retryableOperationInterval).Should(Succeed(), "Failed to get deployment %s", klog.KObj(input.Deployment))

	watchPodLogs(ctx, watchPodLogsInput{
		Cache:                input.Cache,
		ClientSet:            input.ClientSet,
		Namespace:            deployment.Namespace,
		ManagingResourceName: deployment.Name,
		LabelSelector:        deployment.Spec.Selector,
		LogPath:              input.LogPath,
	})
}

// watchPodLogsInput is the input for watchPodLogs.
type watchPodLogsInput struct {
	Cache                toolscache.Cache
	ClientSet            *kubernetes.Clientset
	Namespace            string
	ManagingResourceName string
	LabelSelector        *metav1.LabelSelector
	LogPath              string
}

// watchPodLogs streams logs for all containers for all pods belonging to a deployment with the given label. Each container's logs are streamed
// in a separate goroutine so they can all be streamed concurrently. This only causes a test failure if there are errors
// retrieving the deployment, its pods, or setting up a log file. If there is an error with the log streaming itself,
// that does not cause the test to fail.
func watchPodLogs(ctx context.Context, input watchPodLogsInput) {
	// Create informer to watch for pods matching input.

	podInformer, err := input.Cache.GetInformer(ctx, &corev1.Pod{})
	Expect(err).ToNot(HaveOccurred(), "Failed to create controller-runtime informer from cache")

	selector, err := metav1.LabelSelectorAsSelector(input.LabelSelector)
	Expect(err).ToNot(HaveOccurred())

	eventHandler := newWatchPodLogsEventHandler(ctx, input, selector)

	handlerRegistration, err := podInformer.AddEventHandler(eventHandler)
	Expect(err).ToNot(HaveOccurred())

	go func() {
		defer GinkgoRecover()
		<-ctx.Done()
		Expect(podInformer.RemoveEventHandler(handlerRegistration)).To(Succeed())
	}()
}

type watchPodLogsEventHandler struct {
	//nolint:containedctx
	ctx         context.Context
	input       watchPodLogsInput
	selector    labels.Selector
	startedPods sync.Map
}

func newWatchPodLogsEventHandler(ctx context.Context, input watchPodLogsInput, selector labels.Selector) cache.ResourceEventHandler {
	return &watchPodLogsEventHandler{
		ctx:         ctx,
		input:       input,
		selector:    selector,
		startedPods: sync.Map{},
	}
}

func (eh *watchPodLogsEventHandler) OnAdd(obj interface{}, _ bool) {
	pod := obj.(*corev1.Pod)
	eh.streamPodLogs(pod)
}

func (eh *watchPodLogsEventHandler) OnUpdate(_, newObj interface{}) {
	pod := newObj.(*corev1.Pod)
	eh.streamPodLogs(pod)
}

func (eh *watchPodLogsEventHandler) OnDelete(_ interface{}) {}

func (eh *watchPodLogsEventHandler) streamPodLogs(pod *corev1.Pod) {
	if pod.GetNamespace() != eh.input.Namespace {
		return
	}
	if !eh.selector.Matches(labels.Set(pod.GetLabels())) {
		return
	}
	if pod.Status.Phase != corev1.PodRunning {
		return
	}
	if _, loaded := eh.startedPods.LoadOrStore(pod.GetUID(), struct{}{}); loaded {
		return
	}

	for _, container := range pod.Spec.Containers {
		log.Logf("Creating log watcher for controller %s, pod %s, container %s", klog.KRef(eh.input.Namespace, eh.input.ManagingResourceName), pod.Name, container.Name)

		// Create log metadata file.
		logMetadataFile := filepath.Clean(path.Join(eh.input.LogPath, eh.input.ManagingResourceName, pod.Name, container.Name+"-log-metadata.json"))
		Expect(os.MkdirAll(filepath.Dir(logMetadataFile), 0750)).To(Succeed())

		metadata := logMetadata{
			Job:       eh.input.Namespace + "/" + eh.input.ManagingResourceName,
			Namespace: eh.input.Namespace,
			App:       eh.input.ManagingResourceName,
			Pod:       pod.Name,
			Container: container.Name,
			NodeName:  pod.Spec.NodeName,
			Stream:    "stderr",
		}
		metadataBytes, err := json.Marshal(&metadata)
		Expect(err).ToNot(HaveOccurred())
		Expect(os.WriteFile(logMetadataFile, metadataBytes, 0600)).To(Succeed())

		// Watch each container's logs in a goroutine so we can stream them all concurrently.
		go func(pod *corev1.Pod, container corev1.Container) {
			defer GinkgoRecover()

			logFile := filepath.Clean(path.Join(eh.input.LogPath, eh.input.ManagingResourceName, pod.Name, container.Name+".log"))
			Expect(os.MkdirAll(filepath.Dir(logFile), 0750)).To(Succeed())

			f, err := os.OpenFile(logFile, os.O_APPEND|os.O_CREATE|os.O_WRONLY, 0600)
			Expect(err).ToNot(HaveOccurred())
			defer f.Close()

			opts := &corev1.PodLogOptions{
				Container: container.Name,
				Follow:    true,
			}

			// Retry streaming the logs of the pods unless ctx.Done() or if the pod does not exist anymore.
			err = wait.PollUntilContextCancel(eh.ctx, 2*time.Second, false, func(ctx context.Context) (done bool, err error) {
				// Wait for pod to be in running state
				actual, err := eh.input.ClientSet.CoreV1().Pods(pod.Namespace).Get(ctx, pod.Name, metav1.GetOptions{})
				if err != nil {
					// The pod got deleted if the error IsNotFound. In this case there are also no logs to stream anymore.
					if apierrors.IsNotFound(err) {
						return true, nil
					}
					// Only log the error to not cause the test to fail via GinkgoRecover
					log.Logf("Error getting pod %s, container %s: %v", klog.KRef(pod.Namespace, pod.Name), container.Name, err)
					return true, nil
				}
				// Retry later if pod is currently not running
				if actual.Status.Phase != corev1.PodRunning {
					return false, nil
				}
				podLogs, err := eh.input.ClientSet.CoreV1().Pods(pod.Namespace).GetLogs(pod.Name, opts).Stream(ctx)
				if err != nil {
					// Only log the error to not cause the test to fail via GinkgoRecover
					log.Logf("Error starting logs stream for pod %s, container %s: %v", klog.KRef(pod.Namespace, pod.Name), container.Name, err)
					return true, nil
				}
				defer podLogs.Close()

				out := bufio.NewWriter(f)
				defer out.Flush()
				_, err = out.ReadFrom(podLogs)
				if err != nil && err != io.ErrUnexpectedEOF {
					// Failing to stream logs should not cause the test to fail
					log.Logf("Got error while streaming logs for pod %s, container %s: %v", klog.KRef(pod.Namespace, pod.Name), container.Name, err)
				}
				return false, nil
			})
			if err != nil {
				log.Logf("Stopped streaming logs for pod %s, container %s: %v", klog.KRef(pod.Namespace, pod.Name), container.Name, err)
			}
		}(pod, container)
	}
}

// logMetadata contains metadata about the logs.
// The format is very similar to the one used by promtail.
type logMetadata struct {
	Job       string            `json:"job"`
	Namespace string            `json:"namespace"`
	App       string            `json:"app"`
	Pod       string            `json:"pod"`
	Container string            `json:"container"`
	NodeName  string            `json:"node_name"`
	Stream    string            `json:"stream"`
	Labels    map[string]string `json:"labels,omitempty"`
}

type WatchPodMetricsInput struct {
	GetLister   GetLister
	ClientSet   *kubernetes.Clientset
	Deployment  *appsv1.Deployment
	MetricsPath string
}

// WatchPodMetrics captures metrics from all pods every 5s. It expects to find port 8080 open on the controller.
func WatchPodMetrics(ctx context.Context, input WatchPodMetricsInput) {
	// Dump metrics periodically.
	ticker := time.NewTicker(time.Second * 10)
	Expect(ctx).NotTo(BeNil(), "ctx is required for dumpContainerMetrics")
	Expect(input.ClientSet).NotTo(BeNil(), "input.ClientSet is required for dumpContainerMetrics")
	Expect(input.Deployment).NotTo(BeNil(), "input.Deployment is required for dumpContainerMetrics")

	deployment := &appsv1.Deployment{}
	key := client.ObjectKeyFromObject(input.Deployment)
	Eventually(func() error {
		return input.GetLister.Get(ctx, key, deployment)
	}, retryableOperationTimeout, retryableOperationInterval).Should(Succeed(), "Failed to get deployment %s", klog.KObj(input.Deployment))

	selector, err := metav1.LabelSelectorAsMap(deployment.Spec.Selector)
	Expect(err).NotTo(HaveOccurred(), "Failed to create Pods selector for deployment %s", klog.KObj(input.Deployment))

	pods := &corev1.PodList{}
	Eventually(func() error {
		return input.GetLister.List(ctx, pods, client.InNamespace(input.Deployment.Namespace), client.MatchingLabels(selector))
	}, retryableOperationTimeout, retryableOperationInterval).Should(Succeed(), "Failed to list Pods for deployment %s", klog.KObj(input.Deployment))

	go func() {
		defer GinkgoRecover()
		for {
			select {
			case <-ctx.Done():
				return
			case <-ticker.C:
				dumpPodMetrics(ctx, input.ClientSet, input.MetricsPath, deployment.Name, pods)
			}
		}
	}()
}

// dumpPodMetrics captures metrics from all pods. It expects to find port 8080 open on the controller.
func dumpPodMetrics(ctx context.Context, client *kubernetes.Clientset, metricsPath string, deploymentName string, pods *corev1.PodList) {
	for _, pod := range pods.Items {
		metricsDir := path.Join(metricsPath, deploymentName, pod.Name)
		metricsFile := path.Join(metricsDir, "metrics.txt")
		Expect(os.MkdirAll(metricsDir, 0750)).To(Succeed())

		res := client.CoreV1().RESTClient().Get().
			Namespace(pod.Namespace).
			Resource("pods").
			Name(fmt.Sprintf("%s:8080", pod.Name)).
			SubResource("proxy").
			Suffix("metrics").
			Do(ctx)
		data, err := res.Raw()

		var errorRetrievingMetrics bool
		if err != nil {
			// Failing to dump metrics should not cause the test to fail
			errorRetrievingMetrics = true
			data = []byte(fmt.Sprintf("Error retrieving metrics for pod %s: %v\n%s", klog.KRef(pod.Namespace, pod.Name), err, string(data)))
			metricsFile = path.Join(metricsDir, "metrics-error.txt")
		}

		if err := os.WriteFile(metricsFile, data, 0600); err != nil {
			// Failing to dump metrics should not cause the test to fail
			log.Logf("Error writing metrics for pod %s: %v", klog.KRef(pod.Namespace, pod.Name), err)
		}

		if !errorRetrievingMetrics {
			Expect(verifyMetrics(data)).To(Succeed())
		}
	}
}

func verifyMetrics(data []byte) error {
	var parser expfmt.TextParser
	mf, err := parser.TextToMetricFamilies(bytes.NewReader(data))
	if err != nil {
		return errors.Wrapf(err, "failed to parse data to metrics families")
	}

	var errs []error
	for metric, metricFamily := range mf {
		if metric == "controller_runtime_reconcile_panics_total" {
			for _, controllerPanicMetric := range metricFamily.Metric {
				if controllerPanicMetric.Counter != nil && controllerPanicMetric.Counter.Value != nil && *controllerPanicMetric.Counter.Value > 0 {
					controllerName := "unknown"
					for _, label := range controllerPanicMetric.Label {
						if *label.Name == "controller" {
							controllerName = *label.Value
						}
					}
					errs = append(errs, fmt.Errorf("%.0f panics occurred in %q controller (check logs for more details)", *controllerPanicMetric.Counter.Value, controllerName))
				}
			}
		}

		if metric == "controller_runtime_webhook_panics_total" {
			for _, webhookPanicMetric := range metricFamily.Metric {
				if webhookPanicMetric.Counter != nil && webhookPanicMetric.Counter.Value != nil && *webhookPanicMetric.Counter.Value > 0 {
					errs = append(errs, fmt.Errorf("%.0f panics occurred in webhooks (check logs for more details)", *webhookPanicMetric.Counter.Value))
				}
			}
		}
	}

	if len(errs) > 0 {
		return kerrors.NewAggregate(errs)
	}

	return nil
}

// WaitForDNSUpgradeInput is the input for WaitForDNSUpgrade.
type WaitForDNSUpgradeInput struct {
	Getter     Getter
	DNSVersion string
}

// WaitForDNSUpgrade waits until CoreDNS version matches with the CoreDNS upgrade version and all its replicas
// are ready for use with the upgraded version. This is called during KCP upgrade.
func WaitForDNSUpgrade(ctx context.Context, input WaitForDNSUpgradeInput, intervals ...interface{}) {
	By("Ensuring CoreDNS has the correct image")

	Eventually(func() (bool, error) {
		d := &appsv1.Deployment{}

		if err := input.Getter.Get(ctx, client.ObjectKey{Name: "coredns", Namespace: metav1.NamespaceSystem}, d); err != nil {
			return false, err
		}

		// NOTE: coredns image name has changed over time (k8s.gcr.io/coredns,
		// k8s.gcr.io/coredns/coredns), so we are checking if the version actually changed.
		if strings.HasSuffix(d.Spec.Template.Spec.Containers[0].Image, fmt.Sprintf(":%s", input.DNSVersion)) &&
			// Also check whether the upgraded CoreDNS replicas are available and ready for use.
			d.Status.ObservedGeneration >= d.Generation &&
			d.Spec.Replicas != nil && d.Status.UpdatedReplicas == *d.Spec.Replicas && d.Status.AvailableReplicas == *d.Spec.Replicas {
			return true, nil
		}

		return false, nil
	}, intervals...).Should(BeTrue())
}

type DeployUnevictablePodInput struct {
	WorkloadClusterProxy ClusterProxy
	ControlPlane         *controlplanev1.KubeadmControlPlane
	MachineDeployment    *clusterv1.MachineDeployment
	DeploymentName       string
	Namespace            string
	NodeSelector         map[string]string

	ModifyDeployment func(deployment *appsv1.Deployment)

	WaitForDeploymentAvailableInterval []interface{}
}

// DeployUnevictablePod will deploy a Deployment on a ControlPlane or MachineDeployment.
// It will deploy one Pod replica to each Machine and then deploy a PDB to ensure none of the Pods can be evicted.
func DeployUnevictablePod(ctx context.Context, input DeployUnevictablePodInput) {
	Expect(input.DeploymentName).ToNot(BeNil(), "Need a deployment name in DeployUnevictablePod")
	Expect(input.Namespace).ToNot(BeNil(), "Need a namespace in DeployUnevictablePod")
	Expect(input.WorkloadClusterProxy).ToNot(BeNil(), "Need a workloadClusterProxy in DeployUnevictablePod")
	Expect((input.MachineDeployment == nil && input.ControlPlane != nil) ||
		(input.MachineDeployment != nil && input.ControlPlane == nil)).To(BeTrue(), "Either MachineDeployment or ControlPlane must be set in DeployUnevictablePod")

	EnsureNamespace(ctx, input.WorkloadClusterProxy.GetClient(), input.Namespace)

	workloadDeployment := generateDeployment(generateDeploymentInput{
		ControlPlane:      input.ControlPlane,
		MachineDeployment: input.MachineDeployment,
		Name:              input.DeploymentName,
		Namespace:         input.Namespace,
		NodeSelector:      input.NodeSelector,
	})

	input.ModifyDeployment(workloadDeployment)

	workloadClient := input.WorkloadClusterProxy.GetClientSet()

	AddDeploymentToWorkloadCluster(ctx, AddDeploymentToWorkloadClusterInput{
		Namespace:  input.Namespace,
		ClientSet:  workloadClient,
		Deployment: workloadDeployment,
	})

	budget := &policyv1.PodDisruptionBudget{
		ObjectMeta: metav1.ObjectMeta{
			Name:      input.DeploymentName,
			Namespace: input.Namespace,
		},
		Spec: policyv1.PodDisruptionBudgetSpec{
			Selector: &metav1.LabelSelector{
				MatchLabels: map[string]string{
					"app":        "nonstop",
					"deployment": input.DeploymentName,
				},
			},
			// Setting MaxUnavailable to 0 means no Pods can be evicted / unavailable.
			MaxUnavailable: &intstr.IntOrString{
				Type:   intstr.Int,
				IntVal: 0,
			},
		},
	}

	AddPodDisruptionBudget(ctx, AddPodDisruptionBudgetInput{
		Namespace: input.Namespace,
		ClientSet: workloadClient,
		Budget:    budget,
	})

	WaitForDeploymentsAvailable(ctx, WaitForDeploymentsAvailableInput{
		Getter:     input.WorkloadClusterProxy.GetClient(),
		Deployment: workloadDeployment,
	}, input.WaitForDeploymentAvailableInterval...)
}

type DeployEvictablePodInput struct {
	WorkloadClusterProxy ClusterProxy
	ControlPlane         *controlplanev1.KubeadmControlPlane
	MachineDeployment    *clusterv1.MachineDeployment
	DeploymentName       string
	Namespace            string
	NodeSelector         map[string]string

	ModifyDeployment func(deployment *appsv1.Deployment)

	WaitForDeploymentAvailableInterval []interface{}
}

// DeployEvictablePod will deploy a Deployment on a ControlPlane or MachineDeployment.
// It will deploy one Pod replica to each Machine.
func DeployEvictablePod(ctx context.Context, input DeployEvictablePodInput) {
	Expect(input.DeploymentName).ToNot(BeNil(), "Need a deployment name in DeployUnevictablePod")
	Expect(input.Namespace).ToNot(BeNil(), "Need a namespace in DeployUnevictablePod")
	Expect(input.WorkloadClusterProxy).ToNot(BeNil(), "Need a workloadClusterProxy in DeployUnevictablePod")
	Expect((input.MachineDeployment == nil && input.ControlPlane != nil) ||
		(input.MachineDeployment != nil && input.ControlPlane == nil)).To(BeTrue(), "Either MachineDeployment or ControlPlane must be set in DeployUnevictablePod")

	EnsureNamespace(ctx, input.WorkloadClusterProxy.GetClient(), input.Namespace)

	workloadDeployment := generateDeployment(generateDeploymentInput{
		ControlPlane:      input.ControlPlane,
		MachineDeployment: input.MachineDeployment,
		Name:              input.DeploymentName,
		Namespace:         input.Namespace,
		NodeSelector:      input.NodeSelector,
	})

	input.ModifyDeployment(workloadDeployment)

	workloadClient := input.WorkloadClusterProxy.GetClientSet()

	AddDeploymentToWorkloadCluster(ctx, AddDeploymentToWorkloadClusterInput{
		Namespace:  input.Namespace,
		ClientSet:  workloadClient,
		Deployment: workloadDeployment,
	})

	WaitForDeploymentsAvailable(ctx, WaitForDeploymentsAvailableInput{
		Getter:     input.WorkloadClusterProxy.GetClient(),
		Deployment: workloadDeployment,
	}, input.WaitForDeploymentAvailableInterval...)
}

type generateDeploymentInput struct {
	ControlPlane      *controlplanev1.KubeadmControlPlane
	MachineDeployment *clusterv1.MachineDeployment
	Name              string
	Namespace         string
	NodeSelector      map[string]string
}

func generateDeployment(input generateDeploymentInput) *appsv1.Deployment {
	workloadDeployment := &appsv1.Deployment{
		ObjectMeta: metav1.ObjectMeta{
			Name:      input.Name,
			Namespace: input.Namespace,
		},
		Spec: appsv1.DeploymentSpec{
			Selector: &metav1.LabelSelector{
				MatchLabels: map[string]string{
					"app":        "nonstop",
					"deployment": input.Name,
				},
			},
			Template: corev1.PodTemplateSpec{
				ObjectMeta: metav1.ObjectMeta{
					Labels: map[string]string{
						"app":        "nonstop",
						"deployment": input.Name,
					},
				},
				Spec: corev1.PodSpec{
					Containers: []corev1.Container{
						{
<<<<<<< HEAD
							Name:  "web",
							Image: "registry.k8s.io/pause:3.10",
=======
							Name:  "main",
							Image: "registry.k8s.io/pause:3.10",
						},
					},
					Affinity: &corev1.Affinity{
						// Make sure only 1 Pod of this Deployment can run on the same Node.
						PodAntiAffinity: &corev1.PodAntiAffinity{
							RequiredDuringSchedulingIgnoredDuringExecution: []corev1.PodAffinityTerm{
								{
									LabelSelector: &metav1.LabelSelector{
										MatchExpressions: []metav1.LabelSelectorRequirement{
											{
												Key:      "deployment",
												Operator: "In",
												Values:   []string{input.Name},
											},
										},
									},
									TopologyKey: "kubernetes.io/hostname",
								},
							},
>>>>>>> 79e6731b
						},
					},
				},
			},
		},
	}

	if input.ControlPlane != nil {
		workloadDeployment.Spec.Template.Spec.NodeSelector = map[string]string{nodeRoleControlPlane: ""}
		workloadDeployment.Spec.Template.Spec.Tolerations = []corev1.Toleration{
			{
				Key:    nodeRoleControlPlane,
				Effect: "NoSchedule",
			},
		}
		workloadDeployment.Spec.Replicas = input.ControlPlane.Spec.Replicas
	}
	if input.MachineDeployment != nil {
		workloadDeployment.Spec.Replicas = input.MachineDeployment.Spec.Replicas
	}

	// Note: If set, the NodeSelector field overwrites the NodeSelector we set above for control plane nodes.
	if input.NodeSelector != nil {
		workloadDeployment.Spec.Template.Spec.NodeSelector = input.NodeSelector
	}

	return workloadDeployment
}

type AddDeploymentToWorkloadClusterInput struct {
	ClientSet  *kubernetes.Clientset
	Deployment *appsv1.Deployment
	Namespace  string
}

func AddDeploymentToWorkloadCluster(ctx context.Context, input AddDeploymentToWorkloadClusterInput) {
	Eventually(func() error {
		result, err := input.ClientSet.AppsV1().Deployments(input.Namespace).Create(ctx, input.Deployment, metav1.CreateOptions{})
		if result != nil && err == nil {
			return nil
		}
		return fmt.Errorf("deployment %s not successfully created in workload cluster: %v", klog.KObj(input.Deployment), err)
	}, retryableOperationTimeout, retryableOperationInterval).Should(Succeed(), "Failed to create deployment %s in workload cluster", klog.KObj(input.Deployment))
}

type AddPodDisruptionBudgetInput struct {
	ClientSet *kubernetes.Clientset
	Budget    *policyv1.PodDisruptionBudget
	Namespace string
}

func AddPodDisruptionBudget(ctx context.Context, input AddPodDisruptionBudgetInput) {
	Eventually(func() error {
		budget, err := input.ClientSet.PolicyV1().PodDisruptionBudgets(input.Namespace).Create(ctx, input.Budget, metav1.CreateOptions{})
		if budget != nil && err == nil {
			return nil
		}
		return fmt.Errorf("podDisruptionBudget needs to be successfully deployed: %v", err)
	}, retryableOperationTimeout, retryableOperationInterval).Should(Succeed(), "podDisruptionBudget needs to be successfully deployed")
}<|MERGE_RESOLUTION|>--- conflicted
+++ resolved
@@ -641,10 +641,6 @@
 				Spec: corev1.PodSpec{
 					Containers: []corev1.Container{
 						{
-<<<<<<< HEAD
-							Name:  "web",
-							Image: "registry.k8s.io/pause:3.10",
-=======
 							Name:  "main",
 							Image: "registry.k8s.io/pause:3.10",
 						},
@@ -666,7 +662,6 @@
 									TopologyKey: "kubernetes.io/hostname",
 								},
 							},
->>>>>>> 79e6731b
 						},
 					},
 				},
