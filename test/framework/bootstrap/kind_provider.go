/*
Copyright 2020 The Kubernetes Authors.

Licensed under the Apache License, Version 2.0 (the "License");
you may not use this file except in compliance with the License.
You may obtain a copy of the License at

    http://www.apache.org/licenses/LICENSE-2.0

Unless required by applicable law or agreed to in writing, software
distributed under the License is distributed on an "AS IS" BASIS,
WITHOUT WARRANTIES OR CONDITIONS OF ANY KIND, either express or implied.
See the License for the specific language governing permissions and
limitations under the License.
*/

package bootstrap

import (
	"context"
	"fmt"
	"os"

	. "github.com/onsi/gomega"
	"github.com/pkg/errors"
	kindv1 "sigs.k8s.io/kind/pkg/apis/config/v1alpha4"
	kind "sigs.k8s.io/kind/pkg/cluster"
	"sigs.k8s.io/kind/pkg/cmd"
	"sigs.k8s.io/kind/pkg/exec"

	clusterv1 "sigs.k8s.io/cluster-api/api/v1beta1"
	"sigs.k8s.io/cluster-api/test/framework/internal/log"
)

const (
	// DefaultNodeImageRepository is the default node image repository to be used for testing.
	DefaultNodeImageRepository = "kindest/node"

	// DefaultNodeImageVersion is the default Kubernetes version to be used for creating a kind cluster.
<<<<<<< HEAD
	DefaultNodeImageVersion = "v1.23.3"
=======
	DefaultNodeImageVersion = "v1.25.0"
>>>>>>> 3abb9089
)

// KindClusterOption is a NewKindClusterProvider option.
type KindClusterOption interface {
	apply(*KindClusterProvider)
}

type kindClusterOptionAdapter func(*KindClusterProvider)

func (adapter kindClusterOptionAdapter) apply(kindClusterProvider *KindClusterProvider) {
	adapter(kindClusterProvider)
}

// WithNodeImage implements a New Option that instruct the kindClusterProvider to use a specific node image / Kubernetes version.
func WithNodeImage(image string) KindClusterOption {
	return kindClusterOptionAdapter(func(k *KindClusterProvider) {
		k.nodeImage = image
	})
}

// WithDockerSockMount implements a New Option that instruct the kindClusterProvider to mount /var/run/docker.sock into
// the new kind cluster.
func WithDockerSockMount() KindClusterOption {
	return kindClusterOptionAdapter(func(k *KindClusterProvider) {
		k.withDockerSock = true
	})
}

// WithIPv6Family implements a New Option that instruct the kindClusterProvider to set the IPFamily to IPv6 in
// the new kind cluster.
func WithIPv6Family() KindClusterOption {
	return kindClusterOptionAdapter(func(k *KindClusterProvider) {
		k.ipFamily = clusterv1.IPv6IPFamily
	})
}

// LogFolder implements a New Option that instruct the kindClusterProvider to dump bootstrap logs in a folder in case of errors.
func LogFolder(path string) KindClusterOption {
	return kindClusterOptionAdapter(func(k *KindClusterProvider) {
		k.logFolder = path
	})
}

// NewKindClusterProvider returns a ClusterProvider that can create a kind cluster.
func NewKindClusterProvider(name string, options ...KindClusterOption) *KindClusterProvider {
	Expect(name).ToNot(BeEmpty(), "name is required for NewKindClusterProvider")

	clusterProvider := &KindClusterProvider{
		name: name,
	}
	for _, option := range options {
		option.apply(clusterProvider)
	}
	return clusterProvider
}

// KindClusterProvider implements a ClusterProvider that can create a kind cluster.
type KindClusterProvider struct {
	name           string
	withDockerSock bool
	kubeconfigPath string
	nodeImage      string
	ipFamily       clusterv1.ClusterIPFamily
	logFolder      string
}

// Create a Kubernetes cluster using kind.
func (k *KindClusterProvider) Create(ctx context.Context) {
	Expect(ctx).NotTo(BeNil(), "ctx is required for Create")

	// Sets the kubeconfig path to a temp file.
	// NB. the ClusterProvider is responsible for the cleanup of this file
	f, err := os.CreateTemp("", "e2e-kind")
	Expect(err).ToNot(HaveOccurred(), "Failed to create kubeconfig file for the kind cluster %q", k.name)
	k.kubeconfigPath = f.Name()

	// Creates the kind cluster
	k.createKindCluster()
}

// createKindCluster calls the kind library taking care of passing options for:
// - use a dedicated kubeconfig file (test should not alter the user environment)
// - if required, mount /var/run/docker.sock.
func (k *KindClusterProvider) createKindCluster() {
	kindCreateOptions := []kind.CreateOption{
		kind.CreateWithKubeconfigPath(k.kubeconfigPath),
	}

	cfg := &kindv1.Cluster{
		TypeMeta: kindv1.TypeMeta{
			APIVersion: "kind.x-k8s.io/v1alpha4",
			Kind:       "Cluster",
		},
	}

	if k.ipFamily == clusterv1.IPv6IPFamily {
		cfg.Networking.IPFamily = kindv1.IPv6Family
	}
	kindv1.SetDefaultsCluster(cfg)

	if k.withDockerSock {
		setDockerSockConfig(cfg)
	}

	kindCreateOptions = append(kindCreateOptions, kind.CreateWithV1Alpha4Config(cfg))

	nodeImage := fmt.Sprintf("%s:%s", DefaultNodeImageRepository, DefaultNodeImageVersion)
	if k.nodeImage != "" {
		nodeImage = k.nodeImage
	}
	kindCreateOptions = append(
		kindCreateOptions,
		kind.CreateWithNodeImage(nodeImage),
		kind.CreateWithRetain(true))

	provider := kind.NewProvider(kind.ProviderWithLogger(cmd.NewLogger()))
	err := provider.Create(k.name, kindCreateOptions...)
	if err != nil {
		// if requested, dump kind logs
		if k.logFolder != "" {
			if err := provider.CollectLogs(k.name, k.logFolder); err != nil {
				log.Logf("Failed to collect logs from kind: %v", err)
			}
		}

		errStr := fmt.Sprintf("Failed to create kind cluster %q: %v", k.name, err)
		// Extract the details of the RunError, if the cluster creation was triggered by a RunError.
		var runErr *exec.RunError
		if errors.As(err, &runErr) {
			errStr += "\n" + string(runErr.Output)
		}
		Expect(err).ToNot(HaveOccurred(), errStr)
	}
}

// setDockerSockConfig returns a kind config for mounting /var/run/docker.sock into the kind node.
func setDockerSockConfig(cfg *kindv1.Cluster) {
	cfg.Nodes = []kindv1.Node{
		{
			Role: kindv1.ControlPlaneRole,
			ExtraMounts: []kindv1.Mount{
				{
					HostPath:      "/var/run/docker.sock",
					ContainerPath: "/var/run/docker.sock",
				},
			},
		},
	}
}

// GetKubeconfigPath returns the path to the kubeconfig file for the cluster.
func (k *KindClusterProvider) GetKubeconfigPath() string {
	return k.kubeconfigPath
}

// Dispose the kind cluster and its kubeconfig file.
func (k *KindClusterProvider) Dispose(ctx context.Context) {
	Expect(ctx).NotTo(BeNil(), "ctx is required for Dispose")

	if err := kind.NewProvider().Delete(k.name, k.kubeconfigPath); err != nil {
		log.Logf("Deleting the kind cluster %q failed. You may need to remove this by hand.", k.name)
	}
	if err := os.Remove(k.kubeconfigPath); err != nil {
		log.Logf("Deleting the kubeconfig file %q file. You may need to remove this by hand.", k.kubeconfigPath)
	}
}<|MERGE_RESOLUTION|>--- conflicted
+++ resolved
@@ -37,11 +37,7 @@
 	DefaultNodeImageRepository = "kindest/node"
 
 	// DefaultNodeImageVersion is the default Kubernetes version to be used for creating a kind cluster.
-<<<<<<< HEAD
-	DefaultNodeImageVersion = "v1.23.3"
-=======
 	DefaultNodeImageVersion = "v1.25.0"
->>>>>>> 3abb9089
 )
 
 // KindClusterOption is a NewKindClusterProvider option.
