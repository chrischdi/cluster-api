/*
Copyright 2023 The Kubernetes Authors.

Licensed under the Apache License, Version 2.0 (the "License");
you may not use this file except in compliance with the License.
You may obtain a copy of the License at

    http://www.apache.org/licenses/LICENSE-2.0

Unless required by applicable law or agreed to in writing, software
distributed under the License is distributed on an "AS IS" BASIS,
WITHOUT WARRANTIES OR CONDITIONS OF ANY KIND, either express or implied.
See the License for the specific language governing permissions and
limitations under the License.
*/

package framework

import (
	"context"
	"fmt"
	"time"

	. "github.com/onsi/gomega"
	"github.com/pkg/errors"
	"k8s.io/apimachinery/pkg/apis/meta/v1/unstructured"
	"k8s.io/apimachinery/pkg/types"
	kerrors "k8s.io/apimachinery/pkg/util/errors"
	"k8s.io/apimachinery/pkg/util/sets"
	"k8s.io/klog/v2"
	"sigs.k8s.io/controller-runtime/pkg/client"

	clusterv1 "sigs.k8s.io/cluster-api/api/v1beta1"
	clusterctlcluster "sigs.k8s.io/cluster-api/cmd/clusterctl/client/cluster"
	controlplanev1 "sigs.k8s.io/cluster-api/controlplane/kubeadm/api/v1beta1"
	addonsv1 "sigs.k8s.io/cluster-api/exp/addons/api/v1beta1"
	expv1 "sigs.k8s.io/cluster-api/exp/api/v1beta1"
	infrav1 "sigs.k8s.io/cluster-api/test/infrastructure/docker/api/v1beta1"
	infraexpv1 "sigs.k8s.io/cluster-api/test/infrastructure/docker/exp/api/v1beta1"
	"sigs.k8s.io/cluster-api/util/patch"
)

// CoreFinalizersAssertionWithLegacyClusters maps Cluster API core types to their expected finalizers for legacy Clusters.
var CoreFinalizersAssertionWithLegacyClusters = map[string]func(types.NamespacedName) []string{
	clusterKind: func(_ types.NamespacedName) []string { return []string{clusterv1.ClusterFinalizer} },
	machineKind: func(_ types.NamespacedName) []string { return []string{clusterv1.MachineFinalizer} },
}

// CoreFinalizersAssertionWithClassyClusters maps Cluster API core types to their expected finalizers for classy Clusters.
var CoreFinalizersAssertionWithClassyClusters = func() map[string]func(types.NamespacedName) []string {
	r := map[string]func(types.NamespacedName) []string{}
	for k, v := range CoreFinalizersAssertionWithLegacyClusters {
		r[k] = v
	}
	r[machineSetKind] = func(_ types.NamespacedName) []string { return []string{clusterv1.MachineSetTopologyFinalizer} }
	r[machineDeploymentKind] = func(_ types.NamespacedName) []string { return []string{clusterv1.MachineDeploymentTopologyFinalizer} }
	return r
}()

// ExpFinalizersAssertion maps experimental resource types to their expected finalizers.
var ExpFinalizersAssertion = map[string]func(types.NamespacedName) []string{
	clusterResourceSetKind: func(_ types.NamespacedName) []string { return []string{addonsv1.ClusterResourceSetFinalizer} },
	machinePoolKind:        func(_ types.NamespacedName) []string { return []string{expv1.MachinePoolFinalizer} },
}

// DockerInfraFinalizersAssertion maps docker infrastructure resource types to their expected finalizers.
var DockerInfraFinalizersAssertion = map[string]func(types.NamespacedName) []string{
	dockerMachineKind:     func(_ types.NamespacedName) []string { return []string{infrav1.MachineFinalizer} },
	dockerClusterKind:     func(_ types.NamespacedName) []string { return []string{infrav1.ClusterFinalizer} },
	dockerMachinePoolKind: func(_ types.NamespacedName) []string { return []string{infraexpv1.MachinePoolFinalizer} },
}

// KubeadmControlPlaneFinalizersAssertion maps Kubeadm resource types to their expected finalizers.
var KubeadmControlPlaneFinalizersAssertion = map[string]func(types.NamespacedName) []string{
	kubeadmControlPlaneKind: func(_ types.NamespacedName) []string { return []string{controlplanev1.KubeadmControlPlaneFinalizer} },
}

// ValidateFinalizersResilience checks that expected finalizers are in place, deletes them, and verifies that expected finalizers are properly added again.
<<<<<<< HEAD
func ValidateFinalizersResilience(ctx context.Context, proxy ClusterProxy, namespace, clusterName string, ownerGraphFilterFunction clusterctlcluster.GetOwnerGraphFilterFunction, finalizerAssertions ...map[string][]string) {
=======
func ValidateFinalizersResilience(ctx context.Context, proxy ClusterProxy, namespace, clusterName string, ownerGraphFilterFunction clusterctlcluster.GetOwnerGraphFilterFunction, finalizerAssertions ...map[string]func(name types.NamespacedName) []string) {
>>>>>>> 3cce0d97
	clusterKey := client.ObjectKey{Namespace: namespace, Name: clusterName}
	allFinalizerAssertions, err := concatenateFinalizerAssertions(finalizerAssertions...)
	Expect(err).ToNot(HaveOccurred())

	// Collect all objects where finalizers were initially set
<<<<<<< HEAD
	objectsWithFinalizers := getObjectsWithFinalizers(ctx, proxy, namespace, allFinalizerAssertions, ownerGraphFilterFunction)
=======
	byf("Check that the finalizers are as expected")
	err = checkObjectsWithFinalizers(ctx, proxy, namespace, allFinalizerAssertions, ownerGraphFilterFunction)
	Expect(err).ToNot(HaveOccurred(), "Finalizers are not as expected")
>>>>>>> 3cce0d97

	byf("Removing all the finalizers")
	// Setting the paused property on the Cluster resource will pause reconciliations, thereby having no effect on Finalizers.
	// This also makes debugging easier.
	setClusterPause(ctx, proxy.GetClient(), clusterKey, true)

	// We are testing the worst-case scenario, i.e. all finalizers are deleted.
	// Once all Clusters are paused remove all the Finalizers from all objects in the graph.
	// The reconciliation loop should be able to recover from this, by adding the required Finalizers back.
	removeFinalizers(ctx, proxy, namespace, ownerGraphFilterFunction)

	// Unpause the cluster.
	setClusterPause(ctx, proxy.GetClient(), clusterKey, false)

	// Check that the Finalizers are as expected after further reconciliations.
<<<<<<< HEAD
	assertFinalizersExist(ctx, proxy, namespace, objectsWithFinalizers, allFinalizerAssertions, ownerGraphFilterFunction)
=======
	byf("Check that the finalizers are rebuilt as expected")
	Eventually(func() error {
		return checkObjectsWithFinalizers(ctx, proxy, namespace, allFinalizerAssertions, ownerGraphFilterFunction)
	}).WithTimeout(1*time.Minute).WithPolling(2*time.Second).Should(Succeed(), "Finalizers are not rebuilt as expected")
>>>>>>> 3cce0d97
}

// removeFinalizers removes all Finalizers from objects in the owner graph.
func removeFinalizers(ctx context.Context, proxy ClusterProxy, namespace string, ownerGraphFilterFunction clusterctlcluster.GetOwnerGraphFilterFunction) {
	graph, err := clusterctlcluster.GetOwnerGraph(ctx, namespace, proxy.GetKubeconfigPath(), ownerGraphFilterFunction)
	Expect(err).ToNot(HaveOccurred())
	for _, object := range graph {
		ref := object.Object
		obj := new(unstructured.Unstructured)
		obj.SetAPIVersion(ref.APIVersion)
		obj.SetKind(ref.Kind)
		obj.SetName(ref.Name)

		Expect(proxy.GetClient().Get(ctx, client.ObjectKey{Namespace: namespace, Name: object.Object.Name}, obj)).To(Succeed())
		helper, err := patch.NewHelper(obj, proxy.GetClient())
		Expect(err).ToNot(HaveOccurred())
		obj.SetFinalizers([]string{})
		Expect(helper.Patch(ctx, obj)).To(Succeed())
	}
}

<<<<<<< HEAD
func getObjectsWithFinalizers(ctx context.Context, proxy ClusterProxy, namespace string, allFinalizerAssertions map[string][]string, ownerGraphFilterFunction clusterctlcluster.GetOwnerGraphFilterFunction) map[string]*unstructured.Unstructured {
	graph, err := clusterctlcluster.GetOwnerGraph(ctx, namespace, proxy.GetKubeconfigPath(), ownerGraphFilterFunction)
	Expect(err).ToNot(HaveOccurred())

	objsWithFinalizers := map[string]*unstructured.Unstructured{}
=======
func checkObjectsWithFinalizers(ctx context.Context, proxy ClusterProxy, namespace string, allFinalizerAssertions map[string]func(name types.NamespacedName) []string, ownerGraphFilterFunction clusterctlcluster.GetOwnerGraphFilterFunction) error {
	graph, err := clusterctlcluster.GetOwnerGraph(ctx, namespace, proxy.GetKubeconfigPath(), ownerGraphFilterFunction)
	if err != nil {
		return err
	}
>>>>>>> 3cce0d97

	var allErrs []error
	for _, node := range graph {
		nodeNamespacedName := client.ObjectKey{Namespace: node.Object.Namespace, Name: node.Object.Name}
		obj := &unstructured.Unstructured{}
		obj.SetAPIVersion(node.Object.APIVersion)
		obj.SetKind(node.Object.Kind)
		err = proxy.GetClient().Get(ctx, nodeNamespacedName, obj)
		if err != nil {
			return errors.Wrapf(err, "failed to get object %s, %s", node.Object.Kind, klog.KRef(node.Object.Namespace, node.Object.Name))
		}

		// assert if the expected finalizers are set on the resource (including also checking if there are unexpected finalizers)
		setFinalizers := obj.GetFinalizers()
		var expectedFinalizers []string
		if assertion, ok := allFinalizerAssertions[node.Object.Kind]; ok {
			expectedFinalizers = assertion(types.NamespacedName{Namespace: node.Object.Namespace, Name: node.Object.Name})
		}
<<<<<<< HEAD
	}

	return objsWithFinalizers
}

// assertFinalizersExist ensures that current Finalizers match those in the initialObjectsWithFinalizers.
func assertFinalizersExist(ctx context.Context, proxy ClusterProxy, namespace string, initialObjsWithFinalizers map[string]*unstructured.Unstructured, allFinalizerAssertions map[string][]string, ownerGraphFilterFunction clusterctlcluster.GetOwnerGraphFilterFunction) {
	Eventually(func() error {
		var allErrs []error
		finalObjsWithFinalizers := getObjectsWithFinalizers(ctx, proxy, namespace, allFinalizerAssertions, ownerGraphFilterFunction)

		for objKindNamespacedName, obj := range initialObjsWithFinalizers {
			// verify if finalizers for this resource were set on reconcile
			if _, valid := finalObjsWithFinalizers[objKindNamespacedName]; !valid {
				allErrs = append(allErrs, fmt.Errorf("no finalizers set for %s",
					objKindNamespacedName))
				continue
			}

			// verify if this resource has the appropriate Finalizers set
			expectedFinalizers, assert := allFinalizerAssertions[obj.GetKind()]
			if !assert {
				continue
			}
=======
>>>>>>> 3cce0d97

		if !sets.NewString(setFinalizers...).Equal(sets.NewString(expectedFinalizers...)) {
			allErrs = append(allErrs, fmt.Errorf("unexpected finalizers for %s, %s: expected: %v, found: %v",
				node.Object.Kind, klog.KRef(node.Object.Namespace, node.Object.Name), expectedFinalizers, setFinalizers))
		}
	}
	return kerrors.NewAggregate(allErrs)
}

// concatenateFinalizerAssertions concatenates all finalizer assertions into one map. It reports errors if assertions already exist.
func concatenateFinalizerAssertions(finalizerAssertions ...map[string]func(name types.NamespacedName) []string) (map[string]func(name types.NamespacedName) []string, error) {
	var allErrs []error
	allFinalizerAssertions := make(map[string]func(name types.NamespacedName) []string, 0)

	for i := range finalizerAssertions {
		for kind, finalizers := range finalizerAssertions[i] {
			if _, alreadyExists := allFinalizerAssertions[kind]; alreadyExists {
				allErrs = append(allErrs, fmt.Errorf("finalizer assertion cannot be applied as it already exists for kind: %s", kind))
				continue
			}

			allFinalizerAssertions[kind] = finalizers
		}
	}

	return allFinalizerAssertions, kerrors.NewAggregate(allErrs)
}<|MERGE_RESOLUTION|>--- conflicted
+++ resolved
@@ -76,23 +76,15 @@
 }
 
 // ValidateFinalizersResilience checks that expected finalizers are in place, deletes them, and verifies that expected finalizers are properly added again.
-<<<<<<< HEAD
-func ValidateFinalizersResilience(ctx context.Context, proxy ClusterProxy, namespace, clusterName string, ownerGraphFilterFunction clusterctlcluster.GetOwnerGraphFilterFunction, finalizerAssertions ...map[string][]string) {
-=======
 func ValidateFinalizersResilience(ctx context.Context, proxy ClusterProxy, namespace, clusterName string, ownerGraphFilterFunction clusterctlcluster.GetOwnerGraphFilterFunction, finalizerAssertions ...map[string]func(name types.NamespacedName) []string) {
->>>>>>> 3cce0d97
 	clusterKey := client.ObjectKey{Namespace: namespace, Name: clusterName}
 	allFinalizerAssertions, err := concatenateFinalizerAssertions(finalizerAssertions...)
 	Expect(err).ToNot(HaveOccurred())
 
 	// Collect all objects where finalizers were initially set
-<<<<<<< HEAD
-	objectsWithFinalizers := getObjectsWithFinalizers(ctx, proxy, namespace, allFinalizerAssertions, ownerGraphFilterFunction)
-=======
 	byf("Check that the finalizers are as expected")
 	err = checkObjectsWithFinalizers(ctx, proxy, namespace, allFinalizerAssertions, ownerGraphFilterFunction)
 	Expect(err).ToNot(HaveOccurred(), "Finalizers are not as expected")
->>>>>>> 3cce0d97
 
 	byf("Removing all the finalizers")
 	// Setting the paused property on the Cluster resource will pause reconciliations, thereby having no effect on Finalizers.
@@ -108,14 +100,10 @@
 	setClusterPause(ctx, proxy.GetClient(), clusterKey, false)
 
 	// Check that the Finalizers are as expected after further reconciliations.
-<<<<<<< HEAD
-	assertFinalizersExist(ctx, proxy, namespace, objectsWithFinalizers, allFinalizerAssertions, ownerGraphFilterFunction)
-=======
 	byf("Check that the finalizers are rebuilt as expected")
 	Eventually(func() error {
 		return checkObjectsWithFinalizers(ctx, proxy, namespace, allFinalizerAssertions, ownerGraphFilterFunction)
 	}).WithTimeout(1*time.Minute).WithPolling(2*time.Second).Should(Succeed(), "Finalizers are not rebuilt as expected")
->>>>>>> 3cce0d97
 }
 
 // removeFinalizers removes all Finalizers from objects in the owner graph.
@@ -137,19 +125,11 @@
 	}
 }
 
-<<<<<<< HEAD
-func getObjectsWithFinalizers(ctx context.Context, proxy ClusterProxy, namespace string, allFinalizerAssertions map[string][]string, ownerGraphFilterFunction clusterctlcluster.GetOwnerGraphFilterFunction) map[string]*unstructured.Unstructured {
-	graph, err := clusterctlcluster.GetOwnerGraph(ctx, namespace, proxy.GetKubeconfigPath(), ownerGraphFilterFunction)
-	Expect(err).ToNot(HaveOccurred())
-
-	objsWithFinalizers := map[string]*unstructured.Unstructured{}
-=======
 func checkObjectsWithFinalizers(ctx context.Context, proxy ClusterProxy, namespace string, allFinalizerAssertions map[string]func(name types.NamespacedName) []string, ownerGraphFilterFunction clusterctlcluster.GetOwnerGraphFilterFunction) error {
 	graph, err := clusterctlcluster.GetOwnerGraph(ctx, namespace, proxy.GetKubeconfigPath(), ownerGraphFilterFunction)
 	if err != nil {
 		return err
 	}
->>>>>>> 3cce0d97
 
 	var allErrs []error
 	for _, node := range graph {
@@ -168,33 +148,6 @@
 		if assertion, ok := allFinalizerAssertions[node.Object.Kind]; ok {
 			expectedFinalizers = assertion(types.NamespacedName{Namespace: node.Object.Namespace, Name: node.Object.Name})
 		}
-<<<<<<< HEAD
-	}
-
-	return objsWithFinalizers
-}
-
-// assertFinalizersExist ensures that current Finalizers match those in the initialObjectsWithFinalizers.
-func assertFinalizersExist(ctx context.Context, proxy ClusterProxy, namespace string, initialObjsWithFinalizers map[string]*unstructured.Unstructured, allFinalizerAssertions map[string][]string, ownerGraphFilterFunction clusterctlcluster.GetOwnerGraphFilterFunction) {
-	Eventually(func() error {
-		var allErrs []error
-		finalObjsWithFinalizers := getObjectsWithFinalizers(ctx, proxy, namespace, allFinalizerAssertions, ownerGraphFilterFunction)
-
-		for objKindNamespacedName, obj := range initialObjsWithFinalizers {
-			// verify if finalizers for this resource were set on reconcile
-			if _, valid := finalObjsWithFinalizers[objKindNamespacedName]; !valid {
-				allErrs = append(allErrs, fmt.Errorf("no finalizers set for %s",
-					objKindNamespacedName))
-				continue
-			}
-
-			// verify if this resource has the appropriate Finalizers set
-			expectedFinalizers, assert := allFinalizerAssertions[obj.GetKind()]
-			if !assert {
-				continue
-			}
-=======
->>>>>>> 3cce0d97
 
 		if !sets.NewString(setFinalizers...).Equal(sets.NewString(expectedFinalizers...)) {
 			allErrs = append(allErrs, fmt.Errorf("unexpected finalizers for %s, %s: expected: %v, found: %v",
