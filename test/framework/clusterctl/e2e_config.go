--- conflicted
+++ resolved
@@ -800,15 +800,9 @@
 	return value
 }
 
-<<<<<<< HEAD
-// GetVariableBestEffort returns a variable from environment variables or from the e2e config file.
-// If the variable cannot be found it returns an empty string and does not fail.
-func (c *E2EConfig) GetVariableBestEffort(varName string) string {
-=======
 // GetVariableOrEmpty returns a variable from environment variables or from the e2e config file.
 // If the variable cannot be found it returns an empty string and does not fail.
 func (c *E2EConfig) GetVariableOrEmpty(varName string) string {
->>>>>>> 647a1b74
 	if value, ok := os.LookupEnv(varName); ok {
 		return value
 	}
@@ -821,15 +815,9 @@
 	return ""
 }
 
-<<<<<<< HEAD
-// GetInt64PtrVariable returns an Int64Ptr variable from the e2e config file.
-func (c *E2EConfig) GetInt64PtrVariable(varName string) *int64 {
-	wCountStr := c.GetVariable(varName)
-=======
 // MustGetInt64PtrVariable returns an Int64Ptr variable from the e2e config file.
 func (c *E2EConfig) MustGetInt64PtrVariable(varName string) *int64 {
 	wCountStr := c.MustGetVariable(varName)
->>>>>>> 647a1b74
 	if wCountStr == "" {
 		return nil
 	}
