/*
Copyright 2020 The Kubernetes Authors.

Licensed under the Apache License, Version 2.0 (the "License");
you may not use this file except in compliance with the License.
You may obtain a copy of the License at

    http://www.apache.org/licenses/LICENSE-2.0

Unless required by applicable law or agreed to in writing, software
distributed under the License is distributed on an "AS IS" BASIS,
WITHOUT WARRANTIES OR CONDITIONS OF ANY KIND, either express or implied.
See the License for the specific language governing permissions and
limitations under the License.
*/

package clusterctl

import (
	"context"
	"os"
	"path/filepath"
	"time"

	"github.com/blang/semver/v4"
	. "github.com/onsi/gomega"
	metav1 "k8s.io/apimachinery/pkg/apis/meta/v1"
	"k8s.io/klog/v2"

	clusterv1 "sigs.k8s.io/cluster-api/api/v1beta1"
	"sigs.k8s.io/cluster-api/cmd/clusterctl/client/config"
	controlplanev1 "sigs.k8s.io/cluster-api/controlplane/kubeadm/api/v1beta1"
	expv1 "sigs.k8s.io/cluster-api/exp/api/v1beta1"
	"sigs.k8s.io/cluster-api/test/framework"
	"sigs.k8s.io/cluster-api/test/framework/internal/log"
)

// InitManagementClusterAndWatchControllerLogsInput is the input type for InitManagementClusterAndWatchControllerLogs.
type InitManagementClusterAndWatchControllerLogsInput struct {
	ClusterProxy              framework.ClusterProxy
	ClusterctlConfigPath      string
	CoreProvider              string
	BootstrapProviders        []string
	ControlPlaneProviders     []string
	InfrastructureProviders   []string
	IPAMProviders             []string
	RuntimeExtensionProviders []string
	AddonProviders            []string
	LogFolder                 string
	DisableMetricsCollection  bool
	ClusterctlBinaryPath      string
}

// InitManagementClusterAndWatchControllerLogs initializes a management using clusterctl and setup watches for controller logs.
// Important: Considering we want to support test suites using existing clusters, clusterctl init is executed only in case
// there are no provider controllers in the cluster; but controller logs watchers are created regardless of the pre-existing providers.
func InitManagementClusterAndWatchControllerLogs(ctx context.Context, input InitManagementClusterAndWatchControllerLogsInput, intervals ...interface{}) {
	Expect(ctx).NotTo(BeNil(), "ctx is required for InitManagementClusterAndWatchControllerLogs")
	Expect(input.ClusterProxy).ToNot(BeNil(), "Invalid argument. input.ClusterProxy can't be nil when calling InitManagementClusterAndWatchControllerLogs")
	Expect(input.ClusterctlConfigPath).To(BeAnExistingFile(), "Invalid argument. input.ClusterctlConfigPath must be an existing file when calling InitManagementClusterAndWatchControllerLogs")
	Expect(input.InfrastructureProviders).ToNot(BeEmpty(), "Invalid argument. input.InfrastructureProviders can't be empty when calling InitManagementClusterAndWatchControllerLogs")
	Expect(os.MkdirAll(input.LogFolder, 0750)).To(Succeed(), "Invalid argument. input.LogFolder can't be created for InitManagementClusterAndWatchControllerLogs")

	if input.CoreProvider == "" {
		input.CoreProvider = config.ClusterAPIProviderName
	}
	if len(input.BootstrapProviders) == 0 {
		input.BootstrapProviders = []string{config.KubeadmBootstrapProviderName}
	}
	if len(input.ControlPlaneProviders) == 0 {
		input.ControlPlaneProviders = []string{config.KubeadmControlPlaneProviderName}
	}

	client := input.ClusterProxy.GetClient()
	controllersDeployments := framework.GetControllerDeployments(ctx, framework.GetControllerDeploymentsInput{
		Lister: client,
	})
	if len(controllersDeployments) == 0 {
		initInput := InitInput{
			// pass reference to the management cluster hosting this test
			KubeconfigPath: input.ClusterProxy.GetKubeconfigPath(),
			// pass the clusterctl config file that points to the local provider repository created for this test
			ClusterctlConfigPath: input.ClusterctlConfigPath,
			// setup the desired list of providers for a single-tenant management cluster
			CoreProvider:              input.CoreProvider,
			BootstrapProviders:        input.BootstrapProviders,
			ControlPlaneProviders:     input.ControlPlaneProviders,
			InfrastructureProviders:   input.InfrastructureProviders,
			IPAMProviders:             input.IPAMProviders,
			RuntimeExtensionProviders: input.RuntimeExtensionProviders,
			AddonProviders:            input.AddonProviders,
			// setup clusterctl logs folder
			LogFolder: input.LogFolder,
		}

		if input.ClusterctlBinaryPath != "" {
			InitWithBinary(ctx, input.ClusterctlBinaryPath, initInput)
			// Old versions of clusterctl may deploy CRDs, Mutating- and/or ValidatingWebhookConfigurations
			// before creating the new Certificate objects. This check ensures the CA's are up to date before
			// continuing.
			clusterctlVersion, err := getClusterCtlVersion(input.ClusterctlBinaryPath)
			Expect(err).ToNot(HaveOccurred())
			if clusterctlVersion.LT(semver.MustParse("1.7.2")) {
				Eventually(func() error {
					return verifyCAInjection(ctx, client)
				}, time.Minute*5, time.Second*10).Should(Succeed(), "Failed to verify CA injection")
			}
		} else {
			Init(ctx, initInput)
		}
	}

	log.Logf("Waiting for provider controllers to be running")
	controllersDeployments = framework.GetControllerDeployments(ctx, framework.GetControllerDeploymentsInput{
		Lister: client,
	})
	Expect(controllersDeployments).ToNot(BeEmpty(), "The list of controller deployments should not be empty")
	for _, deployment := range controllersDeployments {
		framework.WaitForDeploymentsAvailable(ctx, framework.WaitForDeploymentsAvailableInput{
			Getter:     client,
			Deployment: deployment,
		}, intervals...)

		// Start streaming logs from all controller providers
		framework.WatchDeploymentLogsByName(ctx, framework.WatchDeploymentLogsByNameInput{
			GetLister:  client,
			Cache:      input.ClusterProxy.GetCache(ctx),
			ClientSet:  input.ClusterProxy.GetClientSet(),
			Deployment: deployment,
			LogPath:    filepath.Join(input.LogFolder, "logs", deployment.GetNamespace()),
		})

		if !input.DisableMetricsCollection {
			framework.WatchPodMetrics(ctx, framework.WatchPodMetricsInput{
				GetLister:   client,
				ClientSet:   input.ClusterProxy.GetClientSet(),
				Deployment:  deployment,
				MetricsPath: filepath.Join(input.LogFolder, "metrics", deployment.GetNamespace()),
			})
		}
	}
}

// UpgradeManagementClusterAndWaitInput is the input type for UpgradeManagementClusterAndWait.
type UpgradeManagementClusterAndWaitInput struct {
	ClusterProxy              framework.ClusterProxy
	ClusterctlConfigPath      string
	ClusterctlVariables       map[string]string
	Contract                  string
	CoreProvider              string
	BootstrapProviders        []string
	ControlPlaneProviders     []string
	InfrastructureProviders   []string
	IPAMProviders             []string
	RuntimeExtensionProviders []string
	AddonProviders            []string
	LogFolder                 string
	ClusterctlBinaryPath      string
}

// UpgradeManagementClusterAndWait upgrades provider a management cluster using clusterctl, and waits for the cluster to be ready.
func UpgradeManagementClusterAndWait(ctx context.Context, input UpgradeManagementClusterAndWaitInput, intervals ...interface{}) {
	Expect(ctx).NotTo(BeNil(), "ctx is required for UpgradeManagementClusterAndWait")
	Expect(input.ClusterProxy).ToNot(BeNil(), "Invalid argument. input.ClusterProxy can't be nil when calling UpgradeManagementClusterAndWait")
	Expect(input.ClusterctlConfigPath).To(BeAnExistingFile(), "Invalid argument. input.ClusterctlConfigPath must be an existing file when calling UpgradeManagementClusterAndWait")
	// Check if the user want a custom upgrade
	isCustomUpgrade := input.CoreProvider != "" ||
		len(input.BootstrapProviders) > 0 ||
		len(input.ControlPlaneProviders) > 0 ||
		len(input.InfrastructureProviders) > 0 ||
		len(input.IPAMProviders) > 0 ||
		len(input.RuntimeExtensionProviders) > 0 ||
		len(input.AddonProviders) > 0

	Expect((input.Contract != "" && !isCustomUpgrade) || (input.Contract == "" && isCustomUpgrade)).To(BeTrue(), `Invalid argument. Either the input.Contract parameter or at least one of the following providers has to be set:
		input.CoreProvider, input.BootstrapProviders, input.ControlPlaneProviders, input.InfrastructureProviders, input.IPAMProviders, input.RuntimeExtensionProviders, input.AddonProviders`)

	Expect(os.MkdirAll(input.LogFolder, 0750)).To(Succeed(), "Invalid argument. input.LogFolder can't be created for UpgradeManagementClusterAndWait")

	upgradeInput := UpgradeInput{
		ClusterctlConfigPath:      input.ClusterctlConfigPath,
		ClusterctlVariables:       input.ClusterctlVariables,
		ClusterName:               input.ClusterProxy.GetName(),
		KubeconfigPath:            input.ClusterProxy.GetKubeconfigPath(),
		Contract:                  input.Contract,
		CoreProvider:              input.CoreProvider,
		BootstrapProviders:        input.BootstrapProviders,
		ControlPlaneProviders:     input.ControlPlaneProviders,
		InfrastructureProviders:   input.InfrastructureProviders,
		IPAMProviders:             input.IPAMProviders,
		RuntimeExtensionProviders: input.RuntimeExtensionProviders,
		AddonProviders:            input.AddonProviders,
		LogFolder:                 input.LogFolder,
	}
<<<<<<< HEAD

	if input.ClusterctlBinaryPath != "" {
		UpgradeWithBinary(ctx, input.ClusterctlBinaryPath, upgradeInput)
	} else {
		Upgrade(ctx, upgradeInput)
	}
=======
>>>>>>> a5898a2f

	client := input.ClusterProxy.GetClient()

	if input.ClusterctlBinaryPath != "" {
		UpgradeWithBinary(ctx, input.ClusterctlBinaryPath, upgradeInput)
		// Old versions of clusterctl may deploy CRDs, Mutating- and/or ValidatingWebhookConfigurations
		// before creating the new Certificate objects. This check ensures the CA's are up to date before
		// continuing.
		clusterctlVersion, err := getClusterCtlVersion(input.ClusterctlBinaryPath)
		Expect(err).ToNot(HaveOccurred())
		if clusterctlVersion.LT(semver.MustParse("1.7.2")) {
			Eventually(func() error {
				return verifyCAInjection(ctx, client)
			}, time.Minute*5, time.Second*10).Should(Succeed(), "Failed to verify CA injection")
		}
	} else {
		Upgrade(ctx, upgradeInput)
	}

	log.Logf("Waiting for provider controllers to be running")
	controllersDeployments := framework.GetControllerDeployments(ctx, framework.GetControllerDeploymentsInput{
		Lister: client,
		// This namespace has been dropped in v0.4.x.
		// We have to exclude this namespace here as after an upgrade from v0.3x there won't
		// be a controller in this namespace anymore and if we wait for it to come up the test would fail.
		// Note: We can drop this as soon as we don't have a test upgrading from v0.3.x anymore.
		ExcludeNamespaces: []string{"capi-webhook-system"},
	})
	Expect(controllersDeployments).ToNot(BeEmpty(), "The list of controller deployments should not be empty")
	for _, deployment := range controllersDeployments {
		framework.WaitForDeploymentsAvailable(ctx, framework.WaitForDeploymentsAvailableInput{
			Getter:     client,
			Deployment: deployment,
		}, intervals...)

		framework.WatchPodMetrics(ctx, framework.WatchPodMetricsInput{
			GetLister:   client,
			ClientSet:   input.ClusterProxy.GetClientSet(),
			Deployment:  deployment,
			MetricsPath: filepath.Join(input.LogFolder, "metrics", deployment.GetNamespace()),
		})
	}
}

// ApplyClusterTemplateAndWaitInput is the input type for ApplyClusterTemplateAndWait.
type ApplyClusterTemplateAndWaitInput struct {
	ClusterProxy                 framework.ClusterProxy
	ConfigCluster                ConfigClusterInput
	CNIManifestPath              string
	WaitForClusterIntervals      []interface{}
	WaitForControlPlaneIntervals []interface{}
	WaitForMachineDeployments    []interface{}
	WaitForMachinePools          []interface{}
	Args                         []string // extra args to be used during `kubectl apply`
	PreWaitForCluster            func()
	PostMachinesProvisioned      func()
	ControlPlaneWaiters
}

// Waiter is a function that runs and waits for a long-running operation to finish and updates the result.
type Waiter func(ctx context.Context, input ApplyCustomClusterTemplateAndWaitInput, result *ApplyCustomClusterTemplateAndWaitResult)

// ControlPlaneWaiters are Waiter functions for the control plane.
type ControlPlaneWaiters struct {
	WaitForControlPlaneInitialized   Waiter
	WaitForControlPlaneMachinesReady Waiter
}

// ApplyClusterTemplateAndWaitResult is the output type for ApplyClusterTemplateAndWait.
type ApplyClusterTemplateAndWaitResult struct {
	ClusterClass       *clusterv1.ClusterClass
	Cluster            *clusterv1.Cluster
	ControlPlane       *controlplanev1.KubeadmControlPlane
	MachineDeployments []*clusterv1.MachineDeployment
	MachinePools       []*expv1.MachinePool
}

// ExpectedWorkerNodes returns the expected number of worker nodes that will
// be provisioned by the given cluster template.
func (r *ApplyClusterTemplateAndWaitResult) ExpectedWorkerNodes() int32 {
	expectedWorkerNodes := int32(0)

	for _, md := range r.MachineDeployments {
		if md.Spec.Replicas != nil {
			expectedWorkerNodes += *md.Spec.Replicas
		}
	}
	for _, mp := range r.MachinePools {
		if mp.Spec.Replicas != nil {
			expectedWorkerNodes += *mp.Spec.Replicas
		}
	}

	return expectedWorkerNodes
}

// ExpectedTotalNodes returns the expected number of nodes that will
// be provisioned by the given cluster template.
func (r *ApplyClusterTemplateAndWaitResult) ExpectedTotalNodes() int32 {
	expectedNodes := r.ExpectedWorkerNodes()

	if r.ControlPlane != nil && r.ControlPlane.Spec.Replicas != nil {
		expectedNodes += *r.ControlPlane.Spec.Replicas
	}

	return expectedNodes
}

// ApplyClusterTemplateAndWait gets a cluster template using clusterctl, and waits for the cluster to be ready.
// Important! this method assumes the cluster uses a KubeadmControlPlane and MachineDeployments.
func ApplyClusterTemplateAndWait(ctx context.Context, input ApplyClusterTemplateAndWaitInput, result *ApplyClusterTemplateAndWaitResult) {
	Expect(ctx).NotTo(BeNil(), "ctx is required for ApplyClusterTemplateAndWait")
	Expect(input.ClusterProxy).ToNot(BeNil(), "Invalid argument. input.ClusterProxy can't be nil when calling ApplyClusterTemplateAndWait")
	Expect(result).ToNot(BeNil(), "Invalid argument. result can't be nil when calling ApplyClusterTemplateAndWait")
	Expect(input.ConfigCluster.ControlPlaneMachineCount).ToNot(BeNil())
	Expect(input.ConfigCluster.WorkerMachineCount).ToNot(BeNil())

	log.Logf("Creating the workload cluster with name %q using the %q template (Kubernetes %s, %d control-plane machines, %d worker machines)",
		input.ConfigCluster.ClusterName, valueOrDefault(input.ConfigCluster.Flavor), input.ConfigCluster.KubernetesVersion, *input.ConfigCluster.ControlPlaneMachineCount, *input.ConfigCluster.WorkerMachineCount)

	// Ensure we have a Cluster for dump and cleanup steps in AfterEach even if ApplyClusterTemplateAndWait fails.
	result.Cluster = &clusterv1.Cluster{
		ObjectMeta: metav1.ObjectMeta{
			Name:      input.ConfigCluster.ClusterName,
			Namespace: input.ConfigCluster.Namespace,
		},
	}

	log.Logf("Getting the cluster template yaml")
	workloadClusterTemplate := ConfigCluster(ctx, ConfigClusterInput{
		// pass reference to the management cluster hosting this test
		KubeconfigPath: input.ConfigCluster.KubeconfigPath,
		// pass the clusterctl config file that points to the local provider repository created for this test,
		ClusterctlConfigPath: input.ConfigCluster.ClusterctlConfigPath,
		// select template
		Flavor: input.ConfigCluster.Flavor,
		// define template variables
		Namespace:                input.ConfigCluster.Namespace,
		ClusterName:              input.ConfigCluster.ClusterName,
		KubernetesVersion:        input.ConfigCluster.KubernetesVersion,
		ControlPlaneMachineCount: input.ConfigCluster.ControlPlaneMachineCount,
		WorkerMachineCount:       input.ConfigCluster.WorkerMachineCount,
		InfrastructureProvider:   input.ConfigCluster.InfrastructureProvider,
		// setup clusterctl logs folder
		LogFolder:           input.ConfigCluster.LogFolder,
		ClusterctlVariables: input.ConfigCluster.ClusterctlVariables,
	})
	Expect(workloadClusterTemplate).ToNot(BeNil(), "Failed to get the cluster template")

	ApplyCustomClusterTemplateAndWait(ctx, ApplyCustomClusterTemplateAndWaitInput{
		ClusterProxy:                 input.ClusterProxy,
		CustomTemplateYAML:           workloadClusterTemplate,
		ClusterName:                  input.ConfigCluster.ClusterName,
		Namespace:                    input.ConfigCluster.Namespace,
		CNIManifestPath:              input.CNIManifestPath,
		Flavor:                       input.ConfigCluster.Flavor,
		WaitForClusterIntervals:      input.WaitForClusterIntervals,
		WaitForControlPlaneIntervals: input.WaitForControlPlaneIntervals,
		WaitForMachineDeployments:    input.WaitForMachineDeployments,
		WaitForMachinePools:          input.WaitForMachinePools,
		Args:                         input.Args,
		PreWaitForCluster:            input.PreWaitForCluster,
		PostMachinesProvisioned:      input.PostMachinesProvisioned,
		ControlPlaneWaiters:          input.ControlPlaneWaiters,
	}, (*ApplyCustomClusterTemplateAndWaitResult)(result))
}

// ApplyCustomClusterTemplateAndWaitInput is the input type for ApplyCustomClusterTemplateAndWait.
type ApplyCustomClusterTemplateAndWaitInput struct {
	ClusterProxy                 framework.ClusterProxy
	CustomTemplateYAML           []byte
	ClusterName                  string
	Namespace                    string
	CNIManifestPath              string
	Flavor                       string
	WaitForClusterIntervals      []interface{}
	WaitForControlPlaneIntervals []interface{}
	WaitForMachineDeployments    []interface{}
	WaitForMachinePools          []interface{}
	Args                         []string // extra args to be used during `kubectl apply`
	PreWaitForCluster            func()
	PostMachinesProvisioned      func()
	ControlPlaneWaiters
}

type ApplyCustomClusterTemplateAndWaitResult struct {
	ClusterClass       *clusterv1.ClusterClass
	Cluster            *clusterv1.Cluster
	ControlPlane       *controlplanev1.KubeadmControlPlane
	MachineDeployments []*clusterv1.MachineDeployment
	MachinePools       []*expv1.MachinePool
}

func ApplyCustomClusterTemplateAndWait(ctx context.Context, input ApplyCustomClusterTemplateAndWaitInput, result *ApplyCustomClusterTemplateAndWaitResult) {
	setDefaults(&input)
	Expect(ctx).NotTo(BeNil(), "ctx is required for ApplyCustomClusterTemplateAndWait")
	Expect(input.ClusterProxy).ToNot(BeNil(), "Invalid argument. input.ClusterProxy can't be nil when calling ApplyCustomClusterTemplateAndWait")
	Expect(input.CustomTemplateYAML).NotTo(BeEmpty(), "Invalid argument. input.CustomTemplateYAML can't be empty when calling ApplyCustomClusterTemplateAndWait")
	Expect(input.ClusterName).NotTo(BeEmpty(), "Invalid argument. input.ClusterName can't be empty when calling ApplyCustomClusterTemplateAndWait")
	Expect(input.Namespace).NotTo(BeEmpty(), "Invalid argument. input.Namespace can't be empty when calling ApplyCustomClusterTemplateAndWait")
	Expect(result).ToNot(BeNil(), "Invalid argument. result can't be nil when calling ApplyClusterTemplateAndWait")

	log.Logf("Creating the workload cluster with name %q from the provided yaml", input.ClusterName)

	// Ensure we have a Cluster for dump and cleanup steps in AfterEach even if ApplyClusterTemplateAndWait fails.
	result.Cluster = &clusterv1.Cluster{
		ObjectMeta: metav1.ObjectMeta{
			Name:      input.ClusterName,
			Namespace: input.Namespace,
		},
	}

	log.Logf("Applying the cluster template yaml of cluster %s", klog.KRef(input.Namespace, input.ClusterName))
	Eventually(func() error {
		return input.ClusterProxy.Apply(ctx, input.CustomTemplateYAML, input.Args...)
	}, 1*time.Minute).Should(Succeed(), "Failed to apply the cluster template")

	// Once we applied the cluster template we can run PreWaitForCluster.
	// Note: This can e.g. be used to verify the BeforeClusterCreate lifecycle hook is executed
	// and blocking correctly.
	if input.PreWaitForCluster != nil {
		log.Logf("Calling PreWaitForCluster for cluster %s", klog.KRef(input.Namespace, input.ClusterName))
		input.PreWaitForCluster()
	}

	log.Logf("Waiting for the cluster infrastructure of cluster %s to be provisioned", klog.KRef(input.Namespace, input.ClusterName))
	result.Cluster = framework.DiscoveryAndWaitForCluster(ctx, framework.DiscoveryAndWaitForClusterInput{
		Getter:    input.ClusterProxy.GetClient(),
		Namespace: input.Namespace,
		Name:      input.ClusterName,
	}, input.WaitForClusterIntervals...)

	if result.Cluster.Spec.Topology != nil {
		result.ClusterClass = framework.GetClusterClassByName(ctx, framework.GetClusterClassByNameInput{
			Getter:    input.ClusterProxy.GetClient(),
			Namespace: input.Namespace,
			Name:      result.Cluster.Spec.Topology.Class,
		})
	}

	log.Logf("Waiting for control plane of cluster %s to be initialized", klog.KRef(input.Namespace, input.ClusterName))
	input.WaitForControlPlaneInitialized(ctx, input, result)

	if input.CNIManifestPath != "" {
		log.Logf("Installing a CNI plugin to the workload cluster %s", klog.KRef(input.Namespace, input.ClusterName))
		workloadCluster := input.ClusterProxy.GetWorkloadCluster(ctx, result.Cluster.Namespace, result.Cluster.Name)

		cniYaml, err := os.ReadFile(input.CNIManifestPath)
		Expect(err).ShouldNot(HaveOccurred())

		Expect(workloadCluster.Apply(ctx, cniYaml)).ShouldNot(HaveOccurred())
	}

	log.Logf("Waiting for control plane of cluster %s to be ready", klog.KRef(input.Namespace, input.ClusterName))
	input.WaitForControlPlaneMachinesReady(ctx, input, result)

	log.Logf("Waiting for the machine deployments of cluster %s to be provisioned", klog.KRef(input.Namespace, input.ClusterName))
	result.MachineDeployments = framework.DiscoveryAndWaitForMachineDeployments(ctx, framework.DiscoveryAndWaitForMachineDeploymentsInput{
		Lister:  input.ClusterProxy.GetClient(),
		Cluster: result.Cluster,
	}, input.WaitForMachineDeployments...)

	log.Logf("Waiting for the machine pools of cluster %s to be provisioned", klog.KRef(input.Namespace, input.ClusterName))
	result.MachinePools = framework.DiscoveryAndWaitForMachinePools(ctx, framework.DiscoveryAndWaitForMachinePoolsInput{
		Getter:  input.ClusterProxy.GetClient(),
		Lister:  input.ClusterProxy.GetClient(),
		Cluster: result.Cluster,
	}, input.WaitForMachinePools...)

	if input.PostMachinesProvisioned != nil {
		log.Logf("Calling PostMachinesProvisioned for cluster %s", klog.KRef(input.Namespace, input.ClusterName))
		input.PostMachinesProvisioned()
	}
}

// setDefaults sets the default values for ApplyCustomClusterTemplateAndWaitInput if not set.
// Currently, we set the default ControlPlaneWaiters here, which are implemented for KubeadmControlPlane.
func setDefaults(input *ApplyCustomClusterTemplateAndWaitInput) {
	if input.WaitForControlPlaneInitialized == nil {
		input.WaitForControlPlaneInitialized = func(ctx context.Context, input ApplyCustomClusterTemplateAndWaitInput, result *ApplyCustomClusterTemplateAndWaitResult) {
			result.ControlPlane = framework.DiscoveryAndWaitForControlPlaneInitialized(ctx, framework.DiscoveryAndWaitForControlPlaneInitializedInput{
				Lister:  input.ClusterProxy.GetClient(),
				Cluster: result.Cluster,
			}, input.WaitForControlPlaneIntervals...)
		}
	}

	if input.WaitForControlPlaneMachinesReady == nil {
		input.WaitForControlPlaneMachinesReady = func(ctx context.Context, input ApplyCustomClusterTemplateAndWaitInput, result *ApplyCustomClusterTemplateAndWaitResult) {
			framework.WaitForControlPlaneAndMachinesReady(ctx, framework.WaitForControlPlaneAndMachinesReadyInput{
				GetLister:    input.ClusterProxy.GetClient(),
				Cluster:      result.Cluster,
				ControlPlane: result.ControlPlane,
			}, input.WaitForControlPlaneIntervals...)
		}
	}
}<|MERGE_RESOLUTION|>--- conflicted
+++ resolved
@@ -192,15 +192,6 @@
 		AddonProviders:            input.AddonProviders,
 		LogFolder:                 input.LogFolder,
 	}
-<<<<<<< HEAD
-
-	if input.ClusterctlBinaryPath != "" {
-		UpgradeWithBinary(ctx, input.ClusterctlBinaryPath, upgradeInput)
-	} else {
-		Upgrade(ctx, upgradeInput)
-	}
-=======
->>>>>>> a5898a2f
 
 	client := input.ClusterProxy.GetClient()
 
