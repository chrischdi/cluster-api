--- conflicted
+++ resolved
@@ -240,30 +240,6 @@
 			flavor = *input.Flavor
 		}
 
-<<<<<<< HEAD
-		clusterCount := *cmp.Or(variableAsInt64(input.E2EConfig.GetVariableBestEffort(scaleClusterCount)),
-			input.ClusterCount, ptr.To[int64](10),
-		)
-		concurrency := *cmp.Or(variableAsInt64(input.E2EConfig.GetVariableBestEffort(scaleConcurrency)),
-			input.Concurrency, ptr.To[int64](5),
-		)
-		controlPlaneMachineCount := cmp.Or(variableAsInt64(input.E2EConfig.GetVariableBestEffort(scaleControlPlaneMachineCount)),
-			input.ControlPlaneMachineCount, ptr.To[int64](1),
-		)
-		machineDeploymentCount := *cmp.Or(variableAsInt64(input.E2EConfig.GetVariableBestEffort(scaleMachineDeploymentCount)),
-			input.MachineDeploymentCount, ptr.To[int64](1),
-		)
-		workerPerMachineDeploymentCount := cmp.Or(variableAsInt64(input.E2EConfig.GetVariableBestEffort(scaleWorkerPerMachineDeploymentCount)),
-			input.WorkerPerMachineDeploymentCount, ptr.To[int64](3),
-		)
-		additionalClusterClassCount := *cmp.Or(variableAsInt64(input.E2EConfig.GetVariableBestEffort(scaleAdditionalClusterClassCount)),
-			input.AdditionalClusterClassCount, ptr.To[int64](0),
-		)
-		deployClusterInSeparateNamespaces := *cmp.Or(variableAsBool(input.E2EConfig.GetVariableBestEffort(scaleDeployClusterInSeparateNamespaces)),
-			input.DeployClusterInSeparateNamespaces, ptr.To[bool](false),
-		)
-		useCrossNamespaceClusterClass := *cmp.Or(variableAsBool(input.E2EConfig.GetVariableBestEffort(scaleUseCrossNamespaceClusterClass)),
-=======
 		clusterCount := *cmp.Or(variableAsInt64(input.E2EConfig.GetVariableOrEmpty(scaleClusterCount)),
 			input.ClusterCount, ptr.To[int64](10),
 		)
@@ -286,7 +262,6 @@
 			input.DeployClusterInSeparateNamespaces, ptr.To[bool](false),
 		)
 		useCrossNamespaceClusterClass := *cmp.Or(variableAsBool(input.E2EConfig.GetVariableOrEmpty(scaleUseCrossNamespaceClusterClass)),
->>>>>>> 647a1b74
 			input.UseCrossNamespaceClusterClass, ptr.To[bool](false),
 		)
 		if useCrossNamespaceClusterClass {
@@ -313,10 +288,6 @@
 			if !deployClusterInSeparateNamespaces {
 				namespaces = append(namespaces, namespace.Name)
 			}
-<<<<<<< HEAD
-			Expect(input.BootstrapClusterProxy.GetClient().Create(ctx,
-				extensionConfig(input.ExtensionConfigName, input.ExtensionServiceNamespace, input.ExtensionServiceName, defaultAllHandlersToBlocking, namespaces...))).
-=======
 			extensionConfig := extensionConfig(input.ExtensionConfigName, input.ExtensionServiceNamespace, input.ExtensionServiceName, defaultAllHandlersToBlocking, namespaces...)
 			if deployClusterInSeparateNamespaces {
 				extensionConfig.Spec.NamespaceSelector = &metav1.LabelSelector{
@@ -332,7 +303,6 @@
 			}
 			Expect(input.BootstrapClusterProxy.GetClient().Create(ctx,
 				extensionConfig)).
->>>>>>> 647a1b74
 				To(Succeed(), "Failed to create the ExtensionConfig")
 		}
 
@@ -434,11 +404,7 @@
 				createClusterWorker(ctx, input.BootstrapClusterProxy, inputChan, resultChan, wg, namespace.Name,
 					deployClusterInSeparateNamespaces, useCrossNamespaceClusterClass,
 					baseClusterClassYAML, baseClusterTemplateYAML, creator, input.PostScaleClusterNamespaceCreated,
-<<<<<<< HEAD
-					additionalClusterClassCount, input.ClusterClassName)
-=======
 					additionalClusterClassCount, input.ClusterClassName, specName)
->>>>>>> 647a1b74
 			},
 		})
 		if err != nil {
@@ -518,12 +484,8 @@
 					inputChan,
 					resultChan,
 					wg,
-<<<<<<< HEAD
-					input.BootstrapClusterProxy.GetClient(),
-=======
 					input.BootstrapClusterProxy,
 					input.ClusterctlConfigPath,
->>>>>>> 647a1b74
 					namespace.Name,
 					deployClusterInSeparateNamespaces,
 					input.E2EConfig.GetIntervals(specName, "wait-delete-cluster")...,
@@ -699,11 +661,7 @@
 
 type PostScaleClusterNamespaceCreated func(clusterProxy framework.ClusterProxy, clusterNamespace string, clusterName string, clusterClassYAML []byte, clusterTemplateYAML []byte) ([]byte, []byte)
 
-<<<<<<< HEAD
-func createClusterWorker(ctx context.Context, clusterProxy framework.ClusterProxy, inputChan <-chan string, resultChan chan<- workResult, wg *sync.WaitGroup, defaultNamespace string, deployClusterInSeparateNamespaces, enableCrossNamespaceClusterClass bool, baseClusterClassYAML, baseClusterTemplateYAML []byte, create clusterCreator, postScaleClusterNamespaceCreated PostScaleClusterNamespaceCreated, additionalClusterClasses int64, clusterClassName string) {
-=======
 func createClusterWorker(ctx context.Context, clusterProxy framework.ClusterProxy, inputChan <-chan string, resultChan chan<- workResult, wg *sync.WaitGroup, defaultNamespace string, deployClusterInSeparateNamespaces, enableCrossNamespaceClusterClass bool, baseClusterClassYAML, baseClusterTemplateYAML []byte, create clusterCreator, postScaleClusterNamespaceCreated PostScaleClusterNamespaceCreated, additionalClusterClasses int64, clusterClassName, specName string) {
->>>>>>> 647a1b74
 	defer wg.Done()
 
 	for {
@@ -800,11 +758,7 @@
 	}
 }
 
-<<<<<<< HEAD
-func deleteClusterAndWaitWorker(ctx context.Context, inputChan <-chan string, resultChan chan<- workResult, wg *sync.WaitGroup, c client.Client, defaultNamespace string, deployClusterInSeparateNamespaces bool, intervals ...interface{}) {
-=======
 func deleteClusterAndWaitWorker(ctx context.Context, inputChan <-chan string, resultChan chan<- workResult, wg *sync.WaitGroup, clusterProxy framework.ClusterProxy, clusterctlConfigPath string, defaultNamespace string, deployClusterInSeparateNamespaces bool, intervals ...interface{}) {
->>>>>>> 647a1b74
 	defer wg.Done()
 
 	for {
@@ -848,14 +802,9 @@
 					Cluster: cluster,
 				})
 				framework.WaitForClusterDeleted(ctx, framework.WaitForClusterDeletedInput{
-<<<<<<< HEAD
-					Client:  c,
-					Cluster: cluster,
-=======
 					ClusterProxy:         clusterProxy,
 					ClusterctlConfigPath: clusterctlConfigPath,
 					Cluster:              cluster,
->>>>>>> 647a1b74
 				}, intervals...)
 
 				// Note: We only delete the namespace in this case because in the case where all clusters are deployed
