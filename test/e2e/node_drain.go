--- conflicted
+++ resolved
@@ -93,14 +93,9 @@
 // * Verify Node drains for control plane and MachineDeployment Machines are blocked by WaitCompleted Pods
 // * Force deleting the WaitCompleted Pods
 // * Verify Node drains for control plane and MachineDeployment Machines are blocked by PDBs
-<<<<<<< HEAD
-// * Set NodeDrainTimeout to 1s to unblock Node drain
-// * Verify machine deletion is blocked by waiting for volume detachment (only if VerifyNodeVolumeDetach is enabled)
-=======
 // * Delete the unevictable pod PDBs
 // * Verify machine deletion is blocked by waiting for volume detachment (only if VerifyNodeVolumeDetach is enabled)
 // * Set NodeDrainTimeout to 1s to unblock Node drain
->>>>>>> 647a1b74
 // * Unblocks waiting for volume detachment (only if VerifyNodeVolumeDetach is enabled)
 // * Verify scale down succeeded because Node drains were unblocked.
 func NodeDrainTimeoutSpec(ctx context.Context, inputGetter func() NodeDrainTimeoutSpecInput) {
@@ -589,37 +584,6 @@
 			WaitForControlPlane: input.E2EConfig.GetIntervals(specName, "wait-control-plane"),
 		})
 
-<<<<<<< HEAD
-		if input.VerifyNodeVolumeDetach {
-			By("Verify Node removal for control plane and MachineDeployment Machines are blocked (only by volume detachments)")
-			Eventually(func(g Gomega) {
-				waitingCPMachine := &clusterv1.Machine{}
-				g.Expect(input.BootstrapClusterProxy.GetClient().Get(ctx, drainingCPMachineKey, waitingCPMachine)).To(Succeed())
-
-				condition := conditions.Get(waitingCPMachine, clusterv1.VolumeDetachSucceededCondition)
-				g.Expect(condition).ToNot(BeNil())
-				g.Expect(condition.Status).To(Equal(corev1.ConditionFalse))
-				// Deletion still not be blocked because of the volume.
-				g.Expect(condition.Message).To(ContainSubstring("Waiting for node volumes to be detached"))
-			}, input.E2EConfig.GetIntervals(specName, "wait-machine-deleted")...).Should(Succeed())
-			for _, machineKey := range drainingMDMachineKeys {
-				Eventually(func(g Gomega) {
-					drainedMDMachine := &clusterv1.Machine{}
-					g.Expect(input.BootstrapClusterProxy.GetClient().Get(ctx, machineKey, drainedMDMachine)).To(Succeed())
-
-					condition := conditions.Get(drainedMDMachine, clusterv1.VolumeDetachSucceededCondition)
-					g.Expect(condition).ToNot(BeNil())
-					g.Expect(condition.Status).To(Equal(corev1.ConditionFalse)) // Deletion still not be blocked because of the volume.
-					g.Expect(condition.Message).To(ContainSubstring("Waiting for node volumes to be detached"))
-				}, input.E2EConfig.GetIntervals(specName, "wait-machine-deleted")...).Should(Succeed())
-			}
-
-			By("Executing input.UnblockNodeVolumeDetachment to unblock waiting for volume detachments")
-			input.UnblockNodeVolumeDetachment(ctx, input.BootstrapClusterProxy, cluster)
-		}
-
-=======
->>>>>>> 647a1b74
 		By("Verify scale down succeeded because Node drains and Volume detachments were unblocked")
 		// When we scale down the KCP, controlplane machines are deleted one by one, so it requires more time
 		// MD Machine deletion is done in parallel and will be faster.
