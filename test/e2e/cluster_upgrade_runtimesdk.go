/*
Copyright 2021 The Kubernetes Authors.

Licensed under the Apache License, Version 2.0 (the "License");
you may not use this file except in compliance with the License.
You may obtain a copy of the License at

    http://www.apache.org/licenses/LICENSE-2.0

Unless required by applicable law or agreed to in writing, software
distributed under the License is distributed on an "AS IS" BASIS,
WITHOUT WARRANTIES OR CONDITIONS OF ANY KIND, either express or implied.
See the License for the specific language governing permissions and
limitations under the License.
*/

package e2e

import (
	"context"
	"fmt"
	"os"
	"path/filepath"
	"strconv"
	"strings"
	"time"

	. "github.com/onsi/ginkgo/v2"
	. "github.com/onsi/gomega"
	"github.com/pkg/errors"
	corev1 "k8s.io/api/core/v1"
	apierrors "k8s.io/apimachinery/pkg/api/errors"
	metav1 "k8s.io/apimachinery/pkg/apis/meta/v1"
	"k8s.io/apimachinery/pkg/types"
	"k8s.io/klog/v2"
	"k8s.io/utils/ptr"
	"sigs.k8s.io/controller-runtime/pkg/client"

	clusterv1 "sigs.k8s.io/cluster-api/api/v1beta1"
	runtimev1 "sigs.k8s.io/cluster-api/exp/runtime/api/v1alpha1"
	"sigs.k8s.io/cluster-api/test/e2e/internal/log"
	"sigs.k8s.io/cluster-api/test/framework"
	"sigs.k8s.io/cluster-api/test/framework/clusterctl"
	"sigs.k8s.io/cluster-api/util"
	"sigs.k8s.io/cluster-api/util/conditions"
	"sigs.k8s.io/cluster-api/util/patch"
)

// The Cluster API test extension uses a ConfigMap named cluster-name + suffix to determine answers to the lifecycle hook calls;
// This test uses this ConfigMap to test hooks blocking first, and then hooks passing.

var hookResponsesConfigMapNameSuffix = "test-extension-hookresponses"

func hookResponsesConfigMapName(clusterName, extensionConfigName string) string {
	return fmt.Sprintf("%s-%s-%s", clusterName, extensionConfigName, hookResponsesConfigMapNameSuffix)
}

// ClusterUpgradeWithRuntimeSDKSpecInput is the input for clusterUpgradeWithRuntimeSDKSpec.
type ClusterUpgradeWithRuntimeSDKSpecInput struct {
	E2EConfig             *clusterctl.E2EConfig
	ClusterctlConfigPath  string
	BootstrapClusterProxy framework.ClusterProxy
	ArtifactFolder        string
	SkipCleanup           bool

	// InfrastructureProviders specifies the infrastructure to use for clusterctl
	// operations (Example: get cluster templates).
	// Note: In most cases this need not be specified. It only needs to be specified when
	// multiple infrastructure providers are installed on the cluster as clusterctl will not be
	// able to identify the default.
	InfrastructureProvider *string

	// ControlPlaneMachineCount is used in `config cluster` to configure the count of the control plane machines used in the test.
	// Default is 1.
	ControlPlaneMachineCount *int64

	// WorkerMachineCount is used in `config cluster` to configure the count of the worker machines used in the test.
	// NOTE: If the WORKER_MACHINE_COUNT var is used multiple times in the cluster template, the absolute count of
	// worker machines is a multiple of WorkerMachineCount.
	// Default is 2.
	WorkerMachineCount *int64

	// Flavor to use when creating the cluster for testing, "upgrades" is used if not specified.
	Flavor *string

	// Allows to inject a function to be run after test namespace is created.
	// If not specified, this is a no-op.
	PostNamespaceCreated func(managementClusterProxy framework.ClusterProxy, workloadClusterNamespace string)

	// Allows to inject a function to be run after the cluster is upgraded.
	// If not specified, this is a no-op.
	PostUpgrade func(managementClusterProxy framework.ClusterProxy, workloadClusterNamespace, workloadClusterName string)

	// ExtensionConfigName is the name of the ExtensionConfig. Defaults to "k8s-upgrade-with-runtimesdk".
	// This value is provided to clusterctl as "EXTENSION_CONFIG_NAME" variable and can be used to template the
	// name of the ExtensionConfig into the ClusterClass.
	ExtensionConfigName string

	// ExtensionServiceNamespace is the namespace where the service for the Runtime SDK is located
	// and is used to configure in the test-namespace scoped ExtensionConfig.
	ExtensionServiceNamespace string

	// ExtensionServiceName is the name of the service to configure in the test-namespace scoped ExtensionConfig.
	ExtensionServiceName string

	// DeployClusterClassInSeparateNamespace defines if the ClusterClass should be deployed in a separate namespace.
	DeployClusterClassInSeparateNamespace bool
}

// ClusterUpgradeWithRuntimeSDKSpec implements a spec that upgrades a cluster and runs the Kubernetes conformance suite.
// Upgrading a cluster refers to upgrading the control-plane and worker nodes (managed by MD and machine pools).
// NOTE: This test only works with a KubeadmControlPlane.
// NOTE: This test works with Clusters with and without ClusterClass.
// When using ClusterClass the ClusterClass must have the variables "etcdImageTag" and "coreDNSImageTag" of type string.
// Those variables should have corresponding patches which set the etcd and CoreDNS tags in KCP.
func ClusterUpgradeWithRuntimeSDKSpec(ctx context.Context, inputGetter func() ClusterUpgradeWithRuntimeSDKSpecInput) {
	const (
		specName = "k8s-upgrade-with-runtimesdk"
	)

	var (
		input                            ClusterUpgradeWithRuntimeSDKSpecInput
		namespace, clusterClassNamespace *corev1.Namespace
		cancelWatches                    context.CancelFunc

		controlPlaneMachineCount int64
		workerMachineCount       int64

		clusterResources *clusterctl.ApplyClusterTemplateAndWaitResult
		clusterName      string
	)

	BeforeEach(func() {
		Expect(ctx).NotTo(BeNil(), "ctx is required for %s spec", specName)
		input = inputGetter()
		Expect(input.E2EConfig).ToNot(BeNil(), "Invalid argument. input.E2EConfig can't be nil when calling %s spec", specName)
		Expect(input.ClusterctlConfigPath).To(BeAnExistingFile(), "Invalid argument. input.ClusterctlConfigPath must be an existing file when calling %s spec", specName)
		Expect(input.BootstrapClusterProxy).ToNot(BeNil(), "Invalid argument. input.BootstrapClusterProxy can't be nil when calling %s spec", specName)
		Expect(os.MkdirAll(input.ArtifactFolder, 0750)).To(Succeed(), "Invalid argument. input.ArtifactFolder can't be created for %s spec", specName)

		Expect(input.E2EConfig.Variables).To(HaveKey(KubernetesVersionUpgradeFrom))
		Expect(input.E2EConfig.Variables).To(HaveKey(KubernetesVersionUpgradeTo))

		Expect(input.ExtensionServiceNamespace).ToNot(BeEmpty())
		Expect(input.ExtensionServiceName).ToNot(BeEmpty())
		if input.ExtensionConfigName == "" {
			input.ExtensionConfigName = specName
		}

		if input.ControlPlaneMachineCount == nil {
			controlPlaneMachineCount = 1
		} else {
			controlPlaneMachineCount = *input.ControlPlaneMachineCount
		}

		if input.WorkerMachineCount == nil {
			workerMachineCount = 2
		} else {
			workerMachineCount = *input.WorkerMachineCount
		}

		// Set up a Namespace where to host objects for this spec and create a watcher for the Namespace events.
		namespace, cancelWatches = framework.SetupSpecNamespace(ctx, specName, input.BootstrapClusterProxy, input.ArtifactFolder, input.PostNamespaceCreated)
		if input.DeployClusterClassInSeparateNamespace {
			clusterClassNamespace = framework.CreateNamespace(ctx, framework.CreateNamespaceInput{Creator: input.BootstrapClusterProxy.GetClient(), Name: fmt.Sprintf("%s-clusterclass", namespace.Name)}, "40s", "10s")
			Expect(clusterClassNamespace).ToNot(BeNil(), "Failed to create namespace")
		}
		clusterName = fmt.Sprintf("%s-%s", specName, util.RandomString(6))
		clusterResources = new(clusterctl.ApplyClusterTemplateAndWaitResult)
	})

	It("Should create, upgrade and delete a workload cluster", func() {
		// NOTE: test extension is already deployed in the management cluster. If for any reason in future we want
		// to make this test more self-contained this test should be modified in order to create an additional
		// management cluster; also the E2E test configuration should be modified introducing something like
		// optional:true allowing to define which providers should not be installed by default in
		// a management cluster.

		By("Deploy Test Extension ExtensionConfig")

		namespaces := []string{namespace.Name}
		if input.DeployClusterClassInSeparateNamespace {
			namespaces = append(namespaces, clusterClassNamespace.Name)
		}

		// In this test we are defaulting all handlers to blocking because we expect the handlers to block the
		// cluster lifecycle by default. Setting defaultAllHandlersToBlocking to true enforces that the test-extension
		// automatically creates the ConfigMap with blocking preloaded responses.
		Expect(input.BootstrapClusterProxy.GetClient().Create(ctx,
			extensionConfig(input.ExtensionConfigName, input.ExtensionServiceNamespace, input.ExtensionServiceName, true, namespaces...))).
			To(Succeed(), "Failed to create the extension config")

		By("Creating a workload cluster; creation waits for BeforeClusterCreateHook to gate the operation")

		clusterRef := types.NamespacedName{
			Name:      clusterName,
			Namespace: namespace.Name,
		}

		infrastructureProvider := clusterctl.DefaultInfrastructureProvider
		if input.InfrastructureProvider != nil {
			infrastructureProvider = *input.InfrastructureProvider
		}

		variables := map[string]string{
			// This is used to template the name of the ExtensionConfig into the ClusterClass.
			"EXTENSION_CONFIG_NAME": input.ExtensionConfigName,
		}
		if input.DeployClusterClassInSeparateNamespace {
			variables["CLUSTER_CLASS_NAMESPACE"] = clusterClassNamespace.Name
		}

		clusterctl.ApplyClusterTemplateAndWait(ctx, clusterctl.ApplyClusterTemplateAndWaitInput{
			ClusterProxy: input.BootstrapClusterProxy,
			ConfigCluster: clusterctl.ConfigClusterInput{
				LogFolder:                filepath.Join(input.ArtifactFolder, "clusters", input.BootstrapClusterProxy.GetName()),
				ClusterctlConfigPath:     input.ClusterctlConfigPath,
				KubeconfigPath:           input.BootstrapClusterProxy.GetKubeconfigPath(),
				InfrastructureProvider:   infrastructureProvider,
				Flavor:                   ptr.Deref(input.Flavor, "upgrades"),
				Namespace:                namespace.Name,
				ClusterName:              clusterName,
				KubernetesVersion:        input.E2EConfig.MustGetVariable(KubernetesVersionUpgradeFrom),
				ControlPlaneMachineCount: ptr.To[int64](controlPlaneMachineCount),
				WorkerMachineCount:       ptr.To[int64](workerMachineCount),
				ClusterctlVariables:      variables,
			},
			PreWaitForCluster: func() {
				beforeClusterCreateTestHandler(ctx,
					input.BootstrapClusterProxy.GetClient(),
					clusterRef,
					input.ExtensionConfigName,
					input.E2EConfig.GetIntervals(specName, "wait-cluster"))
			},
			PostMachinesProvisioned: func() {
				Eventually(func() error {
					// Before running the BeforeClusterUpgrade hook, the topology controller
					// checks if the ControlPlane `IsScaling()` and for MachineDeployments if
					// `IsAnyRollingOut()`.
					// This PostMachineProvisioned function ensures that the clusters machines
					// are healthy by checking the MachineNodeHealthyCondition, so the upgrade
					// below does not get delayed or runs into timeouts before even reaching
					// the BeforeClusterUpgrade hook.
					machineList := &clusterv1.MachineList{}
					if err := input.BootstrapClusterProxy.GetClient().List(ctx, machineList, client.InNamespace(namespace.Name)); err != nil {
						return errors.Wrap(err, "list machines")
					}

					for i := range machineList.Items {
						machine := &machineList.Items[i]
						if !conditions.IsTrue(machine, clusterv1.MachineNodeHealthyCondition) {
							return errors.Errorf("machine %q does not have %q condition set to true", machine.GetName(), clusterv1.MachineNodeHealthyCondition)
						}
					}

					return nil
				}, 5*time.Minute, 15*time.Second).Should(Succeed(), "Waiting for rollouts to finish")
			},
			WaitForClusterIntervals:      input.E2EConfig.GetIntervals(specName, "wait-cluster"),
			WaitForControlPlaneIntervals: input.E2EConfig.GetIntervals(specName, "wait-control-plane"),
			WaitForMachineDeployments:    input.E2EConfig.GetIntervals(specName, "wait-worker-nodes"),
			WaitForMachinePools:          input.E2EConfig.GetIntervals(specName, "wait-machine-pool-nodes"),
		}, clusterResources)

		// TODO: check if AfterControlPlaneInitialized has been called (or add this check to the operation above)

		// Add a BeforeClusterUpgrade hook annotation to block via the annotation.
		beforeClusterUpgradeAnnotation := clusterv1.BeforeClusterUpgradeHookAnnotationPrefix + "/upgrade-test"
		patchHelper, err := patch.NewHelper(clusterResources.Cluster, input.BootstrapClusterProxy.GetClient())
		Expect(err).ToNot(HaveOccurred())
		clusterResources.Cluster.Annotations[beforeClusterUpgradeAnnotation] = ""
		Expect(patchHelper.Patch(ctx, clusterResources.Cluster)).To(Succeed())

		// Upgrade the Cluster topology to run through an entire cluster lifecycle to test the lifecycle hooks.
		By("Upgrading the Cluster topology; creation waits for BeforeClusterUpgradeHook and AfterControlPlaneUpgradeHook to gate the operation")
		framework.UpgradeClusterTopologyAndWaitForUpgrade(ctx, framework.UpgradeClusterTopologyAndWaitForUpgradeInput{
			ClusterProxy:                   input.BootstrapClusterProxy,
			Cluster:                        clusterResources.Cluster,
			ControlPlane:                   clusterResources.ControlPlane,
			MachineDeployments:             clusterResources.MachineDeployments,
			MachinePools:                   clusterResources.MachinePools,
			KubernetesUpgradeVersion:       input.E2EConfig.MustGetVariable(KubernetesVersionUpgradeTo),
			WaitForMachinesToBeUpgraded:    input.E2EConfig.GetIntervals(specName, "wait-machine-upgrade"),
			WaitForMachinePoolToBeUpgraded: input.E2EConfig.GetIntervals(specName, "wait-machine-pool-upgrade"),
			WaitForKubeProxyUpgrade:        input.E2EConfig.GetIntervals(specName, "wait-machine-upgrade"),
			WaitForDNSUpgrade:              input.E2EConfig.GetIntervals(specName, "wait-machine-upgrade"),
			WaitForEtcdUpgrade:             input.E2EConfig.GetIntervals(specName, "wait-machine-upgrade"),
			PreWaitForControlPlaneToBeUpgraded: func() {
				beforeClusterUpgradeAnnotationIsBlocking(ctx,
					input.BootstrapClusterProxy.GetClient(),
					clusterRef,
					input.E2EConfig.MustGetVariable(KubernetesVersionUpgradeTo),
					beforeClusterUpgradeAnnotation,
					input.E2EConfig.GetIntervals(specName, "wait-machine-upgrade"))

				beforeClusterUpgradeTestHandler(ctx,
					input.BootstrapClusterProxy.GetClient(),
					clusterRef,
					input.ExtensionConfigName,
					input.E2EConfig.MustGetVariable(KubernetesVersionUpgradeTo),
					input.E2EConfig.GetIntervals(specName, "wait-machine-upgrade"))
			},
			PreWaitForWorkersToBeUpgraded: func() {
				machineSetPreflightChecksTestHandler(ctx,
					input.BootstrapClusterProxy.GetClient(),
					clusterRef,
					input.ExtensionConfigName)

				afterControlPlaneUpgradeTestHandler(ctx,
					input.BootstrapClusterProxy.GetClient(),
					clusterRef,
					input.ExtensionConfigName,
					input.E2EConfig.MustGetVariable(KubernetesVersionUpgradeTo),
					input.E2EConfig.GetIntervals(specName, "wait-machine-upgrade"))
			},
		})

		By("Waiting until nodes are ready")
		workloadProxy := input.BootstrapClusterProxy.GetWorkloadCluster(ctx, namespace.Name, clusterResources.Cluster.Name)
		workloadClient := workloadProxy.GetClient()
		framework.WaitForNodesReady(ctx, framework.WaitForNodesReadyInput{
			Lister:            workloadClient,
			KubernetesVersion: input.E2EConfig.MustGetVariable(KubernetesVersionUpgradeTo),
			Count:             int(clusterResources.ExpectedTotalNodes()),
			WaitForNodesReady: input.E2EConfig.GetIntervals(specName, "wait-nodes-ready"),
		})

		if input.PostUpgrade != nil {
			log.Logf("Calling PostMachinesProvisioned for cluster %s", klog.KRef(namespace.Name, clusterResources.Cluster.Name))
			input.PostUpgrade(input.BootstrapClusterProxy, namespace.Name, clusterResources.Cluster.Name)
		}

		By("Dumping resources and deleting the workload cluster; deletion waits for BeforeClusterDeleteHook to gate the operation")
		dumpAndDeleteCluster(ctx, input.BootstrapClusterProxy, input.ClusterctlConfigPath, namespace.Name, clusterName, input.ArtifactFolder)

		beforeClusterDeleteHandler(ctx, input.BootstrapClusterProxy.GetClient(), clusterRef, input.ExtensionConfigName, input.E2EConfig.GetIntervals(specName, "wait-delete-cluster"))

		By("Checking all lifecycle hooks have been called")
		// Assert that each hook has been called and returned "Success" during the test.
		Expect(checkLifecycleHookResponses(ctx, input.BootstrapClusterProxy.GetClient(), clusterRef, input.ExtensionConfigName, map[string]string{
			"BeforeClusterCreate":          "Status: Success, RetryAfterSeconds: 0",
			"BeforeClusterUpgrade":         "Status: Success, RetryAfterSeconds: 0",
			"BeforeClusterDelete":          "Status: Success, RetryAfterSeconds: 0",
			"AfterControlPlaneUpgrade":     "Status: Success, RetryAfterSeconds: 0",
			"AfterControlPlaneInitialized": "Success",
			"AfterClusterUpgrade":          "Success",
		})).To(Succeed(), "Lifecycle hook calls were not as expected")

		By("PASSED!")
	})

	AfterEach(func() {
		// Dump all the resources in the spec namespace and the workload cluster.
		framework.DumpAllResourcesAndLogs(ctx, input.BootstrapClusterProxy, input.ClusterctlConfigPath, input.ArtifactFolder, namespace, clusterResources.Cluster)

		if !input.SkipCleanup {
			// Delete the extensionConfig first to ensure the BeforeDeleteCluster hook doesn't block deletion.
			Eventually(func() error {
				return input.BootstrapClusterProxy.GetClient().Delete(ctx, extensionConfig(input.ExtensionConfigName, input.ExtensionServiceNamespace, input.ExtensionServiceName, true, namespace.Name))
			}, 10*time.Second, 1*time.Second).Should(Succeed(), "Deleting ExtensionConfig failed")

			Byf("Deleting cluster %s", klog.KObj(clusterResources.Cluster))
			// While https://github.com/kubernetes-sigs/cluster-api/issues/2955 is addressed in future iterations, there is a chance
			// that cluster variable is not set even if the cluster exists, so we are calling DeleteAllClustersAndWait
			// instead of DeleteClusterAndWait
			framework.DeleteAllClustersAndWait(ctx, framework.DeleteAllClustersAndWaitInput{
				ClusterProxy:         input.BootstrapClusterProxy,
				ClusterctlConfigPath: input.ClusterctlConfigPath,
				Namespace:            namespace.Name,
				ArtifactFolder:       input.ArtifactFolder,
			}, input.E2EConfig.GetIntervals(specName, "wait-delete-cluster")...)

			Byf("Deleting namespace used for hosting the %q test spec", specName)
			framework.DeleteNamespace(ctx, framework.DeleteNamespaceInput{
				Deleter: input.BootstrapClusterProxy.GetClient(),
				Name:    namespace.Name,
			})

			if input.DeployClusterClassInSeparateNamespace {
				Byf("Deleting namespace used for hosting the %q test spec ClusterClass", specName)
				framework.DeleteNamespace(ctx, framework.DeleteNamespaceInput{
					Deleter: input.BootstrapClusterProxy.GetClient(),
					Name:    clusterClassNamespace.Name,
				})
			}
		}
		cancelWatches()
	})
}

// machineSetPreflightChecksTestHandler verifies the MachineSet preflight checks.
// At this point in the test the ControlPlane is upgraded to the new version and the upgrade to the MachineDeployments
// should be blocked by the AfterControlPlaneUpgrade hook.
// Test the MachineSet preflight checks by scaling up the MachineDeployment. The creation on the new Machine
// should be blocked because the preflight checks should not pass (kubeadm version skew preflight check should fail).
func machineSetPreflightChecksTestHandler(ctx context.Context, c client.Client, clusterRef types.NamespacedName, extensionConfigName string) {
	// Verify that the hook is called and the topology reconciliation is blocked.
	hookName := "AfterControlPlaneUpgrade"
	Eventually(func() error {
		if err := checkLifecycleHooksCalledAtLeastOnce(ctx, c, clusterRef, extensionConfigName, []string{hookName}); err != nil {
			return err
		}

		cluster := framework.GetClusterByName(ctx, framework.GetClusterByNameInput{
			Name: clusterRef.Name, Namespace: clusterRef.Namespace, Getter: c})

		if !clusterConditionShowsHookBlocking(cluster, hookName) {
			return errors.Errorf("Blocking condition for %s not found on Cluster object", hookName)
		}

		return nil
	}, 30*time.Second).Should(Succeed(), "%s has not been called", hookName)

	// Scale up the MachineDeployment
	machineDeployments := framework.GetMachineDeploymentsByCluster(ctx, framework.GetMachineDeploymentsByClusterInput{
		Lister:      c,
		ClusterName: clusterRef.Name,
		Namespace:   clusterRef.Namespace,
	})
	md := machineDeployments[0]

	// Note: It is fair to assume that the Cluster is ClusterClass based since RuntimeSDK
	// is only supported for ClusterClass based Clusters.
	patchHelper, err := patch.NewHelper(md, c)
	Expect(err).ToNot(HaveOccurred())

	// Scale up the MachineDeployment.
	// IMPORTANT: Since the MachineDeployment is pending an upgrade at this point the topology controller will not push any changes
	// to the MachineDeployment. Therefore, the changes made to the MachineDeployment here will not be replaced
	// until the AfterControlPlaneUpgrade hook unblocks the upgrade.
	*md.Spec.Replicas++
	Eventually(func() error {
		return patchHelper.Patch(ctx, md)
	}).Should(Succeed(), "Failed to scale up the MachineDeployment %s", klog.KObj(md))
	// Verify the MachineDeployment updated replicas are not overridden by the topology controller.
	// Note: This verifies that the topology controller in fact holds any reconciliation of this MachineDeployment.
	Consistently(func(g Gomega) {
		// Get the updated MachineDeployment.
		targetMD := &clusterv1.MachineDeployment{}
		// Wrap in an Eventually block for additional safety. Since all of this is in a Consistently block it
		// will fail if we hit a transient error like a network flake.
		g.Eventually(func() error {
			return c.Get(ctx, client.ObjectKeyFromObject(md), targetMD)
		}).Should(Succeed(), "Failed to get MachineDeployment %s", klog.KObj(md))
		// Verify replicas are not overridden.
		g.Expect(targetMD.Spec.Replicas).To(Equal(md.Spec.Replicas))
	}, 10*time.Second, 1*time.Second).Should(Succeed())

	// Since the MachineDeployment is scaled up (overriding the topology controller) at this point the MachineSet would
	// also scale up. However, a new Machine creation would be blocked by one of the MachineSet preflight checks (KubeadmVersionSkew).
	// Verify the MachineSet is blocking new Machine creation.
	Eventually(func(g Gomega) {
		machineSets := framework.GetMachineSetsByDeployment(ctx, framework.GetMachineSetsByDeploymentInput{
			Lister:    c,
			MDName:    md.Name,
			Namespace: md.Namespace,
		})
		g.Expect(conditions.IsFalse(machineSets[0], clusterv1.MachinesCreatedCondition)).To(BeTrue())
		machinesCreatedCondition := conditions.Get(machineSets[0], clusterv1.MachinesCreatedCondition)
		g.Expect(machinesCreatedCondition).NotTo(BeNil())
		g.Expect(machinesCreatedCondition.Reason).To(Equal(clusterv1.PreflightCheckFailedReason))
		g.Expect(machineSets[0].Spec.Replicas).To(Equal(md.Spec.Replicas))
	}).Should(Succeed(), "New Machine creation not blocked by MachineSet preflight checks")

	// Verify that the MachineSet is not creating the new Machine.
	// No new machines should be created for this MachineDeployment even though it is scaled up.
	// Creation of new Machines will be blocked by MachineSet preflight checks (KubeadmVersionSkew).
	Consistently(func(g Gomega) {
		originalReplicas := int(*md.Spec.Replicas - 1)
		machines := framework.GetMachinesByMachineDeployments(ctx, framework.GetMachinesByMachineDeploymentsInput{
			Lister:            c,
			ClusterName:       clusterRef.Name,
			Namespace:         clusterRef.Namespace,
			MachineDeployment: *md,
		})
		g.Expect(machines).To(HaveLen(originalReplicas), "New Machines should not be created")
	}, 10*time.Second, time.Second).Should(Succeed())

	// Scale down the MachineDeployment to the original replicas to restore to the state of the MachineDeployment
	// it existed in before this test block.
	patchHelper, err = patch.NewHelper(md, c)
	Expect(err).ToNot(HaveOccurred())
	*md.Spec.Replicas--
	Eventually(func() error {
		return patchHelper.Patch(ctx, md)
	}).Should(Succeed(), "Failed to scale down the MachineDeployment %s", klog.KObj(md))
}

// extensionConfig generates an ExtensionConfig.
// We make sure this cluster-wide object does not conflict with others by using a random generated
// name and a NamespaceSelector selecting on the namespace of the current test.
// Thus, this object is "namespaced" to the current test even though it's a cluster-wide object.
func extensionConfig(name, extensionServiceNamespace, extensionServiceName string, defaultAllHandlersToBlocking bool, namespaces ...string) *runtimev1.ExtensionConfig {
	cfg := &runtimev1.ExtensionConfig{
		ObjectMeta: metav1.ObjectMeta{
			// Note: We have to use a constant name here as we have to be able to reference it in the ClusterClass
			// when configuring external patches.
			Name: name,
			Annotations: map[string]string{
				// Note: this assumes the test extension get deployed in the default namespace defined in its own runtime-extensions-components.yaml
				runtimev1.InjectCAFromSecretAnnotation: fmt.Sprintf("%s/%s-cert", extensionServiceNamespace, extensionServiceName),
			},
		},
		Spec: runtimev1.ExtensionConfigSpec{
			ClientConfig: runtimev1.ClientConfig{
				Service: &runtimev1.ServiceReference{
					Name: extensionServiceName,
					// Note: this assumes the test extension get deployed in the default namespace defined in its own runtime-extensions-components.yaml
					Namespace: extensionServiceNamespace,
				},
			},
			Settings: map[string]string{
<<<<<<< HEAD
=======
				"extensionConfigName":          name,
>>>>>>> 647a1b74
				"defaultAllHandlersToBlocking": strconv.FormatBool(defaultAllHandlersToBlocking),
			},
		},
	}
	if len(namespaces) > 0 {
		cfg.Spec.NamespaceSelector = &metav1.LabelSelector{
			// Note: we are limiting the test extension to be used by the namespace where the test is run.
			MatchExpressions: []metav1.LabelSelectorRequirement{
				{
					Key:      "kubernetes.io/metadata.name",
					Operator: metav1.LabelSelectorOpIn,
					Values:   namespaces,
				},
			},
		}
	}
	return cfg
}

// Check that each hook in hooks has been called at least once by checking if its actualResponseStatus is in the hook response configmap.
// If the provided hooks have both keys and values check that the values match those in the hook response configmap.
func checkLifecycleHookResponses(ctx context.Context, c client.Client, cluster types.NamespacedName, extensionConfigName string, expectedHookResponses map[string]string) error {
	responseData := getLifecycleHookResponsesFromConfigMap(ctx, c, cluster, extensionConfigName)
	for hookName, expectedResponse := range expectedHookResponses {
		actualResponse, ok := responseData[hookName+"-actualResponseStatus"]
		if !ok {
			return errors.Errorf("hook %s call not recorded in configMap %s", hookName, klog.KRef(cluster.Namespace, hookResponsesConfigMapName(cluster.Name, extensionConfigName)))
		}
		if expectedResponse != "" && expectedResponse != actualResponse {
			return errors.Errorf("hook %s was expected to be %s in configMap got %s", hookName, expectedResponse, actualResponse)
		}
	}
	return nil
}

// Check that each hook in expectedHooks has been called at least once by checking if its actualResponseStatus is in the hook response configmap.
func checkLifecycleHooksCalledAtLeastOnce(ctx context.Context, c client.Client, cluster types.NamespacedName, extensionConfigName string, expectedHooks []string) error {
	responseData := getLifecycleHookResponsesFromConfigMap(ctx, c, cluster, extensionConfigName)
	for _, hookName := range expectedHooks {
		if _, ok := responseData[hookName+"-actualResponseStatus"]; !ok {
			return errors.Errorf("hook %s call not recorded in configMap %s", hookName, klog.KRef(cluster.Namespace, hookResponsesConfigMapName(cluster.Name, extensionConfigName)))
		}
	}
	return nil
}

func getLifecycleHookResponsesFromConfigMap(ctx context.Context, c client.Client, cluster types.NamespacedName, extensionConfigName string) map[string]string {
	configMap := &corev1.ConfigMap{}
	Eventually(func() error {
		return c.Get(ctx, client.ObjectKey{Namespace: cluster.Namespace, Name: hookResponsesConfigMapName(cluster.Name, extensionConfigName)}, configMap)
	}).Should(Succeed(), "Failed to get the hook response configmap")
	return configMap.Data
}

// beforeClusterCreateTestHandler calls runtimeHookTestHandler with a blockedCondition function which returns false if
// the Cluster has entered ClusterPhaseProvisioned.
func beforeClusterCreateTestHandler(ctx context.Context, c client.Client, cluster types.NamespacedName, extensionConfigName string, intervals []interface{}) {
	hookName := "BeforeClusterCreate"
	runtimeHookTestHandler(ctx, c, cluster, hookName, extensionConfigName, true, func() bool {
		blocked := true
		// This hook should block the Cluster from entering the "Provisioned" state.
		cluster := framework.GetClusterByName(ctx,
			framework.GetClusterByNameInput{Name: cluster.Name, Namespace: cluster.Namespace, Getter: c})

		if cluster.Status.Phase == string(clusterv1.ClusterPhaseProvisioned) {
			blocked = false
		}
		return blocked
	}, intervals)
}

// beforeClusterUpgradeAnnotationIsBlocking checks if the cluster is successfully blocking due to the given BeforeClusterUpgrade
// hook annotation by checking for the right condition message and that none of the machines in the control plane has been
// updated to the target Kubernetes version.
func beforeClusterUpgradeAnnotationIsBlocking(ctx context.Context, c client.Client, clusterRef types.NamespacedName, toVersion, annotation string, intervals []interface{}) {
	hookName := "BeforeClusterUpgrade"
	log.Logf("Blocking with %s hook for 60 seconds with the annotation", hookName)

	expectedBlockingMessage := fmt.Sprintf("hook %q is blocking: annotation [%s] is set", hookName, annotation)

	blockingConditionCheck := func() error {
		cluster := framework.GetClusterByName(ctx, framework.GetClusterByNameInput{
			Name: clusterRef.Name, Namespace: clusterRef.Namespace, Getter: c})

		if conditions.GetReason(cluster, clusterv1.TopologyReconciledCondition) != clusterv1.TopologyReconciledHookBlockingReason {
			return fmt.Errorf("hook %s (via annotation) should lead to LifecycleHookBlocking reason", hookName)
		}
		if !strings.Contains(conditions.GetMessage(cluster, clusterv1.TopologyReconciledCondition), expectedBlockingMessage) {
			return fmt.Errorf("hook %[1]s (via annotation) should show hook %[1]s is blocking as message with: %[2]s", hookName, expectedBlockingMessage)
		}

		controlPlaneMachines := framework.GetControlPlaneMachinesByCluster(ctx,
			framework.GetControlPlaneMachinesByClusterInput{Lister: c, ClusterName: clusterRef.Name, Namespace: clusterRef.Namespace})
		for _, machine := range controlPlaneMachines {
			if *machine.Spec.Version == toVersion {
				return errors.Errorf("Machine's %s version (%s) does match %s", klog.KObj(&machine), *machine.Spec.Version, toVersion)
			}
		}

		return nil
	}

	// Check that the LifecycleHook annotation is blocking at least once with the expected blocking reason, message and none of the CP machines being upgraded.
	Eventually(blockingConditionCheck, 30*time.Second).Should(Succeed(), "%s (via annotation %s) did not block", hookName, annotation)

	// The check  should consistently succeed.
	Consistently(blockingConditionCheck, 60*time.Second).Should(Succeed(),
		fmt.Sprintf("Cluster Topology reconciliation continued unexpectedly: hook %s (via annotation %s) is not blocking", hookName, annotation))

	// Patch the Cluster to remove the LifecycleHook annotation hook and unblock.
	cluster := framework.GetClusterByName(ctx, framework.GetClusterByNameInput{
		Name: clusterRef.Name, Namespace: clusterRef.Namespace, Getter: c})
	patchHelper, err := patch.NewHelper(cluster, c)
	Expect(err).ToNot(HaveOccurred())
	delete(cluster.Annotations, annotation)
	Expect(patchHelper.Patch(ctx, cluster)).To(Succeed())

	// Expect the LifecycleHook annotation to not block anymore.
	Eventually(func() error {
		cluster := framework.GetClusterByName(ctx, framework.GetClusterByNameInput{
			Name: clusterRef.Name, Namespace: clusterRef.Namespace, Getter: c})

		if strings.Contains(conditions.GetMessage(cluster, clusterv1.TopologyReconciledCondition), expectedBlockingMessage) {
			return fmt.Errorf("hook %s (via annotation %s) should not be blocking anymore with message: %s", hookName, annotation, expectedBlockingMessage)
		}

		return nil
	}, intervals...).Should(Succeed(),
		fmt.Sprintf("ClusterTopology reconcile did not proceed as expected when unblocking hook %s (via annotation %s)", hookName, annotation))
}

// beforeClusterUpgradeTestHandler calls runtimeHookTestHandler with a blocking function which returns false if
// any of the machines in the control plane has been updated to the target Kubernetes version.
func beforeClusterUpgradeTestHandler(ctx context.Context, c client.Client, cluster types.NamespacedName, extensionConfigName string, toVersion string, intervals []interface{}) {
	hookName := "BeforeClusterUpgrade"
	runtimeHookTestHandler(ctx, c, cluster, hookName, extensionConfigName, true, func() bool {
		var blocked = true

		controlPlaneMachines := framework.GetControlPlaneMachinesByCluster(ctx,
			framework.GetControlPlaneMachinesByClusterInput{Lister: c, ClusterName: cluster.Name, Namespace: cluster.Namespace})
		for _, machine := range controlPlaneMachines {
			if *machine.Spec.Version == toVersion {
				blocked = false
			}
		}
		return blocked
	}, intervals)
}

// afterControlPlaneUpgradeTestHandler calls runtimeHookTestHandler with a blocking function which returns false if any
// MachineDeployment in the Cluster has upgraded to the target Kubernetes version.
func afterControlPlaneUpgradeTestHandler(ctx context.Context, c client.Client, cluster types.NamespacedName, extensionConfigName string, version string, intervals []interface{}) {
	hookName := "AfterControlPlaneUpgrade"
	runtimeHookTestHandler(ctx, c, cluster, hookName, extensionConfigName, true, func() bool {
		var blocked = true

		mds := framework.GetMachineDeploymentsByCluster(ctx,
			framework.GetMachineDeploymentsByClusterInput{ClusterName: cluster.Name, Namespace: cluster.Namespace, Lister: c})
		// If any of the MachineDeployments have the target Kubernetes Version, the hook is unblocked.
		for _, md := range mds {
			if *md.Spec.Template.Spec.Version == version {
				blocked = false
			}
		}
		return blocked
	}, intervals)
}

// beforeClusterDeleteHandler calls runtimeHookTestHandler with a blocking function which returns false if the Cluster
// can not be found in the API server.
func beforeClusterDeleteHandler(ctx context.Context, c client.Client, cluster types.NamespacedName, extensionConfigName string, intervals []interface{}) {
	hookName := "BeforeClusterDelete"
	runtimeHookTestHandler(ctx, c, cluster, hookName, extensionConfigName, false, func() bool {
		var blocked = true

		// If the Cluster is not found it has been deleted and the hook is unblocked.
		if apierrors.IsNotFound(c.Get(ctx, client.ObjectKey{Name: cluster.Name, Namespace: cluster.Namespace}, &clusterv1.Cluster{})) {
			blocked = false
		}
		return blocked
	}, intervals)
}

// runtimeHookTestHandler runs a series of tests in sequence to check if the runtimeHook passed to it succeeds.
//  1. Checks that the hook has been called at least once and, if withTopologyReconciledCondition is set, checks that the TopologyReconciled condition is a Failure.
//  2. Check that the hook's blockingCondition is consistently true.
//     - At this point the function sets the hook's response to be non-blocking.
//  3. Check that the hook's blocking condition becomes false.
//
// Note: runtimeHookTestHandler assumes that the hook passed to it is currently returning a blocking response.
// Updating the response to be non-blocking happens inline in the function.
func runtimeHookTestHandler(ctx context.Context, c client.Client, cluster types.NamespacedName, hookName, extensionConfigName string, withTopologyReconciledCondition bool, blockingCondition func() bool, intervals []interface{}) {
	log.Logf("Blocking with %s hook for 60 seconds after the hook has been called for the first time", hookName)

	// Check that the LifecycleHook has been called at least once and - when required - that the TopologyReconciled condition is a Failure.
	Eventually(func() error {
		if err := checkLifecycleHooksCalledAtLeastOnce(ctx, c, cluster, extensionConfigName, []string{hookName}); err != nil {
			return err
		}

		// Check for the existence of the condition if withTopologyReconciledCondition is true.
		if withTopologyReconciledCondition {
			cluster := framework.GetClusterByName(ctx, framework.GetClusterByNameInput{
				Name: cluster.Name, Namespace: cluster.Namespace, Getter: c})

			if !clusterConditionShowsHookBlocking(cluster, hookName) {
				return errors.Errorf("Blocking condition for %s not found on Cluster object", hookName)
			}
		}
		return nil
	}, 30*time.Second).Should(Succeed(), "%s has not been called", hookName)

	// blockingCondition should consistently be true as the Runtime hook is returning "Failure".
	Consistently(func() bool {
		return blockingCondition()
	}, 60*time.Second).Should(BeTrue(),
		fmt.Sprintf("Cluster Topology reconciliation continued unexpectedly: hook %s not blocking", hookName))

	// Patch the ConfigMap to set the hook response to "Success".
	Byf("Setting %s response to Status:Success to unblock the reconciliation", hookName)

	configMap := &corev1.ConfigMap{ObjectMeta: metav1.ObjectMeta{Name: hookResponsesConfigMapName(cluster.Name, extensionConfigName), Namespace: cluster.Namespace}}
	Eventually(func() error {
		return c.Get(ctx, util.ObjectKey(configMap), configMap)
	}).Should(Succeed(), "Failed to get ConfigMap %s", klog.KObj(configMap))
	patch := client.RawPatch(types.MergePatchType,
		[]byte(fmt.Sprintf(`{"data":{"%s-preloadedResponse":%s}}`, hookName, "\"{\\\"Status\\\": \\\"Success\\\"}\"")))
	Eventually(func() error {
		return c.Patch(ctx, configMap, patch)
	}).Should(Succeed(), "Failed to set %s response to Status:Success to unblock the reconciliation", hookName)

	// Expect the Hook to pass, setting the blockingCondition to false before the timeout ends.
	Eventually(func() bool {
		return blockingCondition()
	}, intervals...).Should(BeFalse(),
		fmt.Sprintf("ClusterTopology reconcile did not proceed as expected when calling %s", hookName))
}

// clusterConditionShowsHookBlocking checks if the TopologyReconciled condition message contains both the hook name and hookFailedMessage.
func clusterConditionShowsHookBlocking(cluster *clusterv1.Cluster, hookName string) bool {
	return conditions.GetReason(cluster, clusterv1.TopologyReconciledCondition) == clusterv1.TopologyReconciledHookBlockingReason &&
		strings.Contains(conditions.GetMessage(cluster, clusterv1.TopologyReconciledCondition), hookName)
}

func dumpAndDeleteCluster(ctx context.Context, proxy framework.ClusterProxy, clusterctlConfigPath, namespace, clusterName, artifactFolder string) {
	By("Deleting the workload cluster")

	cluster := framework.GetClusterByName(ctx, framework.GetClusterByNameInput{
		Name: clusterName, Namespace: namespace, Getter: proxy.GetClient()})

	// Dump all the logs from the workload cluster before deleting them.
	proxy.CollectWorkloadClusterLogs(ctx,
		cluster.Namespace,
		cluster.Name,
		filepath.Join(artifactFolder, "clusters-beforeClusterDelete", cluster.Name))

	// Dump all Cluster API related resources to artifacts before deleting them.
	framework.DumpAllResources(ctx, framework.DumpAllResourcesInput{
		Lister:               proxy.GetClient(),
		KubeConfigPath:       proxy.GetKubeconfigPath(),
		ClusterctlConfigPath: clusterctlConfigPath,
		Namespace:            namespace,
		LogPath:              filepath.Join(artifactFolder, "clusters-beforeClusterDelete", proxy.GetName(), "resources")})

	By("Deleting the workload cluster")
	framework.DeleteCluster(ctx, framework.DeleteClusterInput{
		Deleter: proxy.GetClient(),
		Cluster: cluster,
	})
}<|MERGE_RESOLUTION|>--- conflicted
+++ resolved
@@ -510,10 +510,7 @@
 				},
 			},
 			Settings: map[string]string{
-<<<<<<< HEAD
-=======
 				"extensionConfigName":          name,
->>>>>>> 647a1b74
 				"defaultAllHandlersToBlocking": strconv.FormatBool(defaultAllHandlersToBlocking),
 			},
 		},
