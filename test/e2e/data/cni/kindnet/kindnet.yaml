# kindnetd networking manifest
---
kind: ClusterRole
apiVersion: rbac.authorization.k8s.io/v1
metadata:
  name: kindnet
rules:
  - apiGroups:
      - ""
    resources:
      - nodes
    verbs:
      - list
      - watch
      - patch
  - apiGroups:
      - ""
    resources:
      - configmaps
    verbs:
      - get
---
kind: ClusterRoleBinding
apiVersion: rbac.authorization.k8s.io/v1
metadata:
  name: kindnet
roleRef:
  apiGroup: rbac.authorization.k8s.io
  kind: ClusterRole
  name: kindnet
subjects:
  - kind: ServiceAccount
    name: kindnet
    namespace: kube-system
---
apiVersion: v1
kind: ServiceAccount
metadata:
  name: kindnet
  namespace: kube-system
---
apiVersion: apps/v1
kind: DaemonSet
metadata:
  name: kindnet
  namespace: kube-system
  labels:
    tier: node
    app: kindnet
    k8s-app: kindnet
spec:
  selector:
    matchLabels:
      app: kindnet
  template:
    metadata:
      labels:
        tier: node
        app: kindnet
        k8s-app: kindnet
    spec:
      hostNetwork: true
      tolerations:
        - operator: Exists
          effect: NoSchedule
      serviceAccountName: kindnet
      containers:
        - name: kindnet-cni
<<<<<<< HEAD
          image: kindest/kindnetd:v20230330-48f316cd
=======
          image: kindest/kindnetd:v20230511-dc714da8
>>>>>>> 3290c5a2
          env:
            - name: HOST_IP
              valueFrom:
                fieldRef:
                  fieldPath: status.hostIP
            - name: POD_IP
              valueFrom:
                fieldRef:
                  fieldPath: status.podIP
            # We're using the dualstack CIDRs here. The order doesn't matter for kindnet as the loops are run concurrently.
            # REF: https://github.com/kubernetes-sigs/kind/blob/3dbeb894e3092a336ab4278d3823e73a1d66aff7/images/kindnetd/cmd/kindnetd/main.go#L149-L175
            - name: POD_SUBNET
              value: '${DOCKER_POD_CIDRS},${DOCKER_POD_IPV6_CIDRS}'
          volumeMounts:
            - name: cni-cfg
              mountPath: /etc/cni/net.d
            - name: xtables-lock
              mountPath: /run/xtables.lock
              readOnly: false
            - name: lib-modules
              mountPath: /lib/modules
              readOnly: true
          resources:
            requests:
              cpu: "100m"
              memory: "50Mi"
            limits:
              cpu: "100m"
              memory: "50Mi"
          securityContext:
            privileged: false
            capabilities:
              add: ["NET_RAW", "NET_ADMIN"]
      volumes:
        - name: cni-bin
          hostPath:
            path: /opt/cni/bin
            type: DirectoryOrCreate
        - name: cni-cfg
          hostPath:
            path: /etc/cni/net.d
            type: DirectoryOrCreate
        - name: xtables-lock
          hostPath:
            path: /run/xtables.lock
            type: FileOrCreate
        - name: lib-modules
          hostPath:
            path: /lib/modules<|MERGE_RESOLUTION|>--- conflicted
+++ resolved
@@ -66,11 +66,7 @@
       serviceAccountName: kindnet
       containers:
         - name: kindnet-cni
-<<<<<<< HEAD
-          image: kindest/kindnetd:v20230330-48f316cd
-=======
           image: kindest/kindnetd:v20230511-dc714da8
->>>>>>> 3290c5a2
           env:
             - name: HOST_IP
               valueFrom:
