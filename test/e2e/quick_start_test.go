--- conflicted
+++ resolved
@@ -40,10 +40,7 @@
 			InfrastructureProvider: ptr.To("docker"),
 			PostMachinesProvisioned: func(proxy framework.ClusterProxy, namespace, clusterName string) {
 				// This check ensures that owner references are resilient - i.e. correctly re-reconciled - when removed.
-<<<<<<< HEAD
-=======
 				By("Checking that owner references are resilient")
->>>>>>> 3cce0d97
 				framework.ValidateOwnerReferencesResilience(ctx, proxy, namespace, clusterName, clusterctlcluster.FilterClusterObjectsWithNameFilter(clusterName),
 					framework.CoreOwnerReferenceAssertion,
 					framework.ExpOwnerReferenceAssertions,
@@ -53,10 +50,7 @@
 					framework.KubernetesReferenceAssertions,
 				)
 				// This check ensures that owner references are correctly updated to the correct apiVersion.
-<<<<<<< HEAD
-=======
 				By("Checking that owner references are updated to the correct API version")
->>>>>>> 3cce0d97
 				framework.ValidateOwnerReferencesOnUpdate(ctx, proxy, namespace, clusterName, clusterctlcluster.FilterClusterObjectsWithNameFilter(clusterName),
 					framework.CoreOwnerReferenceAssertion,
 					framework.ExpOwnerReferenceAssertions,
@@ -66,24 +60,16 @@
 					framework.KubernetesReferenceAssertions,
 				)
 				// This check ensures that finalizers are resilient - i.e. correctly re-reconciled - when removed.
-<<<<<<< HEAD
-				framework.ValidateFinalizersResilience(ctx, proxy, namespace, clusterName, clusterctlcluster.FilterClusterObjectsWithNameFilter(clusterName),
-					framework.CoreFinalizersAssertion,
-=======
 				By("Checking that finalizers are resilient")
 				framework.ValidateFinalizersResilience(ctx, proxy, namespace, clusterName, clusterctlcluster.FilterClusterObjectsWithNameFilter(clusterName),
 					framework.CoreFinalizersAssertionWithLegacyClusters,
->>>>>>> 3cce0d97
 					framework.KubeadmControlPlaneFinalizersAssertion,
 					framework.ExpFinalizersAssertion,
 					framework.DockerInfraFinalizersAssertion,
 				)
 				// This check ensures that the resourceVersions are stable, i.e. it verifies there are no
 				// continuous reconciles when everything should be stable.
-<<<<<<< HEAD
-=======
 				By("Checking that resourceVersions are stable")
->>>>>>> 3cce0d97
 				framework.ValidateResourceVersionStable(ctx, proxy, namespace, clusterctlcluster.FilterClusterObjectsWithNameFilter(clusterName))
 			},
 		}
@@ -101,11 +87,8 @@
 			Flavor:                 ptr.To("topology"),
 			InfrastructureProvider: ptr.To("docker"),
 			PostMachinesProvisioned: func(proxy framework.ClusterProxy, namespace, clusterName string) {
-<<<<<<< HEAD
-=======
 				// This check ensures that owner references are resilient - i.e. correctly re-reconciled - when removed.
 				By("Checking that owner references are resilient")
->>>>>>> 3cce0d97
 				framework.ValidateOwnerReferencesResilience(ctx, proxy, namespace, clusterName, clusterctlcluster.FilterClusterObjectsWithNameFilter(clusterName),
 					framework.CoreOwnerReferenceAssertion,
 					framework.ExpOwnerReferenceAssertions,
@@ -115,10 +98,7 @@
 					framework.KubernetesReferenceAssertions,
 				)
 				// This check ensures that owner references are correctly updated to the correct apiVersion.
-<<<<<<< HEAD
-=======
 				By("Checking that owner references are updated to the correct API version")
->>>>>>> 3cce0d97
 				framework.ValidateOwnerReferencesOnUpdate(ctx, proxy, namespace, clusterName, clusterctlcluster.FilterClusterObjectsWithNameFilter(clusterName),
 					framework.CoreOwnerReferenceAssertion,
 					framework.ExpOwnerReferenceAssertions,
@@ -128,24 +108,16 @@
 					framework.KubernetesReferenceAssertions,
 				)
 				// This check ensures that finalizers are resilient - i.e. correctly re-reconciled - when removed.
-<<<<<<< HEAD
-				framework.ValidateFinalizersResilience(ctx, proxy, namespace, clusterName, clusterctlcluster.FilterClusterObjectsWithNameFilter(clusterName),
-					framework.CoreFinalizersAssertion,
-=======
 				By("Checking that finalizers are resilient")
 				framework.ValidateFinalizersResilience(ctx, proxy, namespace, clusterName, clusterctlcluster.FilterClusterObjectsWithNameFilter(clusterName),
 					framework.CoreFinalizersAssertionWithClassyClusters,
->>>>>>> 3cce0d97
 					framework.KubeadmControlPlaneFinalizersAssertion,
 					framework.ExpFinalizersAssertion,
 					framework.DockerInfraFinalizersAssertion,
 				)
 				// This check ensures that the resourceVersions are stable, i.e. it verifies there are no
 				// continuous reconciles when everything should be stable.
-<<<<<<< HEAD
-=======
 				By("Checking that resourceVersions are stable")
->>>>>>> 3cce0d97
 				framework.ValidateResourceVersionStable(ctx, proxy, namespace, clusterctlcluster.FilterClusterObjectsWithNameFilter(clusterName))
 			},
 		}
