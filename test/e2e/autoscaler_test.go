//go:build e2e
// +build e2e

/*
Copyright 2023 The Kubernetes Authors.

Licensed under the Apache License, Version 2.0 (the "License");
you may not use this file except in compliance with the License.
You may obtain a copy of the License at

    http://www.apache.org/licenses/LICENSE-2.0

Unless required by applicable law or agreed to in writing, software
distributed under the License is distributed on an "AS IS" BASIS,
WITHOUT WARRANTIES OR CONDITIONS OF ANY KIND, either express or implied.
See the License for the specific language governing permissions and
limitations under the License.
*/

package e2e

import (
	. "github.com/onsi/ginkgo/v2"
	"k8s.io/utils/ptr"
)

var _ = Describe("When using the autoscaler with Cluster API using ClusterClass [ClusterClass]", func() {
	AutoscalerSpec(ctx, func() AutoscalerSpecInput {
		return AutoscalerSpecInput{
			E2EConfig:                             e2eConfig,
			ClusterctlConfigPath:                  clusterctlConfigPath,
			BootstrapClusterProxy:                 bootstrapClusterProxy,
			ArtifactFolder:                        artifactFolder,
			SkipCleanup:                           skipCleanup,
			InfrastructureProvider:                ptr.To("docker"),
			InfrastructureMachineTemplateKind:     "dockermachinetemplates",
			InfrastructureMachinePoolTemplateKind: "dockermachinepooltemplates",
			InfrastructureMachinePoolKind:         "dockermachinepools",
			Flavor:                                ptr.To("topology-autoscaler"),
<<<<<<< HEAD
			AutoscalerVersion:                     "v1.31.0",
=======
			AutoscalerVersion:                     "v1.31.1",
>>>>>>> 79e6731b
		}
	})
})<|MERGE_RESOLUTION|>--- conflicted
+++ resolved
@@ -37,11 +37,7 @@
 			InfrastructureMachinePoolTemplateKind: "dockermachinepooltemplates",
 			InfrastructureMachinePoolKind:         "dockermachinepools",
 			Flavor:                                ptr.To("topology-autoscaler"),
-<<<<<<< HEAD
-			AutoscalerVersion:                     "v1.31.0",
-=======
 			AutoscalerVersion:                     "v1.31.1",
->>>>>>> 79e6731b
 		}
 	})
 })