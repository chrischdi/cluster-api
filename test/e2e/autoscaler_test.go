//go:build e2e
// +build e2e

/*
Copyright 2023 The Kubernetes Authors.

Licensed under the Apache License, Version 2.0 (the "License");
you may not use this file except in compliance with the License.
You may obtain a copy of the License at

    http://www.apache.org/licenses/LICENSE-2.0

Unless required by applicable law or agreed to in writing, software
distributed under the License is distributed on an "AS IS" BASIS,
WITHOUT WARRANTIES OR CONDITIONS OF ANY KIND, either express or implied.
See the License for the specific language governing permissions and
limitations under the License.
*/

package e2e

import (
	. "github.com/onsi/ginkgo/v2"
	"k8s.io/utils/ptr"
)

var _ = Describe("When using the autoscaler with Cluster API using ClusterClass [ClusterClass]", func() {
	AutoscalerSpec(ctx, func() AutoscalerSpecInput {
		return AutoscalerSpecInput{
			E2EConfig:                         e2eConfig,
			ClusterctlConfigPath:              clusterctlConfigPath,
			BootstrapClusterProxy:             bootstrapClusterProxy,
			ArtifactFolder:                    artifactFolder,
			SkipCleanup:                       skipCleanup,
			InfrastructureProvider:            ptr.To("docker"),
			InfrastructureMachineTemplateKind: "dockermachinetemplates",
<<<<<<< HEAD
			Flavor:                            pointer.String("topology-autoscaler"),
=======
			Flavor:                            ptr.To("topology-autoscaler"),
>>>>>>> a5898a2f
			AutoscalerVersion:                 "v1.29.0",
		}
	})
})<|MERGE_RESOLUTION|>--- conflicted
+++ resolved
@@ -34,11 +34,7 @@
 			SkipCleanup:                       skipCleanup,
 			InfrastructureProvider:            ptr.To("docker"),
 			InfrastructureMachineTemplateKind: "dockermachinetemplates",
-<<<<<<< HEAD
-			Flavor:                            pointer.String("topology-autoscaler"),
-=======
 			Flavor:                            ptr.To("topology-autoscaler"),
->>>>>>> a5898a2f
 			AutoscalerVersion:                 "v1.29.0",
 		}
 	})
