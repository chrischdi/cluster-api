# This is a file for CAPI end-to-end test configuration.
# The format of this file follows https://pkg.go.dev/sigs.k8s.io/cluster-api/test/framework/clusterctl#E2EConfig
#
# CI E2E test configuration scenario using locally build images and manifests for:
# - cluster-api
# - bootstrap kubeadm
# - control-plane kubeadm
# - docker

# For creating local dev images run make docker-build-e2e from the main CAPI repository

images:
# Use local dev images built source tree;
- name: gcr.io/k8s-staging-cluster-api/cluster-api-controller-{ARCH}:dev
  loadBehavior: tryLoad
- name: gcr.io/k8s-staging-cluster-api/kubeadm-bootstrap-controller-{ARCH}:dev
  loadBehavior: tryLoad
- name: gcr.io/k8s-staging-cluster-api/kubeadm-control-plane-controller-{ARCH}:dev
  loadBehavior: tryLoad
- name: gcr.io/k8s-staging-cluster-api/capd-manager-{ARCH}:dev
  loadBehavior: tryLoad
- name: gcr.io/k8s-staging-cluster-api/test-extension-{ARCH}:dev
  loadBehavior: tryLoad
<<<<<<< HEAD
- name: quay.io/jetstack/cert-manager-cainjector:v1.16.3
  loadBehavior: tryLoad
- name: quay.io/jetstack/cert-manager-webhook:v1.16.3
  loadBehavior: tryLoad
- name: quay.io/jetstack/cert-manager-controller:v1.16.3
=======
- name: quay.io/jetstack/cert-manager-cainjector:v1.17.1
  loadBehavior: tryLoad
- name: quay.io/jetstack/cert-manager-webhook:v1.17.1
  loadBehavior: tryLoad
- name: quay.io/jetstack/cert-manager-controller:v1.17.1
>>>>>>> 647a1b74
  loadBehavior: tryLoad

providers:

- name: cluster-api
  type: CoreProvider
  versions:
  - name: "{go://sigs.k8s.io/cluster-api@v0.3}"
    value: "https://github.com/kubernetes-sigs/cluster-api/releases/download/{go://sigs.k8s.io/cluster-api@v0.3}/core-components.yaml"
    type: "url"
    contract: v1alpha3
    replacements:
    - old: --metrics-addr=127.0.0.1:8080
      new: --metrics-addr=:8080
    files:
    - sourcePath: "../data/shared/v0.3/metadata.yaml"
  - name: "{go://sigs.k8s.io/cluster-api@v0.4}"
    value: "https://github.com/kubernetes-sigs/cluster-api/releases/download/{go://sigs.k8s.io/cluster-api@v0.4}/core-components.yaml"
    type: "url"
    contract: v1alpha4
    replacements:
    - old: --metrics-addr=127.0.0.1:8080
      new: --metrics-addr=:8080
    files:
    - sourcePath: "../data/shared/v0.4/metadata.yaml"
  - name: "{go://sigs.k8s.io/cluster-api@v1.5}"
    value: "https://github.com/kubernetes-sigs/cluster-api/releases/download/{go://sigs.k8s.io/cluster-api@v1.5}/core-components.yaml"
    type: "url"
    contract: v1beta1
    replacements:
    - old: --metrics-addr=127.0.0.1:8080
      new: --metrics-addr=:8080
    files:
    - sourcePath: "../data/shared/v1.5/metadata.yaml"
  - name: "{go://sigs.k8s.io/cluster-api@v1.6}"
    value: "https://github.com/kubernetes-sigs/cluster-api/releases/download/{go://sigs.k8s.io/cluster-api@v1.6}/core-components.yaml"
    type: "url"
    contract: v1beta1
    replacements:
    - old: --metrics-addr=127.0.0.1:8080
      new: --metrics-addr=:8080
    files:
      - sourcePath: "../data/shared/v1.6/metadata.yaml"
  - name: "{go://sigs.k8s.io/cluster-api@v1.7}"
    value: "https://github.com/kubernetes-sigs/cluster-api/releases/download/{go://sigs.k8s.io/cluster-api@v1.7}/core-components.yaml"
    type: "url"
    contract: v1beta1
    replacements:
      - old: --metrics-addr=127.0.0.1:8080
        new: --metrics-addr=:8080
    files:
      - sourcePath: "../data/shared/v1.7/metadata.yaml"
  - name: "{go://sigs.k8s.io/cluster-api@v1.8}"
    value: "https://github.com/kubernetes-sigs/cluster-api/releases/download/{go://sigs.k8s.io/cluster-api@v1.8}/core-components.yaml"
    type: "url"
    contract: v1beta1
    replacements:
      - old: --metrics-addr=127.0.0.1:8080
        new: --metrics-addr=:8080
    files:
      - sourcePath: "../data/shared/v1.8/metadata.yaml"
  - name: "{go://sigs.k8s.io/cluster-api@v1.9}"
    value: "https://github.com/kubernetes-sigs/cluster-api/releases/download/{go://sigs.k8s.io/cluster-api@v1.9}/core-components.yaml"
    type: "url"
    contract: v1beta1
    replacements:
      - old: --metrics-addr=127.0.0.1:8080
        new: --metrics-addr=:8080
    files:
      - sourcePath: "../data/shared/v1.9/metadata.yaml"
  - name: v1.10.99 # next; use manifest from source files
    value: ../../../config/default
    files:
    - sourcePath: "../data/shared/main/metadata.yaml"

- name: kubeadm
  type: BootstrapProvider
  versions:
  - name: "{go://sigs.k8s.io/cluster-api@v0.3}"
    value: "https://github.com/kubernetes-sigs/cluster-api/releases/download/{go://sigs.k8s.io/cluster-api@v0.3}/bootstrap-components.yaml"
    type: "url"
    contract: v1alpha3
    replacements:
    - old: --metrics-addr=127.0.0.1:8080
      new: --metrics-addr=:8080
    files:
    - sourcePath: "../data/shared/v0.3/metadata.yaml"
  - name: "{go://sigs.k8s.io/cluster-api@v0.4}"
    value: "https://github.com/kubernetes-sigs/cluster-api/releases/download/{go://sigs.k8s.io/cluster-api@v0.4}/bootstrap-components.yaml"
    type: "url"
    contract: v1alpha4
    replacements:
    - old: --metrics-addr=127.0.0.1:8080
      new: --metrics-addr=:8080
    files:
    - sourcePath: "../data/shared/v0.4/metadata.yaml"
  - name: "{go://sigs.k8s.io/cluster-api@v1.5}"
    value: "https://github.com/kubernetes-sigs/cluster-api/releases/download/{go://sigs.k8s.io/cluster-api@v1.5}/bootstrap-components.yaml"
    type: "url"
    contract: v1beta1
    replacements:
    - old: --metrics-addr=127.0.0.1:8080
      new: --metrics-addr=:8080
    files:
    - sourcePath: "../data/shared/v1.5/metadata.yaml"
  - name: "{go://sigs.k8s.io/cluster-api@v1.6}"
    value: "https://github.com/kubernetes-sigs/cluster-api/releases/download/{go://sigs.k8s.io/cluster-api@v1.6}/bootstrap-components.yaml"
    type: "url"
    contract: v1beta1
    replacements:
    - old: --metrics-addr=127.0.0.1:8080
      new: --metrics-addr=:8080
    files:
    - sourcePath: "../data/shared/v1.6/metadata.yaml"
  - name: "{go://sigs.k8s.io/cluster-api@v1.7}"
    value: "https://github.com/kubernetes-sigs/cluster-api/releases/download/{go://sigs.k8s.io/cluster-api@v1.7}/bootstrap-components.yaml"
    type: "url"
    contract: v1beta1
    replacements:
      - old: --metrics-addr=127.0.0.1:8080
        new: --metrics-addr=:8080
    files:
      - sourcePath: "../data/shared/v1.7/metadata.yaml"
  - name: "{go://sigs.k8s.io/cluster-api@v1.8}"
    value: "https://github.com/kubernetes-sigs/cluster-api/releases/download/{go://sigs.k8s.io/cluster-api@v1.8}/bootstrap-components.yaml"
    type: "url"
    contract: v1beta1
    replacements:
      - old: --metrics-addr=127.0.0.1:8080
        new: --metrics-addr=:8080
    files:
      - sourcePath: "../data/shared/v1.8/metadata.yaml"
  - name: "{go://sigs.k8s.io/cluster-api@v1.9}"
    value: "https://github.com/kubernetes-sigs/cluster-api/releases/download/{go://sigs.k8s.io/cluster-api@v1.9}/bootstrap-components.yaml"
    type: "url"
    contract: v1beta1
    replacements:
      - old: --metrics-addr=127.0.0.1:8080
        new: --metrics-addr=:8080
    files:
      - sourcePath: "../data/shared/v1.9/metadata.yaml"
  - name: v1.10.99 # next; use manifest from source files
    value: ../../../bootstrap/kubeadm/config/default
    files:
    - sourcePath: "../data/shared/main/metadata.yaml"

- name: kubeadm
  type: ControlPlaneProvider
  versions:
  - name: "{go://sigs.k8s.io/cluster-api@v0.3}"
    value: "https://github.com/kubernetes-sigs/cluster-api/releases/download/{go://sigs.k8s.io/cluster-api@v0.3}/control-plane-components.yaml"
    type: "url"
    contract: v1alpha3
    replacements:
    - old: --metrics-addr=127.0.0.1:8080
      new: --metrics-addr=:8080
    files:
    - sourcePath: "../data/shared/v0.3/metadata.yaml"
  - name: "{go://sigs.k8s.io/cluster-api@v0.4}"
    value: "https://github.com/kubernetes-sigs/cluster-api/releases/download/{go://sigs.k8s.io/cluster-api@v0.4}/control-plane-components.yaml"
    type: "url"
    contract: v1alpha4
    replacements:
    - old: --metrics-addr=127.0.0.1:8080
      new: --metrics-addr=:8080
    files:
    - sourcePath: "../data/shared/v0.4/metadata.yaml"
  - name: "{go://sigs.k8s.io/cluster-api@v1.5}"
    value: "https://github.com/kubernetes-sigs/cluster-api/releases/download/{go://sigs.k8s.io/cluster-api@v1.5}/control-plane-components.yaml"
    type: "url"
    contract: v1beta1
    replacements:
    - old: --metrics-addr=127.0.0.1:8080
      new: --metrics-addr=:8080
    files:
    - sourcePath: "../data/shared/v1.5/metadata.yaml"
  - name: "{go://sigs.k8s.io/cluster-api@v1.6}"
    value: "https://github.com/kubernetes-sigs/cluster-api/releases/download/{go://sigs.k8s.io/cluster-api@v1.6}/control-plane-components.yaml"
    type: "url"
    contract: v1beta1
    replacements:
    - old: --metrics-addr=127.0.0.1:8080
      new: --metrics-addr=:8080
    files:
    - sourcePath: "../data/shared/v1.6/metadata.yaml"
  - name: "{go://sigs.k8s.io/cluster-api@v1.7}"
    value: "https://github.com/kubernetes-sigs/cluster-api/releases/download/{go://sigs.k8s.io/cluster-api@v1.7}/control-plane-components.yaml"
    type: "url"
    contract: v1beta1
    replacements:
      - old: --metrics-addr=127.0.0.1:8080
        new: --metrics-addr=:8080
    files:
      - sourcePath: "../data/shared/v1.7/metadata.yaml"
  - name: "{go://sigs.k8s.io/cluster-api@v1.8}"
    value: "https://github.com/kubernetes-sigs/cluster-api/releases/download/{go://sigs.k8s.io/cluster-api@v1.8}/control-plane-components.yaml"
    type: "url"
    contract: v1beta1
    replacements:
      - old: --metrics-addr=127.0.0.1:8080
        new: --metrics-addr=:8080
    files:
      - sourcePath: "../data/shared/v1.8/metadata.yaml"
  - name: "{go://sigs.k8s.io/cluster-api@v1.9}"
    value: "https://github.com/kubernetes-sigs/cluster-api/releases/download/{go://sigs.k8s.io/cluster-api@v1.9}/control-plane-components.yaml"
    type: "url"
    contract: v1beta1
    replacements:
      - old: --metrics-addr=127.0.0.1:8080
        new: --metrics-addr=:8080
    files:
      - sourcePath: "../data/shared/v1.9/metadata.yaml"
  - name: v1.10.99 # next; use manifest from source files
    value: ../../../controlplane/kubeadm/config/default
    files:
    - sourcePath: "../data/shared/main/metadata.yaml"

- name: docker
  type: InfrastructureProvider
  versions:
  - name: "{go://sigs.k8s.io/cluster-api@v0.3}"
    value: "https://github.com/kubernetes-sigs/cluster-api/releases/download/{go://sigs.k8s.io/cluster-api@v0.3}/infrastructure-components-development.yaml"
    type: "url"
    contract: v1alpha3
    replacements:
    - old: --metrics-addr=127.0.0.1:8080
      new: --metrics-addr=:8080
    files:
    - sourcePath: "../data/shared/v0.3/metadata.yaml"
    - sourcePath: "../data/infrastructure-docker/v0.3/cluster-template.yaml"
  - name: "{go://sigs.k8s.io/cluster-api@v0.4}"
    value: "https://github.com/kubernetes-sigs/cluster-api/releases/download/{go://sigs.k8s.io/cluster-api@v0.4}/infrastructure-components-development.yaml"
    type: "url"
    contract: v1alpha4
    replacements:
    - old: --metrics-addr=127.0.0.1:8080
      new: --metrics-addr=:8080
    files:
    - sourcePath: "../data/shared/v0.4/metadata.yaml"
    - sourcePath: "../data/infrastructure-docker/v0.4/cluster-template.yaml"
  - name: "{go://sigs.k8s.io/cluster-api@v1.5}"
    value: "https://github.com/kubernetes-sigs/cluster-api/releases/download/{go://sigs.k8s.io/cluster-api@v1.5}/infrastructure-components-development.yaml"
    type: "url"
    contract: v1beta1
    replacements:
    - old: --metrics-addr=127.0.0.1:8080
      new: --metrics-addr=:8080
    files:
    - sourcePath: "../data/shared/v1.5/metadata.yaml"
    - sourcePath: "../data/infrastructure-docker/v1.5/cluster-template.yaml"
    - sourcePath: "../data/infrastructure-docker/v1.5/cluster-template-topology.yaml"
    - sourcePath: "../data/infrastructure-docker/v1.5/clusterclass-quick-start.yaml"
  - name: "{go://sigs.k8s.io/cluster-api@v1.6}"
    value: "https://github.com/kubernetes-sigs/cluster-api/releases/download/{go://sigs.k8s.io/cluster-api@v1.6}/infrastructure-components-development.yaml"
    type: "url"
    contract: v1beta1
    replacements:
    - old: --metrics-addr=127.0.0.1:8080
      new: --metrics-addr=:8080
    files:
    - sourcePath: "../data/shared/v1.6/metadata.yaml"
    - sourcePath: "../data/infrastructure-docker/v1.6/cluster-template.yaml"
    - sourcePath: "../data/infrastructure-docker/v1.6/cluster-template-topology.yaml"
    - sourcePath: "../data/infrastructure-docker/v1.6/clusterclass-quick-start.yaml"
  - name: "{go://sigs.k8s.io/cluster-api@v1.7}"
    value: "https://github.com/kubernetes-sigs/cluster-api/releases/download/{go://sigs.k8s.io/cluster-api@v1.7}/infrastructure-components-development.yaml"
    type: "url"
    contract: v1beta1
    replacements:
      - old: --metrics-addr=127.0.0.1:8080
        new: --metrics-addr=:8080
    files:
      - sourcePath: "../data/shared/v1.7/metadata.yaml"
      - sourcePath: "../data/infrastructure-docker/v1.7/cluster-template.yaml"
      - sourcePath: "../data/infrastructure-docker/v1.7/cluster-template-topology.yaml"
      - sourcePath: "../data/infrastructure-docker/v1.7/clusterclass-quick-start.yaml"
  - name: "{go://sigs.k8s.io/cluster-api@v1.8}"
    value: "https://github.com/kubernetes-sigs/cluster-api/releases/download/{go://sigs.k8s.io/cluster-api@v1.8}/infrastructure-components-development.yaml"
    type: "url"
    contract: v1beta1
    replacements:
      - old: --metrics-addr=127.0.0.1:8080
        new: --metrics-addr=:8080
    files:
      - sourcePath: "../data/shared/v1.8/metadata.yaml"
      - sourcePath: "../data/infrastructure-docker/v1.8/cluster-template.yaml"
      - sourcePath: "../data/infrastructure-docker/v1.8/cluster-template-topology.yaml"
      - sourcePath: "../data/infrastructure-docker/v1.8/clusterclass-quick-start.yaml"
  - name: "{go://sigs.k8s.io/cluster-api@v1.9}"
    value: "https://github.com/kubernetes-sigs/cluster-api/releases/download/{go://sigs.k8s.io/cluster-api@v1.9}/infrastructure-components-development.yaml"
    type: "url"
    contract: v1beta1
    replacements:
      - old: --metrics-addr=127.0.0.1:8080
        new: --metrics-addr=:8080
    files:
      - sourcePath: "../data/shared/v1.9/metadata.yaml"
      - sourcePath: "../data/infrastructure-docker/v1.9/cluster-template.yaml"
      - sourcePath: "../data/infrastructure-docker/v1.9/cluster-template-topology.yaml"
      - sourcePath: "../data/infrastructure-docker/v1.9/clusterclass-quick-start.yaml"
  - name: v1.10.99 # next; use manifest from source files
    value: ../../../test/infrastructure/docker/config/default
    files:
    # Add cluster templates
    - sourcePath: "../data/infrastructure-docker/main/cluster-template.yaml"
    - sourcePath: "../data/infrastructure-docker/main/cluster-template-md-remediation.yaml"
    - sourcePath: "../data/infrastructure-docker/main/cluster-template-kcp-remediation.yaml"
    - sourcePath: "../data/infrastructure-docker/main/cluster-template-kcp-adoption.yaml"
    - sourcePath: "../data/infrastructure-docker/main/cluster-template-machine-pool.yaml"
    - sourcePath: "../data/infrastructure-docker/main/cluster-template-kcp-pre-drain.yaml"
    - sourcePath: "../data/infrastructure-docker/main/cluster-template-upgrades.yaml"
    - sourcePath: "../data/infrastructure-docker/main/cluster-template-upgrades-runtimesdk.yaml"
    - sourcePath: "../data/infrastructure-docker/main/cluster-template-kcp-scale-in.yaml"
    - sourcePath: "../data/infrastructure-docker/main/cluster-template-ipv6.yaml"
    - sourcePath: "../data/infrastructure-docker/main/cluster-template-topology-dualstack-ipv6-primary.yaml"
    - sourcePath: "../data/infrastructure-docker/main/cluster-template-topology-dualstack-ipv4-primary.yaml"
    - sourcePath: "../data/infrastructure-docker/main/cluster-template-topology-no-workers.yaml"
    - sourcePath: "../data/infrastructure-docker/main/cluster-template-topology-kcp-only.yaml"
    - sourcePath: "../data/infrastructure-docker/main/cluster-template-topology-autoscaler.yaml"
    - sourcePath: "../data/infrastructure-docker/main/cluster-template-topology.yaml"
    - sourcePath: "../data/infrastructure-docker/main/cluster-template-ignition.yaml"
    - sourcePath: "../data/infrastructure-docker/main/cluster-template-in-memory.yaml"
    - sourcePath: "../data/infrastructure-docker/main/clusterclass-quick-start.yaml"
    - sourcePath: "../data/infrastructure-docker/main/clusterclass-quick-start-kcp-only.yaml"
    - sourcePath: "../data/infrastructure-docker/main/clusterclass-quick-start-runtimesdk.yaml"
    - sourcePath: "../data/infrastructure-docker/main/clusterclass-in-memory.yaml"
    - sourcePath: "../data/shared/main/metadata.yaml"

- name: test-extension
  type: RuntimeExtensionProvider
  versions:
    - name: v1.10.99 # next; use manifest from source files
      value: ../../../test/extension/config/default
      files:
      - sourcePath: "../data/shared/main/metadata.yaml"

variables:
  # Default variables for the e2e test; those values could be overridden via env variables, thus
  # allowing the same e2e config file to be re-used in different Prow jobs e.g. each one with a K8s version permutation.
  # The following Kubernetes versions should be the latest versions with already published kindest/node images.
  # This avoids building node images in the default case which improves the test duration significantly.
<<<<<<< HEAD
  KUBERNETES_VERSION_MANAGEMENT: "v1.32.0"
  KUBERNETES_VERSION: "v1.32.0"
  KUBERNETES_VERSION_UPGRADE_FROM: "v1.31.4"
  KUBERNETES_VERSION_UPGRADE_TO: "v1.32.0"
  KUBERNETES_VERSION_LATEST_CI: "ci/latest-1.32"
  ETCD_VERSION_UPGRADE_TO: "3.5.16-0"
  COREDNS_VERSION_UPGRADE_TO: "v1.11.3"
=======
  KUBERNETES_VERSION_MANAGEMENT: "v1.33.0"
  KUBERNETES_VERSION: "v1.33.0"
  KUBERNETES_VERSION_UPGRADE_FROM: "v1.32.2"
  KUBERNETES_VERSION_UPGRADE_TO: "v1.33.0"
  KUBERNETES_VERSION_LATEST_CI: "ci/latest-1.33"
  ETCD_VERSION_UPGRADE_TO: "3.5.21-0"
  COREDNS_VERSION_UPGRADE_TO: "v1.12.0"
>>>>>>> 647a1b74
  DOCKER_SERVICE_DOMAIN: "cluster.local"
  IP_FAMILY: "dual"
  DOCKER_SERVICE_CIDRS: "10.128.0.0/12"
  DOCKER_POD_CIDRS: "192.168.0.0/16"
  DOCKER_SERVICE_IPV6_CIDRS: "fd00:100:64::/108"
  DOCKER_POD_IPV6_CIDRS: "fd00:100:96::/48"
  # Needs to be kept in sync the CNI file referenced below for caching purposes.
  DOCKER_PRELOAD_IMAGES: "[kindest/kindnetd:v20250214-acbabc1a]"
  CNI: "./data/cni/kindnet/kindnet.yaml"
  KUBETEST_CONFIGURATION: "./data/kubetest/conformance.yaml"
  AUTOSCALER_WORKLOAD: "./data/autoscaler/autoscaler-to-workload-workload.yaml"
  # Enabling the feature flags by setting the env variables.
  # Note: EXP_CLUSTER_RESOURCE_SET & EXP_MACHINE_POOL are enabled per default with CAPI v1.7.0.
  # We still have to enable them here for clusterctl upgrade tests that use older versions.
  EXP_CLUSTER_RESOURCE_SET: "true"
  EXP_MACHINE_POOL: "true"
  EXP_KUBEADM_BOOTSTRAP_FORMAT_IGNITION: "true"
  CLUSTER_TOPOLOGY: "true"
  EXP_RUNTIME_SDK: "true"
  EXP_MACHINE_SET_PREFLIGHT_CHECKS: "true"
  EXP_PRIORITY_QUEUE: "false"
  CAPI_DIAGNOSTICS_ADDRESS: ":8080"
  CAPI_INSECURE_DIAGNOSTICS: "true"

intervals:
  default/wait-controllers: ["3m", "10s"]
  default/wait-cluster: ["5m", "10s"]
  default/wait-control-plane: ["10m", "10s"]
  default/wait-worker-nodes: ["5m", "10s"]
  default/wait-machine-pool-nodes: ["5m", "10s"]
  default/wait-delete-cluster: ["3m", "10s"]
  default/wait-machine-upgrade: ["20m", "10s"]
  default/wait-machine-pool-upgrade: ["5m", "10s"]
  default/wait-nodes-ready: ["10m", "10s"]
  default/wait-machine-remediation: ["5m", "10s"]
  default/wait-autoscaler: ["5m", "10s"]
  node-drain/wait-deployment-available: ["3m", "10s"]
  node-drain/wait-control-plane: ["15m", "10s"]
  node-drain/wait-machine-deleted: ["2m", "10s"]
  kcp-remediation/wait-machines: ["5m", "10s"]
  kcp-remediation/check-machines-stable: ["30s", "5s"]
  kcp-remediation/wait-machine-provisioned: ["5m", "10s"]
  #  Giving a bit more time during scale tests, we analyze independently if everything works quickly enough.
  scale/wait-cluster: ["10m", "10s"]
  scale/wait-control-plane: ["20m", "10s"]
  scale/wait-worker-nodes: ["20m", "10s"]<|MERGE_RESOLUTION|>--- conflicted
+++ resolved
@@ -21,19 +21,11 @@
   loadBehavior: tryLoad
 - name: gcr.io/k8s-staging-cluster-api/test-extension-{ARCH}:dev
   loadBehavior: tryLoad
-<<<<<<< HEAD
-- name: quay.io/jetstack/cert-manager-cainjector:v1.16.3
-  loadBehavior: tryLoad
-- name: quay.io/jetstack/cert-manager-webhook:v1.16.3
-  loadBehavior: tryLoad
-- name: quay.io/jetstack/cert-manager-controller:v1.16.3
-=======
 - name: quay.io/jetstack/cert-manager-cainjector:v1.17.1
   loadBehavior: tryLoad
 - name: quay.io/jetstack/cert-manager-webhook:v1.17.1
   loadBehavior: tryLoad
 - name: quay.io/jetstack/cert-manager-controller:v1.17.1
->>>>>>> 647a1b74
   loadBehavior: tryLoad
 
 providers:
@@ -375,15 +367,6 @@
   # allowing the same e2e config file to be re-used in different Prow jobs e.g. each one with a K8s version permutation.
   # The following Kubernetes versions should be the latest versions with already published kindest/node images.
   # This avoids building node images in the default case which improves the test duration significantly.
-<<<<<<< HEAD
-  KUBERNETES_VERSION_MANAGEMENT: "v1.32.0"
-  KUBERNETES_VERSION: "v1.32.0"
-  KUBERNETES_VERSION_UPGRADE_FROM: "v1.31.4"
-  KUBERNETES_VERSION_UPGRADE_TO: "v1.32.0"
-  KUBERNETES_VERSION_LATEST_CI: "ci/latest-1.32"
-  ETCD_VERSION_UPGRADE_TO: "3.5.16-0"
-  COREDNS_VERSION_UPGRADE_TO: "v1.11.3"
-=======
   KUBERNETES_VERSION_MANAGEMENT: "v1.33.0"
   KUBERNETES_VERSION: "v1.33.0"
   KUBERNETES_VERSION_UPGRADE_FROM: "v1.32.2"
@@ -391,7 +374,6 @@
   KUBERNETES_VERSION_LATEST_CI: "ci/latest-1.33"
   ETCD_VERSION_UPGRADE_TO: "3.5.21-0"
   COREDNS_VERSION_UPGRADE_TO: "v1.12.0"
->>>>>>> 647a1b74
   DOCKER_SERVICE_DOMAIN: "cluster.local"
   IP_FAMILY: "dual"
   DOCKER_SERVICE_CIDRS: "10.128.0.0/12"
