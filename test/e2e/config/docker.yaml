--- conflicted
+++ resolved
@@ -215,21 +215,12 @@
   # allowing the same e2e config file to be re-used in different Prow jobs e.g. each one with a K8s version permutation.
   # The following Kubernetes versions should be the latest versions with already published kindest/node images.
   # This avoids building node images in the default case which improves the test duration significantly.
-<<<<<<< HEAD
-  KUBERNETES_VERSION_MANAGEMENT: "v1.23.3"
-  KUBERNETES_VERSION: "v1.23.3"
-  KUBERNETES_VERSION_UPGRADE_FROM: "v1.22.4"
-  KUBERNETES_VERSION_UPGRADE_TO: "v1.23.3"
-  ETCD_VERSION_UPGRADE_TO: "3.5.1-0"
-  COREDNS_VERSION_UPGRADE_TO: "1.8.4"
-=======
   KUBERNETES_VERSION_MANAGEMENT: "v1.25.0"
   KUBERNETES_VERSION: "v1.25.0"
   KUBERNETES_VERSION_UPGRADE_FROM: "1.24.4"
   KUBERNETES_VERSION_UPGRADE_TO: "v1.25.0"
   ETCD_VERSION_UPGRADE_TO: "3.5.4-0"
   COREDNS_VERSION_UPGRADE_TO: "v1.9.3"
->>>>>>> 3abb9089
   DOCKER_SERVICE_DOMAIN: "cluster.local"
   IP_FAMILY: "IPv4"
   DOCKER_SERVICE_CIDRS: "10.128.0.0/12"
@@ -244,16 +235,7 @@
   EXP_KUBEADM_BOOTSTRAP_FORMAT_IGNITION: "true"
   EXP_MACHINE_POOL: "true"
   CLUSTER_TOPOLOGY: "true"
-<<<<<<< HEAD
-  # NOTE: INIT_WITH_BINARY and INIT_WITH_KUBERNETES_VERSION are only used by the clusterctl upgrade test to initialize
-  # the management cluster to be upgraded.
-  # NOTE: We test the latest release with a previous contract.
-  INIT_WITH_BINARY: "https://github.com/kubernetes-sigs/cluster-api/releases/download/v0.4.7/clusterctl-{OS}-{ARCH}"
-  INIT_WITH_PROVIDERS_CONTRACT: "v1alpha4"
-  INIT_WITH_KUBERNETES_VERSION: "v1.23.3"
-=======
   EXP_RUNTIME_SDK: "true"
->>>>>>> 3abb9089
 
 intervals:
   default/wait-controllers: ["3m", "10s"]
