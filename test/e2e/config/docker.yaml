--- conflicted
+++ resolved
@@ -48,15 +48,9 @@
     - old: --metrics-addr=127.0.0.1:8080
       new: --metrics-addr=:8080
     files:
-<<<<<<< HEAD
-    - sourcePath: "../data/shared/v1alpha4/metadata.yaml"
-  - name: v1.2.5 # latest published release in the v1beta1 series; this is used for v1beta1 --> main clusterctl upgrades test only.
-    value: "https://github.com/kubernetes-sigs/cluster-api/releases/download/v1.2.5/core-components.yaml"
-=======
     - sourcePath: "../data/shared/v0.4/metadata.yaml"
   - name: v1.2.8 # supported release in the v1beta1 series; this is used for v1beta1 --> main clusterctl upgrades test only.
     value: "https://github.com/kubernetes-sigs/cluster-api/releases/download/v1.2.8/core-components.yaml"
->>>>>>> eb18352e
     type: "url"
     contract: v1beta1
     replacements:
@@ -92,15 +86,9 @@
     - old: --metrics-addr=127.0.0.1:8080
       new: --metrics-addr=:8080
     files:
-<<<<<<< HEAD
-    - sourcePath: "../data/shared/v1alpha4/metadata.yaml"
-  - name: v1.2.5 # latest published release in the v1beta1 series; this is used for v1beta1 --> main clusterctl upgrades test only.
-    value: "https://github.com/kubernetes-sigs/cluster-api/releases/download/v1.2.5/bootstrap-components.yaml"
-=======
     - sourcePath: "../data/shared/v0.4/metadata.yaml"
   - name: v1.2.8 # supported release in the v1beta1 series; this is used for v1beta1 --> main clusterctl upgrades test only.
     value: "https://github.com/kubernetes-sigs/cluster-api/releases/download/v1.2.8/bootstrap-components.yaml"
->>>>>>> eb18352e
     type: "url"
     contract: v1beta1
     replacements:
@@ -136,15 +124,9 @@
     - old: --metrics-addr=127.0.0.1:8080
       new: --metrics-addr=:8080
     files:
-<<<<<<< HEAD
-    - sourcePath: "../data/shared/v1alpha4/metadata.yaml"
-  - name: v1.2.5 # latest published release in the v1beta1 series; this is used for v1beta1 --> main clusterctl upgrades test only.
-    value: "https://github.com/kubernetes-sigs/cluster-api/releases/download/v1.2.5/control-plane-components.yaml"
-=======
     - sourcePath: "../data/shared/v0.4/metadata.yaml"
   - name: v1.2.8 # supported release in the v1beta1 series; this is used for v1beta1 --> main clusterctl upgrades test only.
     value: "https://github.com/kubernetes-sigs/cluster-api/releases/download/v1.2.8/control-plane-components.yaml"
->>>>>>> eb18352e
     type: "url"
     contract: v1beta1
     replacements:
@@ -181,17 +163,10 @@
     - old: --metrics-addr=127.0.0.1:8080
       new: --metrics-addr=:8080
     files:
-<<<<<<< HEAD
-    - sourcePath: "../data/shared/v1alpha4/metadata.yaml"
-    - sourcePath: "../data/infrastructure-docker/v1alpha4/cluster-template.yaml"
-  - name: v1.2.5 # latest published release in the v1beta1 series; this is used for v1beta1 --> main clusterctl upgrades test only.
-    value: "https://github.com/kubernetes-sigs/cluster-api/releases/download/v1.2.5/infrastructure-components-development.yaml"
-=======
     - sourcePath: "../data/shared/v0.4/metadata.yaml"
     - sourcePath: "../data/infrastructure-docker/v0.4/cluster-template.yaml"
   - name: v1.2.8 # supported release in the v1beta1 series; this is used for v1beta1 --> main clusterctl upgrades test only.
     value: "https://github.com/kubernetes-sigs/cluster-api/releases/download/v1.2.8/infrastructure-components-development.yaml"
->>>>>>> eb18352e
     type: "url"
     contract: v1beta1
     replacements:
