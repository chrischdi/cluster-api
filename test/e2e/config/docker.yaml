# This is a file for CAPI end-to-end test configuration.
# The format of this file follows https://pkg.go.dev/sigs.k8s.io/cluster-api/test/framework/clusterctl#E2EConfig
#
# CI E2E test configuration scenario using locally build images and manifests for:
# - cluster-api
# - bootstrap kubeadm
# - control-plane kubeadm
# - docker

# For creating local dev images run make docker-build-e2e from the main CAPI repository

images:
# Use local dev images built source tree;
- name: gcr.io/k8s-staging-cluster-api/cluster-api-controller-{ARCH}:dev
  loadBehavior: tryLoad
- name: gcr.io/k8s-staging-cluster-api/kubeadm-bootstrap-controller-{ARCH}:dev
  loadBehavior: tryLoad
- name: gcr.io/k8s-staging-cluster-api/kubeadm-control-plane-controller-{ARCH}:dev
  loadBehavior: tryLoad
- name: gcr.io/k8s-staging-cluster-api/capd-manager-{ARCH}:dev
  loadBehavior: tryLoad
- name: gcr.io/k8s-staging-cluster-api/capim-manager-{ARCH}:dev
  loadBehavior: tryLoad
- name: gcr.io/k8s-staging-cluster-api/test-extension-{ARCH}:dev
  loadBehavior: tryLoad
<<<<<<< HEAD
- name: quay.io/jetstack/cert-manager-cainjector:v1.14.4
  loadBehavior: tryLoad
- name: quay.io/jetstack/cert-manager-webhook:v1.14.4
  loadBehavior: tryLoad
- name: quay.io/jetstack/cert-manager-controller:v1.14.4
=======
- name: quay.io/jetstack/cert-manager-cainjector:v1.14.5
  loadBehavior: tryLoad
- name: quay.io/jetstack/cert-manager-webhook:v1.14.5
  loadBehavior: tryLoad
- name: quay.io/jetstack/cert-manager-controller:v1.14.5
>>>>>>> a5898a2f
  loadBehavior: tryLoad

providers:

- name: cluster-api
  type: CoreProvider
  versions:
<<<<<<< HEAD
  - name: v0.3.25 # latest published release in the v1alpha3 series; this is used for v1alpha3 --> v1beta1 clusterctl upgrades test only.
    value: "https://github.com/kubernetes-sigs/cluster-api/releases/download/v0.3.25/core-components.yaml"
=======
  - name: "{go://sigs.k8s.io/cluster-api@v0.3}" # latest published release in the v1alpha3 series; this is used for v1alpha3 --> v1beta1 clusterctl upgrades test only.
    value: "https://github.com/kubernetes-sigs/cluster-api/releases/download/{go://sigs.k8s.io/cluster-api@v0.3}/core-components.yaml"
>>>>>>> a5898a2f
    type: "url"
    contract: v1alpha3
    replacements:
    - old: --metrics-addr=127.0.0.1:8080
      new: --metrics-addr=:8080
    files:
    - sourcePath: "../data/shared/v0.3/metadata.yaml"
<<<<<<< HEAD
  - name: v0.4.8 # latest published release in the v1alpha4 series; this is used for v1alpha4 --> v1beta1 clusterctl upgrades test only.
    value: "https://github.com/kubernetes-sigs/cluster-api/releases/download/v0.4.8/core-components.yaml"
=======
  - name: "{go://sigs.k8s.io/cluster-api@v0.4}" # latest published release in the v1alpha4 series; this is used for v1alpha4 --> v1beta1 clusterctl upgrades test only.
    value: "https://github.com/kubernetes-sigs/cluster-api/releases/download/{go://sigs.k8s.io/cluster-api@v0.4}/core-components.yaml"
>>>>>>> a5898a2f
    type: "url"
    contract: v1alpha4
    replacements:
    - old: --metrics-addr=127.0.0.1:8080
      new: --metrics-addr=:8080
    files:
    - sourcePath: "../data/shared/v0.4/metadata.yaml"
<<<<<<< HEAD
  - name: v1.0.5 # supported release in the v1beta1 series; this is used for v1beta1 --> main clusterctl upgrades test only.
    value: "https://github.com/kubernetes-sigs/cluster-api/releases/download/v1.0.5/core-components.yaml"
=======
  - name: "{go://sigs.k8s.io/cluster-api@v1.0}" # supported release in the v1beta1 series; this is used for v1beta1 --> main clusterctl upgrades test only.
    value: "https://github.com/kubernetes-sigs/cluster-api/releases/download/{go://sigs.k8s.io/cluster-api@v1.0}/core-components.yaml"
>>>>>>> a5898a2f
    type: "url"
    contract: v1beta1
    replacements:
    - old: --metrics-addr=127.0.0.1:8080
      new: --metrics-addr=:8080
    files:
    - sourcePath: "../data/shared/v1.0/metadata.yaml"
  - name: "{go://sigs.k8s.io/cluster-api@v1.5}" # supported release in the v1beta1 series; this is used for v1beta1 --> main clusterctl upgrades test only.
    value: "https://github.com/kubernetes-sigs/cluster-api/releases/download/{go://sigs.k8s.io/cluster-api@v1.5}/core-components.yaml"
    type: "url"
    contract: v1beta1
    replacements:
    - old: --metrics-addr=127.0.0.1:8080
      new: --metrics-addr=:8080
    files:
    - sourcePath: "../data/shared/v1.5/metadata.yaml"
  - name: "{go://sigs.k8s.io/cluster-api@v1.6}" # latest published release in the v1beta1 series; this is used for v1beta1 --> main clusterctl upgrades test only.
    value: "https://github.com/kubernetes-sigs/cluster-api/releases/download/{go://sigs.k8s.io/cluster-api@v1.6}/core-components.yaml"
    type: "url"
    contract: v1beta1
    replacements:
    - old: --metrics-addr=127.0.0.1:8080
      new: --metrics-addr=:8080
    files:
      - sourcePath: "../data/shared/v1.6/metadata.yaml"
  - name: v1.7.99 # next; use manifest from source files
    value: ../../../config/default
    replacements:
    - old: "--leader-elect"
      new: "--leader-elect\n        - --logging-format=json"
    files:
    - sourcePath: "../data/shared/main/metadata.yaml"

- name: kubeadm
  type: BootstrapProvider
  versions:
<<<<<<< HEAD
  - name: v0.3.25 # latest published release in the v1alpha3 series; this is used for v1alpha3 --> v1beta1 clusterctl upgrades test only.
    value: "https://github.com/kubernetes-sigs/cluster-api/releases/download/v0.3.25/bootstrap-components.yaml"
=======
  - name: "{go://sigs.k8s.io/cluster-api@v0.3}" # latest published release in the v1alpha3 series; this is used for v1alpha3 --> v1beta1 clusterctl upgrades test only.
    value: "https://github.com/kubernetes-sigs/cluster-api/releases/download/{go://sigs.k8s.io/cluster-api@v0.3}/bootstrap-components.yaml"
>>>>>>> a5898a2f
    type: "url"
    contract: v1alpha3
    replacements:
    - old: --metrics-addr=127.0.0.1:8080
      new: --metrics-addr=:8080
    files:
    - sourcePath: "../data/shared/v0.3/metadata.yaml"
<<<<<<< HEAD
  - name: v0.4.8 # latest published release in the v1alpha4 series; this is used for v1alpha4 --> v1beta1 clusterctl upgrades test only.
    value: "https://github.com/kubernetes-sigs/cluster-api/releases/download/v0.4.8/bootstrap-components.yaml"
=======
  - name: "{go://sigs.k8s.io/cluster-api@v0.4}" # latest published release in the v1alpha4 series; this is used for v1alpha4 --> v1beta1 clusterctl upgrades test only.
    value: "https://github.com/kubernetes-sigs/cluster-api/releases/download/{go://sigs.k8s.io/cluster-api@v0.4}/bootstrap-components.yaml"
>>>>>>> a5898a2f
    type: "url"
    contract: v1alpha4
    replacements:
    - old: --metrics-addr=127.0.0.1:8080
      new: --metrics-addr=:8080
    files:
    - sourcePath: "../data/shared/v0.4/metadata.yaml"
<<<<<<< HEAD
  - name: v1.0.5 # supported release in the v1beta1 series; this is used for v1beta1 --> main clusterctl upgrades test only.
    value: "https://github.com/kubernetes-sigs/cluster-api/releases/download/v1.0.5/bootstrap-components.yaml"
=======
  - name: "{go://sigs.k8s.io/cluster-api@v1.0}" # supported release in the v1beta1 series; this is used for v1beta1 --> main clusterctl upgrades test only.
    value: "https://github.com/kubernetes-sigs/cluster-api/releases/download/{go://sigs.k8s.io/cluster-api@v1.0}/bootstrap-components.yaml"
>>>>>>> a5898a2f
    type: "url"
    contract: v1beta1
    replacements:
    - old: --metrics-addr=127.0.0.1:8080
      new: --metrics-addr=:8080
    files:
    - sourcePath: "../data/shared/v1.0/metadata.yaml"
  - name: "{go://sigs.k8s.io/cluster-api@v1.5}" # supported release in the v1beta1 series; this is used for v1beta1 --> main clusterctl upgrades test only.
    value: "https://github.com/kubernetes-sigs/cluster-api/releases/download/{go://sigs.k8s.io/cluster-api@v1.5}/bootstrap-components.yaml"
    type: "url"
    contract: v1beta1
    replacements:
    - old: --metrics-addr=127.0.0.1:8080
      new: --metrics-addr=:8080
    files:
    - sourcePath: "../data/shared/v1.5/metadata.yaml"
  - name: "{go://sigs.k8s.io/cluster-api@v1.6}" # latest published release in the v1beta1 series; this is used for v1beta1 --> main clusterctl upgrades test only.
    value: "https://github.com/kubernetes-sigs/cluster-api/releases/download/{go://sigs.k8s.io/cluster-api@v1.6}/bootstrap-components.yaml"
    type: "url"
    contract: v1beta1
    replacements:
    - old: --metrics-addr=127.0.0.1:8080
      new: --metrics-addr=:8080
    files:
    - sourcePath: "../data/shared/v1.6/metadata.yaml"
  - name: v1.7.99 # next; use manifest from source files
    value: ../../../bootstrap/kubeadm/config/default
    replacements:
    - old: "--leader-elect"
      new: "--leader-elect\n        - --logging-format=json"
    files:
    - sourcePath: "../data/shared/main/metadata.yaml"

- name: kubeadm
  type: ControlPlaneProvider
  versions:
<<<<<<< HEAD
  - name: v0.3.25 # latest published release in the v1alpha3 series; this is used for v1alpha3 --> v1beta1 clusterctl upgrades test only.
    value: "https://github.com/kubernetes-sigs/cluster-api/releases/download/v0.3.25/control-plane-components.yaml"
=======
  - name: "{go://sigs.k8s.io/cluster-api@v0.3}" # latest published release in the v1alpha3 series; this is used for v1alpha3 --> v1beta1 clusterctl upgrades test only.
    value: "https://github.com/kubernetes-sigs/cluster-api/releases/download/{go://sigs.k8s.io/cluster-api@v0.3}/control-plane-components.yaml"
>>>>>>> a5898a2f
    type: "url"
    contract: v1alpha3
    replacements:
    - old: --metrics-addr=127.0.0.1:8080
      new: --metrics-addr=:8080
    files:
    - sourcePath: "../data/shared/v0.3/metadata.yaml"
<<<<<<< HEAD
  - name: v0.4.8 # latest published release in the v1alpha4 series; this is used for v1alpha4 --> v1beta1 clusterctl upgrades test only.
    value: "https://github.com/kubernetes-sigs/cluster-api/releases/download/v0.4.8/control-plane-components.yaml"
=======
  - name: "{go://sigs.k8s.io/cluster-api@v0.4}" # latest published release in the v1alpha4 series; this is used for v1alpha4 --> v1beta1 clusterctl upgrades test only.
    value: "https://github.com/kubernetes-sigs/cluster-api/releases/download/{go://sigs.k8s.io/cluster-api@v0.4}/control-plane-components.yaml"
>>>>>>> a5898a2f
    type: "url"
    contract: v1alpha4
    replacements:
    - old: --metrics-addr=127.0.0.1:8080
      new: --metrics-addr=:8080
    files:
    - sourcePath: "../data/shared/v0.4/metadata.yaml"
<<<<<<< HEAD
  - name: v1.0.5 # supported release in the v1beta1 series; this is used for v1beta1 --> main clusterctl upgrades test only.
    value: "https://github.com/kubernetes-sigs/cluster-api/releases/download/v1.0.5/control-plane-components.yaml"
=======
  - name: "{go://sigs.k8s.io/cluster-api@v1.0}" # supported release in the v1beta1 series; this is used for v1beta1 --> main clusterctl upgrades test only.
    value: "https://github.com/kubernetes-sigs/cluster-api/releases/download/{go://sigs.k8s.io/cluster-api@v1.0}/control-plane-components.yaml"
>>>>>>> a5898a2f
    type: "url"
    contract: v1beta1
    replacements:
    - old: --metrics-addr=127.0.0.1:8080
      new: --metrics-addr=:8080
    files:
    - sourcePath: "../data/shared/v1.0/metadata.yaml"
  - name: "{go://sigs.k8s.io/cluster-api@v1.5}" # supported release in the v1beta1 series; this is used for v1beta1 --> main clusterctl upgrades test only.
    value: "https://github.com/kubernetes-sigs/cluster-api/releases/download/{go://sigs.k8s.io/cluster-api@v1.5}/control-plane-components.yaml"
    type: "url"
    contract: v1beta1
    replacements:
    - old: --metrics-addr=127.0.0.1:8080
      new: --metrics-addr=:8080
    files:
    - sourcePath: "../data/shared/v1.5/metadata.yaml"
  - name: "{go://sigs.k8s.io/cluster-api@v1.6}" # latest published release in the v1beta1 series; this is used for v1beta1 --> main clusterctl upgrades test only.
    value: "https://github.com/kubernetes-sigs/cluster-api/releases/download/{go://sigs.k8s.io/cluster-api@v1.6}/control-plane-components.yaml"
    type: "url"
    contract: v1beta1
    replacements:
    - old: --metrics-addr=127.0.0.1:8080
      new: --metrics-addr=:8080
    files:
    - sourcePath: "../data/shared/v1.6/metadata.yaml"
  - name: v1.7.99 # next; use manifest from source files
    value: ../../../controlplane/kubeadm/config/default
    replacements:
    - old: "--leader-elect"
      new: "--leader-elect\n        - --logging-format=json"
    files:
    - sourcePath: "../data/shared/main/metadata.yaml"

- name: docker
  type: InfrastructureProvider
  versions:
<<<<<<< HEAD
  - name: v0.3.25 # latest published release in the v1alpha3 series; this is used for v1alpha3 --> v1beta1 clusterctl upgrades test only.
    value: "https://github.com/kubernetes-sigs/cluster-api/releases/download/v0.3.25/infrastructure-components-development.yaml"
    type: "url"
    contract: v1alpha3
    replacements:
    - old: --metrics-addr=127.0.0.1:8080
      new: --metrics-addr=:8080
    files:
    - sourcePath: "../data/shared/v0.3/metadata.yaml"
    - sourcePath: "../data/infrastructure-docker/v0.3/cluster-template.yaml"
  - name: v0.4.8 # latest published release in the v1alpha4 series; this is used for v1alpha4 --> v1beta1 clusterctl upgrades test only.
    value: "https://github.com/kubernetes-sigs/cluster-api/releases/download/v0.4.8/infrastructure-components-development.yaml"
    type: "url"
    contract: v1alpha4
    replacements:
    - old: --metrics-addr=127.0.0.1:8080
      new: --metrics-addr=:8080
    files:
    - sourcePath: "../data/shared/v0.4/metadata.yaml"
    - sourcePath: "../data/infrastructure-docker/v0.4/cluster-template.yaml"
  - name: v1.0.5 # supported release in the v1beta1 series; this is used for v1beta1 --> main clusterctl upgrades test only.
    value: "https://github.com/kubernetes-sigs/cluster-api/releases/download/v1.0.5/infrastructure-components-development.yaml"
=======
  - name: "{go://sigs.k8s.io/cluster-api@v0.3}" # latest published release in the v1alpha3 series; this is used for v1alpha3 --> v1beta1 clusterctl upgrades test only.
    value: "https://github.com/kubernetes-sigs/cluster-api/releases/download/{go://sigs.k8s.io/cluster-api@v0.3}/infrastructure-components-development.yaml"
>>>>>>> a5898a2f
    type: "url"
    contract: v1alpha3
    replacements:
    - old: --metrics-addr=127.0.0.1:8080
      new: --metrics-addr=:8080
    files:
    - sourcePath: "../data/shared/v0.3/metadata.yaml"
    - sourcePath: "../data/infrastructure-docker/v0.3/cluster-template.yaml"
  - name: "{go://sigs.k8s.io/cluster-api@v0.4}" # latest published release in the v1alpha4 series; this is used for v1alpha4 --> v1beta1 clusterctl upgrades test only.
    value: "https://github.com/kubernetes-sigs/cluster-api/releases/download/{go://sigs.k8s.io/cluster-api@v0.4}/infrastructure-components-development.yaml"
    type: "url"
    contract: v1alpha4
    replacements:
    - old: --metrics-addr=127.0.0.1:8080
      new: --metrics-addr=:8080
    files:
    - sourcePath: "../data/shared/v0.4/metadata.yaml"
    - sourcePath: "../data/infrastructure-docker/v0.4/cluster-template.yaml"
  - name: "{go://sigs.k8s.io/cluster-api@v1.0}" # supported release in the v1beta1 series; this is used for v1beta1 --> main clusterctl upgrades test only.
    value: "https://github.com/kubernetes-sigs/cluster-api/releases/download/{go://sigs.k8s.io/cluster-api@v1.0}/infrastructure-components-development.yaml"
    type: "url"
    contract: v1beta1
    replacements:
    - old: --metrics-addr=127.0.0.1:8080
      new: --metrics-addr=:8080
    files:
    - sourcePath: "../data/shared/v1.0/metadata.yaml"
    - sourcePath: "../data/infrastructure-docker/v1.0/cluster-template.yaml"
  - name: "{go://sigs.k8s.io/cluster-api@v1.5}" # supported release in the v1beta1 series; this is used for v1beta1 --> main clusterctl upgrades test only.
    value: "https://github.com/kubernetes-sigs/cluster-api/releases/download/{go://sigs.k8s.io/cluster-api@v1.5}/infrastructure-components-development.yaml"
    type: "url"
    contract: v1beta1
    replacements:
    - old: --metrics-addr=127.0.0.1:8080
      new: --metrics-addr=:8080
    files:
    - sourcePath: "../data/shared/v1.5/metadata.yaml"
    - sourcePath: "../data/infrastructure-docker/v1.5/cluster-template.yaml"
    - sourcePath: "../data/infrastructure-docker/v1.5/cluster-template-topology.yaml"
    - sourcePath: "../data/infrastructure-docker/v1.5/clusterclass-quick-start.yaml"
  - name: "{go://sigs.k8s.io/cluster-api@v1.6}" # latest published release in the v1beta1 series; this is used for v1beta1 --> main clusterctl upgrades test only.
    value: "https://github.com/kubernetes-sigs/cluster-api/releases/download/{go://sigs.k8s.io/cluster-api@v1.6}/infrastructure-components-development.yaml"
    type: "url"
    contract: v1beta1
    replacements:
    - old: --metrics-addr=127.0.0.1:8080
      new: --metrics-addr=:8080
    files:
    - sourcePath: "../data/shared/v1.6/metadata.yaml"
    - sourcePath: "../data/infrastructure-docker/v1.6/cluster-template.yaml"
    - sourcePath: "../data/infrastructure-docker/v1.6/cluster-template-topology.yaml"
    - sourcePath: "../data/infrastructure-docker/v1.6/clusterclass-quick-start.yaml"
  - name: v1.7.99 # next; use manifest from source files
    value: ../../../test/infrastructure/docker/config/default
    replacements:
    - old: "--leader-elect"
      new: "--leader-elect\n        - --logging-format=json"
    files:
    # Add cluster templates
    - sourcePath: "../data/infrastructure-docker/main/cluster-template.yaml"
    - sourcePath: "../data/infrastructure-docker/main/cluster-template-md-remediation.yaml"
    - sourcePath: "../data/infrastructure-docker/main/cluster-template-kcp-remediation.yaml"
    - sourcePath: "../data/infrastructure-docker/main/cluster-template-kcp-adoption.yaml"
    - sourcePath: "../data/infrastructure-docker/main/cluster-template-machine-pool.yaml"
    - sourcePath: "../data/infrastructure-docker/main/cluster-template-node-drain.yaml"
    - sourcePath: "../data/infrastructure-docker/main/cluster-template-upgrades.yaml"
    - sourcePath: "../data/infrastructure-docker/main/cluster-template-upgrades-runtimesdk.yaml"
    - sourcePath: "../data/infrastructure-docker/main/cluster-template-kcp-scale-in.yaml"
    - sourcePath: "../data/infrastructure-docker/main/cluster-template-ipv6.yaml"
    - sourcePath: "../data/infrastructure-docker/main/cluster-template-topology-dualstack-ipv6-primary.yaml"
    - sourcePath: "../data/infrastructure-docker/main/cluster-template-topology-dualstack-ipv4-primary.yaml"
    - sourcePath: "../data/infrastructure-docker/main/cluster-template-topology-single-node-cluster.yaml"
    - sourcePath: "../data/infrastructure-docker/main/cluster-template-topology-autoscaler.yaml"
    - sourcePath: "../data/infrastructure-docker/main/cluster-template-topology.yaml"
    - sourcePath: "../data/infrastructure-docker/main/cluster-template-ignition.yaml"
    - sourcePath: "../data/infrastructure-docker/main/clusterclass-quick-start.yaml"
    - sourcePath: "../data/infrastructure-docker/main/clusterclass-quick-start-runtimesdk.yaml"
    - sourcePath: "../data/shared/main/metadata.yaml"

- name: in-memory
  type: InfrastructureProvider
  versions:
  - name: v1.7.99 # next; use manifest from source files
    value: ../../../test/infrastructure/inmemory/config/default
    replacements:
    - old: "--leader-elect"
      new: "--leader-elect\n        - --logging-format=json"
    files:
    # Add cluster templates
    - sourcePath: "../data/infrastructure-inmemory/main/clusterclass-in-memory.yaml"
    - sourcePath: "../data/infrastructure-inmemory/main/cluster-template.yaml"
    - sourcePath: "../data/shared/main/metadata.yaml"

- name: test-extension
  type: RuntimeExtensionProvider
  versions:
    - name: v1.7.99 # next; use manifest from source files
      value: ../../../test/extension/config/default
      replacements:
      - old: "--leader-elect"
        new: "--leader-elect\n        - --logging-format=json"
      files:
      - sourcePath: "../data/shared/main/metadata.yaml"

variables:
  # Default variables for the e2e test; those values could be overridden via env variables, thus
  # allowing the same e2e config file to be re-used in different Prow jobs e.g. each one with a K8s version permutation.
  # The following Kubernetes versions should be the latest versions with already published kindest/node images.
  # This avoids building node images in the default case which improves the test duration significantly.
<<<<<<< HEAD
  KUBERNETES_VERSION_MANAGEMENT: "v1.29.0"
  KUBERNETES_VERSION: "v1.29.0"
  KUBERNETES_VERSION_UPGRADE_FROM: "v1.28.0"
  KUBERNETES_VERSION_UPGRADE_TO: "v1.29.0"
  ETCD_VERSION_UPGRADE_TO: "3.5.10-0"
=======
  KUBERNETES_VERSION_MANAGEMENT: "v1.30.0"
  KUBERNETES_VERSION: "v1.30.0"
  KUBERNETES_VERSION_UPGRADE_FROM: "v1.29.2"
  KUBERNETES_VERSION_UPGRADE_TO: "v1.30.0"
  KUBERNETES_VERSION_LATEST_CI: "ci/latest-1.31"
  ETCD_VERSION_UPGRADE_TO: "3.5.12-0"
>>>>>>> a5898a2f
  COREDNS_VERSION_UPGRADE_TO: "v1.11.1"
  DOCKER_SERVICE_DOMAIN: "cluster.local"
  IP_FAMILY: "dual"
  DOCKER_SERVICE_CIDRS: "10.128.0.0/12"
  DOCKER_POD_CIDRS: "192.168.0.0/16"
  DOCKER_SERVICE_IPV6_CIDRS: "fd00:100:64::/108"
  DOCKER_POD_IPV6_CIDRS: "fd00:100:96::/48"
  CNI: "./data/cni/kindnet/kindnet.yaml"
  KUBETEST_CONFIGURATION: "./data/kubetest/conformance.yaml"
  AUTOSCALER_WORKLOAD: "./data/autoscaler/autoscaler-to-workload-workload.yaml"
  NODE_DRAIN_TIMEOUT: "60s"
  # Enabling the feature flags by setting the env variables.
  # Note: EXP_CLUSTER_RESOURCE_SET & EXP_MACHINE_POOL are enabled per default with CAPI v1.7.0.
  # We still have to enable them here for clusterctl upgrade tests that use older versions.
  EXP_CLUSTER_RESOURCE_SET: "true"
  EXP_MACHINE_POOL: "true"
  EXP_KUBEADM_BOOTSTRAP_FORMAT_IGNITION: "true"
  CLUSTER_TOPOLOGY: "true"
  EXP_RUNTIME_SDK: "true"
  EXP_MACHINE_SET_PREFLIGHT_CHECKS: "true"
  CAPI_DIAGNOSTICS_ADDRESS: ":8080"
  CAPI_INSECURE_DIAGNOSTICS: "true"

intervals:
  default/wait-controllers: ["3m", "10s"]
  default/wait-cluster: ["5m", "10s"]
  default/wait-control-plane: ["10m", "10s"]
  default/wait-worker-nodes: ["5m", "10s"]
  default/wait-machine-pool-nodes: ["5m", "10s"]
  default/wait-delete-cluster: ["3m", "10s"]
  default/wait-machine-upgrade: ["20m", "10s"]
  default/wait-machine-pool-upgrade: ["5m", "10s"]
  default/wait-nodes-ready: ["10m", "10s"]
  default/wait-machine-remediation: ["5m", "10s"]
  default/wait-autoscaler: ["5m", "10s"]
  node-drain/wait-deployment-available: ["3m", "10s"]
  node-drain/wait-control-plane: ["15m", "10s"]
  node-drain/wait-machine-deleted: ["2m", "10s"]
  kcp-remediation/wait-machines: ["5m", "10s"]
  kcp-remediation/check-machines-stable: ["30s", "5s"]
  kcp-remediation/wait-machine-provisioned: ["5m", "10s"]
  #  Giving a bit more time during scale tests, we analyze independently if everything works quickly enough.
  scale/wait-cluster: ["10m", "10s"]
  scale/wait-control-plane: ["20m", "10s"]
  scale/wait-worker-nodes: ["20m", "10s"]<|MERGE_RESOLUTION|>--- conflicted
+++ resolved
@@ -23,19 +23,11 @@
   loadBehavior: tryLoad
 - name: gcr.io/k8s-staging-cluster-api/test-extension-{ARCH}:dev
   loadBehavior: tryLoad
-<<<<<<< HEAD
-- name: quay.io/jetstack/cert-manager-cainjector:v1.14.4
-  loadBehavior: tryLoad
-- name: quay.io/jetstack/cert-manager-webhook:v1.14.4
-  loadBehavior: tryLoad
-- name: quay.io/jetstack/cert-manager-controller:v1.14.4
-=======
 - name: quay.io/jetstack/cert-manager-cainjector:v1.14.5
   loadBehavior: tryLoad
 - name: quay.io/jetstack/cert-manager-webhook:v1.14.5
   loadBehavior: tryLoad
 - name: quay.io/jetstack/cert-manager-controller:v1.14.5
->>>>>>> a5898a2f
   loadBehavior: tryLoad
 
 providers:
@@ -43,13 +35,8 @@
 - name: cluster-api
   type: CoreProvider
   versions:
-<<<<<<< HEAD
-  - name: v0.3.25 # latest published release in the v1alpha3 series; this is used for v1alpha3 --> v1beta1 clusterctl upgrades test only.
-    value: "https://github.com/kubernetes-sigs/cluster-api/releases/download/v0.3.25/core-components.yaml"
-=======
   - name: "{go://sigs.k8s.io/cluster-api@v0.3}" # latest published release in the v1alpha3 series; this is used for v1alpha3 --> v1beta1 clusterctl upgrades test only.
     value: "https://github.com/kubernetes-sigs/cluster-api/releases/download/{go://sigs.k8s.io/cluster-api@v0.3}/core-components.yaml"
->>>>>>> a5898a2f
     type: "url"
     contract: v1alpha3
     replacements:
@@ -57,13 +44,8 @@
       new: --metrics-addr=:8080
     files:
     - sourcePath: "../data/shared/v0.3/metadata.yaml"
-<<<<<<< HEAD
-  - name: v0.4.8 # latest published release in the v1alpha4 series; this is used for v1alpha4 --> v1beta1 clusterctl upgrades test only.
-    value: "https://github.com/kubernetes-sigs/cluster-api/releases/download/v0.4.8/core-components.yaml"
-=======
   - name: "{go://sigs.k8s.io/cluster-api@v0.4}" # latest published release in the v1alpha4 series; this is used for v1alpha4 --> v1beta1 clusterctl upgrades test only.
     value: "https://github.com/kubernetes-sigs/cluster-api/releases/download/{go://sigs.k8s.io/cluster-api@v0.4}/core-components.yaml"
->>>>>>> a5898a2f
     type: "url"
     contract: v1alpha4
     replacements:
@@ -71,13 +53,8 @@
       new: --metrics-addr=:8080
     files:
     - sourcePath: "../data/shared/v0.4/metadata.yaml"
-<<<<<<< HEAD
-  - name: v1.0.5 # supported release in the v1beta1 series; this is used for v1beta1 --> main clusterctl upgrades test only.
-    value: "https://github.com/kubernetes-sigs/cluster-api/releases/download/v1.0.5/core-components.yaml"
-=======
   - name: "{go://sigs.k8s.io/cluster-api@v1.0}" # supported release in the v1beta1 series; this is used for v1beta1 --> main clusterctl upgrades test only.
     value: "https://github.com/kubernetes-sigs/cluster-api/releases/download/{go://sigs.k8s.io/cluster-api@v1.0}/core-components.yaml"
->>>>>>> a5898a2f
     type: "url"
     contract: v1beta1
     replacements:
@@ -114,13 +91,8 @@
 - name: kubeadm
   type: BootstrapProvider
   versions:
-<<<<<<< HEAD
-  - name: v0.3.25 # latest published release in the v1alpha3 series; this is used for v1alpha3 --> v1beta1 clusterctl upgrades test only.
-    value: "https://github.com/kubernetes-sigs/cluster-api/releases/download/v0.3.25/bootstrap-components.yaml"
-=======
   - name: "{go://sigs.k8s.io/cluster-api@v0.3}" # latest published release in the v1alpha3 series; this is used for v1alpha3 --> v1beta1 clusterctl upgrades test only.
     value: "https://github.com/kubernetes-sigs/cluster-api/releases/download/{go://sigs.k8s.io/cluster-api@v0.3}/bootstrap-components.yaml"
->>>>>>> a5898a2f
     type: "url"
     contract: v1alpha3
     replacements:
@@ -128,13 +100,8 @@
       new: --metrics-addr=:8080
     files:
     - sourcePath: "../data/shared/v0.3/metadata.yaml"
-<<<<<<< HEAD
-  - name: v0.4.8 # latest published release in the v1alpha4 series; this is used for v1alpha4 --> v1beta1 clusterctl upgrades test only.
-    value: "https://github.com/kubernetes-sigs/cluster-api/releases/download/v0.4.8/bootstrap-components.yaml"
-=======
   - name: "{go://sigs.k8s.io/cluster-api@v0.4}" # latest published release in the v1alpha4 series; this is used for v1alpha4 --> v1beta1 clusterctl upgrades test only.
     value: "https://github.com/kubernetes-sigs/cluster-api/releases/download/{go://sigs.k8s.io/cluster-api@v0.4}/bootstrap-components.yaml"
->>>>>>> a5898a2f
     type: "url"
     contract: v1alpha4
     replacements:
@@ -142,13 +109,8 @@
       new: --metrics-addr=:8080
     files:
     - sourcePath: "../data/shared/v0.4/metadata.yaml"
-<<<<<<< HEAD
-  - name: v1.0.5 # supported release in the v1beta1 series; this is used for v1beta1 --> main clusterctl upgrades test only.
-    value: "https://github.com/kubernetes-sigs/cluster-api/releases/download/v1.0.5/bootstrap-components.yaml"
-=======
   - name: "{go://sigs.k8s.io/cluster-api@v1.0}" # supported release in the v1beta1 series; this is used for v1beta1 --> main clusterctl upgrades test only.
     value: "https://github.com/kubernetes-sigs/cluster-api/releases/download/{go://sigs.k8s.io/cluster-api@v1.0}/bootstrap-components.yaml"
->>>>>>> a5898a2f
     type: "url"
     contract: v1beta1
     replacements:
@@ -185,13 +147,8 @@
 - name: kubeadm
   type: ControlPlaneProvider
   versions:
-<<<<<<< HEAD
-  - name: v0.3.25 # latest published release in the v1alpha3 series; this is used for v1alpha3 --> v1beta1 clusterctl upgrades test only.
-    value: "https://github.com/kubernetes-sigs/cluster-api/releases/download/v0.3.25/control-plane-components.yaml"
-=======
   - name: "{go://sigs.k8s.io/cluster-api@v0.3}" # latest published release in the v1alpha3 series; this is used for v1alpha3 --> v1beta1 clusterctl upgrades test only.
     value: "https://github.com/kubernetes-sigs/cluster-api/releases/download/{go://sigs.k8s.io/cluster-api@v0.3}/control-plane-components.yaml"
->>>>>>> a5898a2f
     type: "url"
     contract: v1alpha3
     replacements:
@@ -199,13 +156,8 @@
       new: --metrics-addr=:8080
     files:
     - sourcePath: "../data/shared/v0.3/metadata.yaml"
-<<<<<<< HEAD
-  - name: v0.4.8 # latest published release in the v1alpha4 series; this is used for v1alpha4 --> v1beta1 clusterctl upgrades test only.
-    value: "https://github.com/kubernetes-sigs/cluster-api/releases/download/v0.4.8/control-plane-components.yaml"
-=======
   - name: "{go://sigs.k8s.io/cluster-api@v0.4}" # latest published release in the v1alpha4 series; this is used for v1alpha4 --> v1beta1 clusterctl upgrades test only.
     value: "https://github.com/kubernetes-sigs/cluster-api/releases/download/{go://sigs.k8s.io/cluster-api@v0.4}/control-plane-components.yaml"
->>>>>>> a5898a2f
     type: "url"
     contract: v1alpha4
     replacements:
@@ -213,13 +165,8 @@
       new: --metrics-addr=:8080
     files:
     - sourcePath: "../data/shared/v0.4/metadata.yaml"
-<<<<<<< HEAD
-  - name: v1.0.5 # supported release in the v1beta1 series; this is used for v1beta1 --> main clusterctl upgrades test only.
-    value: "https://github.com/kubernetes-sigs/cluster-api/releases/download/v1.0.5/control-plane-components.yaml"
-=======
   - name: "{go://sigs.k8s.io/cluster-api@v1.0}" # supported release in the v1beta1 series; this is used for v1beta1 --> main clusterctl upgrades test only.
     value: "https://github.com/kubernetes-sigs/cluster-api/releases/download/{go://sigs.k8s.io/cluster-api@v1.0}/control-plane-components.yaml"
->>>>>>> a5898a2f
     type: "url"
     contract: v1beta1
     replacements:
@@ -256,33 +203,8 @@
 - name: docker
   type: InfrastructureProvider
   versions:
-<<<<<<< HEAD
-  - name: v0.3.25 # latest published release in the v1alpha3 series; this is used for v1alpha3 --> v1beta1 clusterctl upgrades test only.
-    value: "https://github.com/kubernetes-sigs/cluster-api/releases/download/v0.3.25/infrastructure-components-development.yaml"
-    type: "url"
-    contract: v1alpha3
-    replacements:
-    - old: --metrics-addr=127.0.0.1:8080
-      new: --metrics-addr=:8080
-    files:
-    - sourcePath: "../data/shared/v0.3/metadata.yaml"
-    - sourcePath: "../data/infrastructure-docker/v0.3/cluster-template.yaml"
-  - name: v0.4.8 # latest published release in the v1alpha4 series; this is used for v1alpha4 --> v1beta1 clusterctl upgrades test only.
-    value: "https://github.com/kubernetes-sigs/cluster-api/releases/download/v0.4.8/infrastructure-components-development.yaml"
-    type: "url"
-    contract: v1alpha4
-    replacements:
-    - old: --metrics-addr=127.0.0.1:8080
-      new: --metrics-addr=:8080
-    files:
-    - sourcePath: "../data/shared/v0.4/metadata.yaml"
-    - sourcePath: "../data/infrastructure-docker/v0.4/cluster-template.yaml"
-  - name: v1.0.5 # supported release in the v1beta1 series; this is used for v1beta1 --> main clusterctl upgrades test only.
-    value: "https://github.com/kubernetes-sigs/cluster-api/releases/download/v1.0.5/infrastructure-components-development.yaml"
-=======
   - name: "{go://sigs.k8s.io/cluster-api@v0.3}" # latest published release in the v1alpha3 series; this is used for v1alpha3 --> v1beta1 clusterctl upgrades test only.
     value: "https://github.com/kubernetes-sigs/cluster-api/releases/download/{go://sigs.k8s.io/cluster-api@v0.3}/infrastructure-components-development.yaml"
->>>>>>> a5898a2f
     type: "url"
     contract: v1alpha3
     replacements:
@@ -392,20 +314,12 @@
   # allowing the same e2e config file to be re-used in different Prow jobs e.g. each one with a K8s version permutation.
   # The following Kubernetes versions should be the latest versions with already published kindest/node images.
   # This avoids building node images in the default case which improves the test duration significantly.
-<<<<<<< HEAD
-  KUBERNETES_VERSION_MANAGEMENT: "v1.29.0"
-  KUBERNETES_VERSION: "v1.29.0"
-  KUBERNETES_VERSION_UPGRADE_FROM: "v1.28.0"
-  KUBERNETES_VERSION_UPGRADE_TO: "v1.29.0"
-  ETCD_VERSION_UPGRADE_TO: "3.5.10-0"
-=======
   KUBERNETES_VERSION_MANAGEMENT: "v1.30.0"
   KUBERNETES_VERSION: "v1.30.0"
   KUBERNETES_VERSION_UPGRADE_FROM: "v1.29.2"
   KUBERNETES_VERSION_UPGRADE_TO: "v1.30.0"
   KUBERNETES_VERSION_LATEST_CI: "ci/latest-1.31"
   ETCD_VERSION_UPGRADE_TO: "3.5.12-0"
->>>>>>> a5898a2f
   COREDNS_VERSION_UPGRADE_TO: "v1.11.1"
   DOCKER_SERVICE_DOMAIN: "cluster.local"
   IP_FAMILY: "dual"
