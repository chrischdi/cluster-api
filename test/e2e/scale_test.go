//go:build e2e
// +build e2e

/*
Copyright 2020 The Kubernetes Authors.

Licensed under the Apache License, Version 2.0 (the "License");
you may not use this file except in compliance with the License.
You may obtain a copy of the License at

    http://www.apache.org/licenses/LICENSE-2.0

Unless required by applicable law or agreed to in writing, software
distributed under the License is distributed on an "AS IS" BASIS,
WITHOUT WARRANTIES OR CONDITIONS OF ANY KIND, either express or implied.
See the License for the specific language governing permissions and
limitations under the License.
*/

package e2e

import (
	. "github.com/onsi/ginkgo/v2"
	"k8s.io/utils/ptr"
)

var _ = Describe("When testing the machinery for scale testing using in-memory backend", func() {
	// Note: This test does not support MachinePools.
	ScaleSpec(ctx, func() ScaleSpecInput {
		return ScaleSpecInput{
			E2EConfig:                         e2eConfig,
			ClusterctlConfigPath:              clusterctlConfigPath,
<<<<<<< HEAD
			InfrastructureProvider:            ptr.To("in-memory"),
			BootstrapClusterProxy:             bootstrapClusterProxy,
			ArtifactFolder:                    artifactFolder,
			Flavor:                            ptr.To(""),
=======
			BootstrapClusterProxy:             bootstrapClusterProxy,
			ArtifactFolder:                    artifactFolder,
			Flavor:                            ptr.To("in-memory"),
>>>>>>> 647a1b74
			SkipCleanup:                       skipCleanup,
			ClusterCount:                      ptr.To[int64](10),
			Concurrency:                       ptr.To[int64](5),
			ControlPlaneMachineCount:          ptr.To[int64](1),
			MachineDeploymentCount:            ptr.To[int64](1),
			WorkerPerMachineDeploymentCount:   ptr.To[int64](3),
			AdditionalClusterClassCount:       ptr.To[int64](4),
			ClusterClassName:                  "in-memory",
			DeployClusterInSeparateNamespaces: ptr.To[bool](false),
			UseCrossNamespaceClusterClass:     ptr.To[bool](false),
			// The runtime extension gets deployed to the test-extension-system namespace and is exposed
			// by the test-extension-webhook-service.
			// The below values are used when creating the cluster-wide ExtensionConfig to refer
			// the actual service.
			ExtensionServiceNamespace: "test-extension-system",
			ExtensionServiceName:      "test-extension-webhook-service",
		}
	})
})<|MERGE_RESOLUTION|>--- conflicted
+++ resolved
@@ -30,16 +30,9 @@
 		return ScaleSpecInput{
 			E2EConfig:                         e2eConfig,
 			ClusterctlConfigPath:              clusterctlConfigPath,
-<<<<<<< HEAD
-			InfrastructureProvider:            ptr.To("in-memory"),
-			BootstrapClusterProxy:             bootstrapClusterProxy,
-			ArtifactFolder:                    artifactFolder,
-			Flavor:                            ptr.To(""),
-=======
 			BootstrapClusterProxy:             bootstrapClusterProxy,
 			ArtifactFolder:                    artifactFolder,
 			Flavor:                            ptr.To("in-memory"),
->>>>>>> 647a1b74
 			SkipCleanup:                       skipCleanup,
 			ClusterCount:                      ptr.To[int64](10),
 			Concurrency:                       ptr.To[int64](5),
