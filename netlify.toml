# Netlify build instructions
[build]
    command = "make -C docs/book build"
    publish = "docs/book/book"

[build.environment]
<<<<<<< HEAD
    GO_VERSION = "1.23.8"
=======
    GO_VERSION = "1.24.7"
>>>>>>> a3139c21

# Standard Netlify redirects
[[redirects]]
    from = "https://main--kubernetes-sigs-cluster-api.netlify.com/*"
    to = "https://main.cluster-api.sigs.k8s.io/:splat"
    status = 301
    force = true

[[redirects]]
    from = "https://cluster-api.sigs.k8s.io/tasks/experimental-features/cluster-resource-set"
    to = "https://cluster-api.sigs.k8s.io/developer/core/controllers/cluster-resource-set"
    status = 301
    force = true

# HTTP-to-HTTPS rules
[[redirects]]
    from = "http://main.cluster-api.sigs.k8s.io/*"
    to = "https://main.cluster-api.sigs.k8s.io/:splat"
    status = 301
    force = true

[[redirects]]
    from = "http://main--kubernetes-sigs-cluster-api.netlify.com/*"
    to = "http://main.cluster-api.sigs.k8s.io/:splat"
    status = 301
    force = true

[[headers]]
    for = "/tasks/experimental-features/runtime-sdk/runtime-sdk-openapi.yaml"
    [headers.values]
        Access-Control-Allow-Origin = "*"
        Access-Control-Allow-Methods = "*"<|MERGE_RESOLUTION|>--- conflicted
+++ resolved
@@ -4,11 +4,7 @@
     publish = "docs/book/book"
 
 [build.environment]
-<<<<<<< HEAD
-    GO_VERSION = "1.23.8"
-=======
     GO_VERSION = "1.24.7"
->>>>>>> a3139c21
 
 # Standard Netlify redirects
 [[redirects]]
