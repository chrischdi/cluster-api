--- conflicted
+++ resolved
@@ -147,13 +147,10 @@
 	// instead of being a source of truth for eventual consistency.
 	// This annotation can be used to inform MachinePool status during in-progress scaling scenarios.
 	ReplicasManagedByAnnotation = "cluster.x-k8s.io/replicas-managed-by"
-<<<<<<< HEAD
-=======
 
 	// VariableDefinitionFromInline indicates a patch or variable was defined in the `.spec` of a ClusterClass
 	// rather than from an external patch extension.
 	VariableDefinitionFromInline = "inline"
->>>>>>> 7b92ce45
 )
 
 // NodeUninitializedTaint can be added to Nodes at creation by the bootstrap provider, e.g. the
