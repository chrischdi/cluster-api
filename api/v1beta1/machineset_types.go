/*
Copyright 2021 The Kubernetes Authors.

Licensed under the Apache License, Version 2.0 (the "License");
you may not use this file except in compliance with the License.
You may obtain a copy of the License at

    http://www.apache.org/licenses/LICENSE-2.0

Unless required by applicable law or agreed to in writing, software
distributed under the License is distributed on an "AS IS" BASIS,
WITHOUT WARRANTIES OR CONDITIONS OF ANY KIND, either express or implied.
See the License for the specific language governing permissions and
limitations under the License.
*/

package v1beta1

import (
	metav1 "k8s.io/apimachinery/pkg/apis/meta/v1"
	metav1validation "k8s.io/apimachinery/pkg/apis/meta/v1/validation"
	"k8s.io/apimachinery/pkg/labels"
	"k8s.io/apimachinery/pkg/util/validation/field"

	capierrors "sigs.k8s.io/cluster-api/errors"
)

const (
	// MachineSetTopologyFinalizer is the finalizer used by the topology MachineDeployment controller to
	// clean up referenced template resources if necessary when a MachineSet is being deleted.
	MachineSetTopologyFinalizer = "machineset.topology.cluster.x-k8s.io"

	// MachineSetFinalizer is the finalizer used by the MachineSet controller to
	// ensure ordered cleanup of corresponding Machines when a Machineset is being deleted.
	MachineSetFinalizer = "cluster.x-k8s.io/machineset"
)

// ANCHOR: MachineSetSpec

// MachineSetSpec defines the desired state of MachineSet.
type MachineSetSpec struct {
	// clusterName is the name of the Cluster this object belongs to.
	// +required
	// +kubebuilder:validation:MinLength=1
	// +kubebuilder:validation:MaxLength=63
	ClusterName string `json:"clusterName"`

	// replicas is the number of desired replicas.
	// This is a pointer to distinguish between explicit zero and unspecified.
	//
	// Defaults to:
	// * if the Kubernetes autoscaler min size and max size annotations are set:
	//   - if it's a new MachineSet, use min size
	//   - if the replicas field of the old MachineSet is < min size, use min size
	//   - if the replicas field of the old MachineSet is > max size, use max size
	//   - if the replicas field of the old MachineSet is in the (min size, max size) range, keep the value from the oldMS
	// * otherwise use 1
	// Note: Defaulting will be run whenever the replicas field is not set:
	// * A new MachineSet is created with replicas not set.
	// * On an existing MachineSet the replicas field was first set and is now unset.
	// Those cases are especially relevant for the following Kubernetes autoscaler use cases:
	// * A new MachineSet is created and replicas should be managed by the autoscaler
	// * An existing MachineSet which initially wasn't controlled by the autoscaler
	//   should be later controlled by the autoscaler
	// +optional
	Replicas *int32 `json:"replicas,omitempty"`

	// minReadySeconds is the minimum number of seconds for which a Node for a newly created machine should be ready before considering the replica available.
	// Defaults to 0 (machine will be considered available as soon as the Node is ready)
	// +optional
	MinReadySeconds int32 `json:"minReadySeconds,omitempty"`

	// deletePolicy defines the policy used to identify nodes to delete when downscaling.
	// Defaults to "Random".  Valid values are "Random, "Newest", "Oldest"
	// +kubebuilder:validation:Enum=Random;Newest;Oldest
	// +optional
	DeletePolicy string `json:"deletePolicy,omitempty"`

	// selector is a label query over machines that should match the replica count.
	// Label keys and values that must match in order to be controlled by this MachineSet.
	// It must match the machine template's labels.
	// More info: https://kubernetes.io/docs/concepts/overview/working-with-objects/labels/#label-selectors
	// +required
	Selector metav1.LabelSelector `json:"selector"`

	// template is the object that describes the machine that will be created if
	// insufficient replicas are detected.
	// Object references to custom resources are treated as templates.
	// +optional
	Template MachineTemplateSpec `json:"template,omitempty"`

	// machineNamingStrategy allows changing the naming pattern used when creating Machines.
	// Note: InfraMachines & BootstrapConfigs will use the same name as the corresponding Machines.
	// +optional
	MachineNamingStrategy *MachineNamingStrategy `json:"machineNamingStrategy,omitempty"`
}

// MachineSet's ScalingUp condition and corresponding reasons that will be used in v1Beta2 API version.
const (
	// MachineSetScalingUpV1Beta2Condition is true if actual replicas < desired replicas.
	// Note: In case a MachineSet preflight check is preventing scale up, this will surface in the condition message.
	MachineSetScalingUpV1Beta2Condition = ScalingUpV1Beta2Condition

	// MachineSetScalingUpV1Beta2Reason surfaces when actual replicas < desired replicas.
	MachineSetScalingUpV1Beta2Reason = ScalingUpV1Beta2Reason

	// MachineSetNotScalingUpV1Beta2Reason surfaces when actual replicas >= desired replicas.
	MachineSetNotScalingUpV1Beta2Reason = NotScalingUpV1Beta2Reason

	// MachineSetScalingUpInternalErrorV1Beta2Reason surfaces unexpected failures when listing machines.
	MachineSetScalingUpInternalErrorV1Beta2Reason = InternalErrorV1Beta2Reason

	// MachineSetScalingUpWaitingForReplicasSetV1Beta2Reason surfaces when the .spec.replicas
	// field of the MachineSet is not set.
	MachineSetScalingUpWaitingForReplicasSetV1Beta2Reason = WaitingForReplicasSetV1Beta2Reason
)

// MachineSet's ScalingDown condition and corresponding reasons that will be used in v1Beta2 API version.
const (
	// MachineSetScalingDownV1Beta2Condition is true if actual replicas > desired replicas.
	MachineSetScalingDownV1Beta2Condition = ScalingDownV1Beta2Condition

	// MachineSetScalingDownV1Beta2Reason surfaces when actual replicas > desired replicas.
	MachineSetScalingDownV1Beta2Reason = ScalingDownV1Beta2Reason

	// MachineSetNotScalingDownV1Beta2Reason surfaces when actual replicas <= desired replicas.
	MachineSetNotScalingDownV1Beta2Reason = NotScalingDownV1Beta2Reason

	// MachineSetScalingDownInternalErrorV1Beta2Reason surfaces unexpected failures when listing machines.
	MachineSetScalingDownInternalErrorV1Beta2Reason = InternalErrorV1Beta2Reason

	// MachineSetScalingDownWaitingForReplicasSetV1Beta2Reason surfaces when the .spec.replicas
	// field of the MachineSet is not set.
	MachineSetScalingDownWaitingForReplicasSetV1Beta2Reason = WaitingForReplicasSetV1Beta2Reason
)

// MachineSet's MachinesReady condition and corresponding reasons that will be used in v1Beta2 API version.
// Note: Reason's could also be derived from the aggregation of machine's Ready conditions.
const (
	// MachineSetMachinesReadyV1Beta2Condition surfaces detail of issues on the controlled machines, if any.
	MachineSetMachinesReadyV1Beta2Condition = MachinesReadyV1Beta2Condition

	// MachineSetMachinesReadyV1Beta2Reason surfaces when all the controlled machine's Ready conditions are true.
	MachineSetMachinesReadyV1Beta2Reason = ReadyV1Beta2Reason

	// MachineSetMachinesNotReadyV1Beta2Reason surfaces when at least one of the controlled machine's Ready conditions is false.
	MachineSetMachinesNotReadyV1Beta2Reason = NotReadyV1Beta2Reason

	// MachineSetMachinesReadyUnknownV1Beta2Reason surfaces when at least one of the controlled machine's Ready conditions is unknown
	// and none of the controlled machine's Ready conditions is false.
	MachineSetMachinesReadyUnknownV1Beta2Reason = ReadyUnknownV1Beta2Reason

	// MachineSetMachinesReadyNoReplicasV1Beta2Reason surfaces when no machines exist for the MachineSet.
	MachineSetMachinesReadyNoReplicasV1Beta2Reason = NoReplicasV1Beta2Reason

	// MachineSetMachinesReadyInternalErrorV1Beta2Reason surfaces unexpected failures when listing machines
	// or aggregating machine's conditions.
	MachineSetMachinesReadyInternalErrorV1Beta2Reason = InternalErrorV1Beta2Reason
)

// MachineSet's MachinesUpToDate condition and corresponding reasons that will be used in v1Beta2 API version.
// Note: Reason's could also be derived from the aggregation of machine's MachinesUpToDate conditions.
const (
	// MachineSetMachinesUpToDateV1Beta2Condition surfaces details of controlled machines not up to date, if any.
	// Note: New machines are considered 10s after machine creation. This gives time to the machine's owner controller to recognize the new machine and add the UpToDate condition.
	MachineSetMachinesUpToDateV1Beta2Condition = MachinesUpToDateV1Beta2Condition

	// MachineSetMachinesUpToDateV1Beta2Reason surfaces when all the controlled machine's UpToDate conditions are true.
	MachineSetMachinesUpToDateV1Beta2Reason = UpToDateV1Beta2Reason

	// MachineSetMachinesNotUpToDateV1Beta2Reason surfaces when at least one of the controlled machine's UpToDate conditions is false.
	MachineSetMachinesNotUpToDateV1Beta2Reason = NotUpToDateV1Beta2Reason

	// MachineSetMachinesUpToDateUnknownV1Beta2Reason surfaces when at least one of the controlled machine's UpToDate conditions is unknown
	// and none of the controlled machine's UpToDate conditions is false.
	MachineSetMachinesUpToDateUnknownV1Beta2Reason = UpToDateUnknownV1Beta2Reason

	// MachineSetMachinesUpToDateNoReplicasV1Beta2Reason surfaces when no machines exist for the MachineSet.
	MachineSetMachinesUpToDateNoReplicasV1Beta2Reason = NoReplicasV1Beta2Reason

	// MachineSetMachinesUpToDateInternalErrorV1Beta2Reason surfaces unexpected failures when listing machines
	// or aggregating status.
	MachineSetMachinesUpToDateInternalErrorV1Beta2Reason = InternalErrorV1Beta2Reason
)

// MachineSet's Remediating condition and corresponding reasons that will be used in v1Beta2 API version.
const (
	// MachineSetRemediatingV1Beta2Condition surfaces details about ongoing remediation of the controlled machines, if any.
	MachineSetRemediatingV1Beta2Condition = RemediatingV1Beta2Condition

	// MachineSetRemediatingV1Beta2Reason surfaces when the MachineSet has at least one machine with HealthCheckSucceeded set to false
	// and with the OwnerRemediated condition set to false.
	MachineSetRemediatingV1Beta2Reason = RemediatingV1Beta2Reason

	// MachineSetNotRemediatingV1Beta2Reason surfaces when the MachineSet does not have any machine with HealthCheckSucceeded set to false
	// and with the OwnerRemediated condition set to false.
	MachineSetNotRemediatingV1Beta2Reason = NotRemediatingV1Beta2Reason

	// MachineSetRemediatingInternalErrorV1Beta2Reason surfaces unexpected failures when computing the Remediating condition.
	MachineSetRemediatingInternalErrorV1Beta2Reason = InternalErrorV1Beta2Reason
)

// Reasons that will be used for the OwnerRemediated condition set by MachineHealthCheck on MachineSet controlled machines
// being remediated in v1Beta2 API version.
const (
	// MachineSetMachineCannotBeRemediatedV1Beta2Reason surfaces when remediation of a MachineSet machine can't be started.
	MachineSetMachineCannotBeRemediatedV1Beta2Reason = "CannotBeRemediated"

	// MachineSetMachineRemediationDeferredV1Beta2Reason surfaces when remediation of a MachineSet machine must be deferred.
	MachineSetMachineRemediationDeferredV1Beta2Reason = "RemediationDeferred"

	// MachineSetMachineRemediationMachineDeletingV1Beta2Reason surfaces when remediation of a MachineSet machine
	// has been completed by deleting the unhealthy machine.
	// Note: After an unhealthy machine is deleted, a new one is created by the MachineSet as part of the
	// regular reconcile loop that ensures the correct number of replicas exist.
	MachineSetMachineRemediationMachineDeletingV1Beta2Reason = "MachineDeleting"
)

// MachineSet's Deleting condition and corresponding reasons that will be used in v1Beta2 API version.
const (
	// MachineSetDeletingV1Beta2Condition surfaces details about ongoing deletion of the controlled machines.
	MachineSetDeletingV1Beta2Condition = DeletingV1Beta2Condition

	// MachineSetNotDeletingV1Beta2Reason surfaces when the MachineSet is not deleting because the
	// DeletionTimestamp is not set.
	MachineSetNotDeletingV1Beta2Reason = NotDeletingV1Beta2Reason

	// MachineSetDeletingV1Beta2Reason surfaces when the MachineSet is deleting because the
	// DeletionTimestamp is set.
	MachineSetDeletingV1Beta2Reason = DeletingV1Beta2Reason

	// MachineSetDeletingInternalErrorV1Beta2Reason surfaces unexpected failures when deleting a MachineSet.
	MachineSetDeletingInternalErrorV1Beta2Reason = InternalErrorV1Beta2Reason
)

// ANCHOR_END: MachineSetSpec

// ANCHOR: MachineTemplateSpec

// MachineTemplateSpec describes the data needed to create a Machine from a template.
type MachineTemplateSpec struct {
	// metadata is the standard object's metadata.
	// More info: https://git.k8s.io/community/contributors/devel/sig-architecture/api-conventions.md#metadata
	// +optional
	ObjectMeta `json:"metadata,omitempty"`

	// spec is the specification of the desired behavior of the machine.
	// More info: https://git.k8s.io/community/contributors/devel/sig-architecture/api-conventions.md#spec-and-status
	// +optional
	Spec MachineSpec `json:"spec,omitempty"`
}

// ANCHOR_END: MachineTemplateSpec

// MachineSetDeletePolicy defines how priority is assigned to nodes to delete when
// downscaling a MachineSet. Defaults to "Random".
type MachineSetDeletePolicy string

const (
	// RandomMachineSetDeletePolicy prioritizes both Machines that have the annotation
	// "cluster.x-k8s.io/delete-machine=yes" and Machines that are unhealthy
	// (Status.FailureReason or Status.FailureMessage are set to a non-empty value
	// or NodeHealthy type of Status.Conditions is not true).
	// Finally, it picks Machines at random to delete.
	RandomMachineSetDeletePolicy MachineSetDeletePolicy = "Random"

	// NewestMachineSetDeletePolicy prioritizes both Machines that have the annotation
	// "cluster.x-k8s.io/delete-machine=yes" and Machines that are unhealthy
	// (Status.FailureReason or Status.FailureMessage are set to a non-empty value
	// or NodeHealthy type of Status.Conditions is not true).
	// It then prioritizes the newest Machines for deletion based on the Machine's CreationTimestamp.
	NewestMachineSetDeletePolicy MachineSetDeletePolicy = "Newest"

	// OldestMachineSetDeletePolicy prioritizes both Machines that have the annotation
	// "cluster.x-k8s.io/delete-machine=yes" and Machines that are unhealthy
	// (Status.FailureReason or Status.FailureMessage are set to a non-empty value
	// or NodeHealthy type of Status.Conditions is not true).
	// It then prioritizes the oldest Machines for deletion based on the Machine's CreationTimestamp.
	OldestMachineSetDeletePolicy MachineSetDeletePolicy = "Oldest"
)

// ANCHOR: MachineSetStatus

// MachineSetStatus defines the observed state of MachineSet.
type MachineSetStatus struct {
	// selector is the same as the label selector but in the string format to avoid introspection
	// by clients. The string will be in the same format as the query-param syntax.
	// More info about label selectors: http://kubernetes.io/docs/user-guide/labels#label-selectors
	// +optional
	// +kubebuilder:validation:MinLength=1
	// +kubebuilder:validation:MaxLength=4096
	Selector string `json:"selector,omitempty"`

	// replicas is the most recently observed number of replicas.
	// +optional
	Replicas int32 `json:"replicas"`

<<<<<<< HEAD
	// The number of replicas that have labels matching the labels of the machine template of the MachineSet.
=======
	// fullyLabeledReplicas is the number of replicas that have labels matching the labels of the machine template of the MachineSet.
>>>>>>> 647a1b74
	//
	// Deprecated: This field is deprecated and is going to be removed in the next apiVersion. Please see https://github.com/kubernetes-sigs/cluster-api/blob/main/docs/proposals/20240916-improve-status-in-CAPI-resources.md for more details.
	//
	// +optional
	FullyLabeledReplicas int32 `json:"fullyLabeledReplicas"`

	// readyReplicas is the number of ready replicas for this MachineSet. A machine is considered ready when the node has been created and is "Ready".
	// +optional
	ReadyReplicas int32 `json:"readyReplicas"`

	// availableReplicas is the number of available replicas (ready for at least minReadySeconds) for this MachineSet.
	// +optional
	AvailableReplicas int32 `json:"availableReplicas"`

	// observedGeneration reflects the generation of the most recently observed MachineSet.
	// +optional
	ObservedGeneration int64 `json:"observedGeneration,omitempty"`

	// failureReason will be set in the event that there is a terminal problem
	// reconciling the Machine and will contain a succinct value suitable
	// for machine interpretation.
	//
	// In the event that there is a terminal problem reconciling the
	// replicas, both FailureReason and FailureMessage will be set. FailureReason
	// will be populated with a succinct value suitable for machine
	// interpretation, while FailureMessage will contain a more verbose
	// string suitable for logging and human consumption.
	//
	// These fields should not be set for transitive errors that a
	// controller faces that are expected to be fixed automatically over
	// time (like service outages), but instead indicate that something is
	// fundamentally wrong with the MachineTemplate's spec or the configuration of
	// the machine controller, and that manual intervention is required. Examples
	// of terminal errors would be invalid combinations of settings in the
	// spec, values that are unsupported by the machine controller, or the
	// responsible machine controller itself being critically misconfigured.
	//
	// Any transient errors that occur during the reconciliation of Machines
	// can be added as events to the MachineSet object and/or logged in the
	// controller's output.
	//
	// Deprecated: This field is deprecated and is going to be removed in the next apiVersion. Please see https://github.com/kubernetes-sigs/cluster-api/blob/main/docs/proposals/20240916-improve-status-in-CAPI-resources.md for more details.
	//
	// +optional
	FailureReason *capierrors.MachineSetStatusError `json:"failureReason,omitempty"`

	// failureMessage will be set in the event that there is a terminal problem
	// reconciling the Machine and will contain a more verbose string suitable
	// for logging and human consumption.
	//
	// Deprecated: This field is deprecated and is going to be removed in the next apiVersion. Please see https://github.com/kubernetes-sigs/cluster-api/blob/main/docs/proposals/20240916-improve-status-in-CAPI-resources.md for more details.
	//
	// +optional
	// +kubebuilder:validation:MinLength=1
	// +kubebuilder:validation:MaxLength=10240
	FailureMessage *string `json:"failureMessage,omitempty"`

	// conditions defines current service state of the MachineSet.
	// +optional
	Conditions Conditions `json:"conditions,omitempty"`

	// v1beta2 groups all the fields that will be added or modified in MachineSet's status with the V1Beta2 version.
	// +optional
	V1Beta2 *MachineSetV1Beta2Status `json:"v1beta2,omitempty"`
}

// MachineSetV1Beta2Status groups all the fields that will be added or modified in MachineSetStatus with the V1Beta2 version.
// See https://github.com/kubernetes-sigs/cluster-api/blob/main/docs/proposals/20240916-improve-status-in-CAPI-resources.md for more context.
type MachineSetV1Beta2Status struct {
	// conditions represents the observations of a MachineSet's current state.
	// Known condition types are MachinesReady, MachinesUpToDate, ScalingUp, ScalingDown, Remediating, Deleting, Paused.
	// +optional
	// +listType=map
	// +listMapKey=type
	// +kubebuilder:validation:MaxItems=32
	Conditions []metav1.Condition `json:"conditions,omitempty"`

	// readyReplicas is the number of ready replicas for this MachineSet. A machine is considered ready when Machine's Ready condition is true.
	// +optional
	ReadyReplicas *int32 `json:"readyReplicas,omitempty"`

	// availableReplicas is the number of available replicas for this MachineSet. A machine is considered available when Machine's Available condition is true.
	// +optional
	AvailableReplicas *int32 `json:"availableReplicas,omitempty"`

	// upToDateReplicas is the number of up-to-date replicas for this MachineSet. A machine is considered up-to-date when Machine's UpToDate condition is true.
	// +optional
	UpToDateReplicas *int32 `json:"upToDateReplicas,omitempty"`
}

// ANCHOR_END: MachineSetStatus

// Validate validates the MachineSet fields.
func (m *MachineSet) Validate() field.ErrorList {
	errors := field.ErrorList{}

	// validate spec.selector and spec.template.labels
	fldPath := field.NewPath("spec")
	errors = append(errors, metav1validation.ValidateLabelSelector(&m.Spec.Selector, metav1validation.LabelSelectorValidationOptions{}, fldPath.Child("selector"))...)
	if len(m.Spec.Selector.MatchLabels)+len(m.Spec.Selector.MatchExpressions) == 0 {
		errors = append(errors, field.Invalid(fldPath.Child("selector"), m.Spec.Selector, "empty selector is not valid for MachineSet."))
	}
	selector, err := metav1.LabelSelectorAsSelector(&m.Spec.Selector)
	if err != nil {
		errors = append(errors, field.Invalid(fldPath.Child("selector"), m.Spec.Selector, "invalid label selector."))
	} else {
		labels := labels.Set(m.Spec.Template.Labels)
		if !selector.Matches(labels) {
			errors = append(errors, field.Invalid(fldPath.Child("template", "metadata", "labels"), m.Spec.Template.Labels, "`selector` does not match template `labels`"))
		}
	}

	return errors
}

// +kubebuilder:object:root=true
// +kubebuilder:resource:path=machinesets,shortName=ms,scope=Namespaced,categories=cluster-api
// +kubebuilder:storageversion
// +kubebuilder:subresource:status
// +kubebuilder:subresource:scale:specpath=.spec.replicas,statuspath=.status.replicas,selectorpath=.status.selector
// +kubebuilder:printcolumn:name="Cluster",type="string",JSONPath=".spec.clusterName",description="Cluster"
// +kubebuilder:printcolumn:name="Desired",type=integer,JSONPath=".spec.replicas",description="Total number of machines desired by this machineset",priority=10
// +kubebuilder:printcolumn:name="Replicas",type="integer",JSONPath=".status.replicas",description="Total number of non-terminated machines targeted by this machineset"
// +kubebuilder:printcolumn:name="Ready",type="integer",JSONPath=".status.readyReplicas",description="Total number of ready machines targeted by this machineset."
// +kubebuilder:printcolumn:name="Available",type="integer",JSONPath=".status.availableReplicas",description="Total number of available machines (ready for at least minReadySeconds)"
// +kubebuilder:printcolumn:name="Age",type="date",JSONPath=".metadata.creationTimestamp",description="Time duration since creation of MachineSet"
// +kubebuilder:printcolumn:name="Version",type="string",JSONPath=".spec.template.spec.version",description="Kubernetes version associated with this MachineSet"

// MachineSet is the Schema for the machinesets API.
type MachineSet struct {
	metav1.TypeMeta `json:",inline"`
	// metadata is the standard object's metadata.
	// More info: https://git.k8s.io/community/contributors/devel/sig-architecture/api-conventions.md#metadata
	// +optional
	metav1.ObjectMeta `json:"metadata,omitempty"`

	// spec is the desired state of MachineSet.
	// +optional
	Spec MachineSetSpec `json:"spec,omitempty"`
	// status is the observed state of MachineSet.
	// +optional
	Status MachineSetStatus `json:"status,omitempty"`
}

// GetConditions returns the set of conditions for the MachineSet.
func (m *MachineSet) GetConditions() Conditions {
	return m.Status.Conditions
}

// SetConditions updates the set of conditions on the MachineSet.
func (m *MachineSet) SetConditions(conditions Conditions) {
	m.Status.Conditions = conditions
}

// GetV1Beta2Conditions returns the set of conditions for this object.
func (m *MachineSet) GetV1Beta2Conditions() []metav1.Condition {
	if m.Status.V1Beta2 == nil {
		return nil
	}
	return m.Status.V1Beta2.Conditions
}

// SetV1Beta2Conditions sets conditions for an API object.
func (m *MachineSet) SetV1Beta2Conditions(conditions []metav1.Condition) {
	if m.Status.V1Beta2 == nil {
		m.Status.V1Beta2 = &MachineSetV1Beta2Status{}
	}
	m.Status.V1Beta2.Conditions = conditions
}

// +kubebuilder:object:root=true

// MachineSetList contains a list of MachineSet.
type MachineSetList struct {
	metav1.TypeMeta `json:",inline"`
	// metadata is the standard list's metadata.
	// More info: https://git.k8s.io/community/contributors/devel/sig-architecture/api-conventions.md#lists-and-simple-kinds
	// +optional
	metav1.ListMeta `json:"metadata,omitempty"`
	// items is the list of MachineSets.
	Items []MachineSet `json:"items"`
}

func init() {
	objectTypes = append(objectTypes, &MachineSet{}, &MachineSetList{})
}<|MERGE_RESOLUTION|>--- conflicted
+++ resolved
@@ -295,11 +295,7 @@
 	// +optional
 	Replicas int32 `json:"replicas"`
 
-<<<<<<< HEAD
-	// The number of replicas that have labels matching the labels of the machine template of the MachineSet.
-=======
 	// fullyLabeledReplicas is the number of replicas that have labels matching the labels of the machine template of the MachineSet.
->>>>>>> 647a1b74
 	//
 	// Deprecated: This field is deprecated and is going to be removed in the next apiVersion. Please see https://github.com/kubernetes-sigs/cluster-api/blob/main/docs/proposals/20240916-improve-status-in-CAPI-resources.md for more details.
 	//
