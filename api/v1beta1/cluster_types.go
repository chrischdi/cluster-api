/*
Copyright 2021 The Kubernetes Authors.

Licensed under the Apache License, Version 2.0 (the "License");
you may not use this file except in compliance with the License.
You may obtain a copy of the License at

    http://www.apache.org/licenses/LICENSE-2.0

Unless required by applicable law or agreed to in writing, software
distributed under the License is distributed on an "AS IS" BASIS,
WITHOUT WARRANTIES OR CONDITIONS OF ANY KIND, either express or implied.
See the License for the specific language governing permissions and
limitations under the License.
*/

package v1beta1

import (
	"cmp"
	"fmt"
	"net"
	"strings"

	"github.com/pkg/errors"
	corev1 "k8s.io/api/core/v1"
	apiextensionsv1 "k8s.io/apiextensions-apiserver/pkg/apis/apiextensions/v1"
	metav1 "k8s.io/apimachinery/pkg/apis/meta/v1"
	"k8s.io/apimachinery/pkg/types"
	"k8s.io/utils/ptr"

	capierrors "sigs.k8s.io/cluster-api/errors"
)

const (
	// ClusterFinalizer is the finalizer used by the cluster controller to
	// cleanup the cluster resources when a Cluster is being deleted.
	ClusterFinalizer = "cluster.cluster.x-k8s.io"

	// ClusterKind represents the Kind of Cluster.
	ClusterKind = "Cluster"
)

// Cluster's Available condition and corresponding reasons that will be used in v1Beta2 API version.
const (
	// ClusterAvailableV1Beta2Condition is true if the Cluster is not deleted, and RemoteConnectionProbe, InfrastructureReady,
	// ControlPlaneAvailable, WorkersAvailable, TopologyReconciled (if present) conditions are true.
	// If conditions are defined in spec.availabilityGates, those conditions must be true as well.
	// Note:
	// - When summarizing TopologyReconciled, all reasons except TopologyReconcileFailed and ClusterClassNotReconciled will
	//   be treated as info. This is because even if topology is not fully reconciled, this is an expected temporary state
	//   and it doesn't impact availability.
	// - When summarizing InfrastructureReady, ControlPlaneAvailable, in case the Cluster is deleting, the absence of the
	//   referenced object won't be considered as an issue.
	ClusterAvailableV1Beta2Condition = AvailableV1Beta2Condition

	// ClusterAvailableV1Beta2Reason surfaces when the cluster availability criteria is met.
	ClusterAvailableV1Beta2Reason = AvailableV1Beta2Reason

	// ClusterNotAvailableV1Beta2Reason surfaces when the cluster availability criteria is not met (and thus the machine is not available).
	ClusterNotAvailableV1Beta2Reason = NotAvailableV1Beta2Reason

	// ClusterAvailableUnknownV1Beta2Reason surfaces when at least one cluster availability criteria is unknown
	// and no availability criteria is not met.
	ClusterAvailableUnknownV1Beta2Reason = AvailableUnknownV1Beta2Reason

	// ClusterAvailableInternalErrorV1Beta2Reason surfaces unexpected error when computing the Available condition.
	ClusterAvailableInternalErrorV1Beta2Reason = InternalErrorV1Beta2Reason
)

// Cluster's TopologyReconciled condition and corresponding reasons that will be used in v1Beta2 API version.
const (
	// ClusterTopologyReconciledV1Beta2Condition is true if the topology controller is working properly.
	// Note: This condition is added only if the Cluster is referencing a ClusterClass / defining a managed Topology.
	ClusterTopologyReconciledV1Beta2Condition = "TopologyReconciled"

	// ClusterTopologyReconcileSucceededV1Beta2Reason documents the reconciliation of a Cluster topology succeeded.
	ClusterTopologyReconcileSucceededV1Beta2Reason = "ReconcileSucceeded"

	// ClusterTopologyReconciledFailedV1Beta2Reason documents the reconciliation of a Cluster topology
	// failing due to an error.
	ClusterTopologyReconciledFailedV1Beta2Reason = "ReconcileFailed"

	// ClusterTopologyReconciledControlPlaneUpgradePendingV1Beta2Reason documents reconciliation of a Cluster topology
	// not yet completed because Control Plane is not yet updated to match the desired topology spec.
	ClusterTopologyReconciledControlPlaneUpgradePendingV1Beta2Reason = "ControlPlaneUpgradePending"

	// ClusterTopologyReconciledMachineDeploymentsCreatePendingV1Beta2Reason documents reconciliation of a Cluster topology
	// not yet completed because at least one of the MachineDeployments is yet to be created.
	// This generally happens because new MachineDeployment creations are held off while the ControlPlane is not stable.
	ClusterTopologyReconciledMachineDeploymentsCreatePendingV1Beta2Reason = "MachineDeploymentsCreatePending"

	// ClusterTopologyReconciledMachineDeploymentsUpgradePendingV1Beta2Reason documents reconciliation of a Cluster topology
	// not yet completed because at least one of the MachineDeployments is not yet updated to match the desired topology spec.
	ClusterTopologyReconciledMachineDeploymentsUpgradePendingV1Beta2Reason = "MachineDeploymentsUpgradePending"

	// ClusterTopologyReconciledMachineDeploymentsUpgradeDeferredV1Beta2Reason documents reconciliation of a Cluster topology
	// not yet completed because the upgrade for at least one of the MachineDeployments has been deferred.
	ClusterTopologyReconciledMachineDeploymentsUpgradeDeferredV1Beta2Reason = "MachineDeploymentsUpgradeDeferred"

	// ClusterTopologyReconciledMachinePoolsUpgradePendingV1Beta2Reason documents reconciliation of a Cluster topology
	// not yet completed because at least one of the MachinePools is not yet updated to match the desired topology spec.
	ClusterTopologyReconciledMachinePoolsUpgradePendingV1Beta2Reason = "MachinePoolsUpgradePending"

	// ClusterTopologyReconciledMachinePoolsCreatePendingV1Beta2Reason documents reconciliation of a Cluster topology
	// not yet completed because at least one of the MachinePools is yet to be created.
	// This generally happens because new MachinePool creations are held off while the ControlPlane is not stable.
	ClusterTopologyReconciledMachinePoolsCreatePendingV1Beta2Reason = "MachinePoolsCreatePending"

	// ClusterTopologyReconciledMachinePoolsUpgradeDeferredV1Beta2Reason documents reconciliation of a Cluster topology
	// not yet completed because the upgrade for at least one of the MachinePools has been deferred.
	ClusterTopologyReconciledMachinePoolsUpgradeDeferredV1Beta2Reason = "MachinePoolsUpgradeDeferred"

	// ClusterTopologyReconciledHookBlockingV1Beta2Reason documents reconciliation of a Cluster topology
	// not yet completed because at least one of the lifecycle hooks is blocking.
	ClusterTopologyReconciledHookBlockingV1Beta2Reason = "LifecycleHookBlocking"

	// ClusterTopologyReconciledClusterClassNotReconciledV1Beta2Reason documents reconciliation of a Cluster topology not
	// yet completed because the ClusterClass has not reconciled yet. If this condition persists there may be an issue
	// with the ClusterClass surfaced in the ClusterClass status or controller logs.
	ClusterTopologyReconciledClusterClassNotReconciledV1Beta2Reason = "ClusterClassNotReconciled"

	// ClusterTopologyReconciledDeletingV1Beta2Reason surfaces when the Cluster is deleting because the
	// DeletionTimestamp is set.
	ClusterTopologyReconciledDeletingV1Beta2Reason = DeletingV1Beta2Reason

	// ClusterTopologyReconcilePausedV1Beta2Reason surfaces when the Cluster is paused.
	ClusterTopologyReconcilePausedV1Beta2Reason = PausedV1Beta2Reason
)

// Cluster's InfrastructureReady condition and corresponding reasons that will be used in v1Beta2 API version.
const (
	// ClusterInfrastructureReadyV1Beta2Condition mirrors Cluster's infrastructure Ready condition.
	ClusterInfrastructureReadyV1Beta2Condition = InfrastructureReadyV1Beta2Condition

	// ClusterInfrastructureReadyV1Beta2Reason surfaces when the cluster infrastructure is ready.
	ClusterInfrastructureReadyV1Beta2Reason = ReadyV1Beta2Reason

	// ClusterInfrastructureNotReadyV1Beta2Reason surfaces when the cluster infrastructure is not ready.
	ClusterInfrastructureNotReadyV1Beta2Reason = NotReadyV1Beta2Reason

	// ClusterInfrastructureInvalidConditionReportedV1Beta2Reason surfaces a infrastructure Ready condition (read from an infra cluster object) which is invalid
	// (e.g. its status is missing).
	ClusterInfrastructureInvalidConditionReportedV1Beta2Reason = InvalidConditionReportedV1Beta2Reason

	// ClusterInfrastructureInternalErrorV1Beta2Reason surfaces unexpected failures when reading an infra cluster object.
	ClusterInfrastructureInternalErrorV1Beta2Reason = InternalErrorV1Beta2Reason

	// ClusterInfrastructureDoesNotExistV1Beta2Reason surfaces when a referenced infrastructure object does not exist.
	// Note: this could happen when creating the Cluster. However, this state should be treated as an error if it lasts indefinitely.
	ClusterInfrastructureDoesNotExistV1Beta2Reason = ObjectDoesNotExistV1Beta2Reason

	// ClusterInfrastructureDeletedV1Beta2Reason surfaces when a referenced infrastructure object has been deleted.
	// Note: controllers can't identify if the infrastructure object was deleted by the controller itself, e.g.
	// during the deletion workflow, or by a users.
	ClusterInfrastructureDeletedV1Beta2Reason = ObjectDeletedV1Beta2Reason
)

// Cluster's ControlPlaneInitialized condition and corresponding reasons that will be used in v1Beta2 API version.
const (
	// ClusterControlPlaneInitializedV1Beta2Condition is true when the Cluster's control plane is functional enough
	// to accept requests. This information is usually used as a signal for starting all the provisioning operations
	// that depends on a functional API server, but do not require a full HA control plane to exists.
	// Note: Once set to true, this condition will never change.
	ClusterControlPlaneInitializedV1Beta2Condition = "ControlPlaneInitialized"

	// ClusterControlPlaneInitializedV1Beta2Reason surfaces when the cluster control plane is initialized.
	ClusterControlPlaneInitializedV1Beta2Reason = "Initialized"

	// ClusterControlPlaneNotInitializedV1Beta2Reason surfaces when the cluster control plane is not yet initialized.
	ClusterControlPlaneNotInitializedV1Beta2Reason = "NotInitialized"

	// ClusterControlPlaneInitializedInternalErrorV1Beta2Reason surfaces unexpected failures when computing the
	// ControlPlaneInitialized condition.
	ClusterControlPlaneInitializedInternalErrorV1Beta2Reason = InternalErrorV1Beta2Reason
)

// Cluster's ControlPlaneAvailable condition and corresponding reasons that will be used in v1Beta2 API version.
const (
	// ClusterControlPlaneAvailableV1Beta2Condition is a mirror of Cluster's control plane Available condition.
	ClusterControlPlaneAvailableV1Beta2Condition = "ControlPlaneAvailable"

	// ClusterControlPlaneAvailableV1Beta2Reason surfaces when the cluster control plane is available.
	ClusterControlPlaneAvailableV1Beta2Reason = AvailableV1Beta2Reason

	// ClusterControlPlaneNotAvailableV1Beta2Reason surfaces when the cluster control plane is not available.
	ClusterControlPlaneNotAvailableV1Beta2Reason = NotAvailableV1Beta2Reason

	// ClusterControlPlaneInvalidConditionReportedV1Beta2Reason surfaces a control plane Available condition (read from a control plane object) which is invalid.
	// (e.g. its status is missing).
	ClusterControlPlaneInvalidConditionReportedV1Beta2Reason = InvalidConditionReportedV1Beta2Reason

	// ClusterControlPlaneInternalErrorV1Beta2Reason surfaces unexpected failures when reading a control plane object.
	ClusterControlPlaneInternalErrorV1Beta2Reason = InternalErrorV1Beta2Reason

	// ClusterControlPlaneDoesNotExistV1Beta2Reason surfaces when a referenced control plane object does not exist.
	// Note: this could happen when creating the Cluster. However, this state should be treated as an error if it lasts indefinitely.
	ClusterControlPlaneDoesNotExistV1Beta2Reason = ObjectDoesNotExistV1Beta2Reason

	// ClusterControlPlaneDeletedV1Beta2Reason surfaces when a referenced control plane object has been deleted.
	// Note: controllers can't identify if the control plane object was deleted by the controller itself, e.g.
	// during the deletion workflow, or by a users.
	ClusterControlPlaneDeletedV1Beta2Reason = ObjectDeletedV1Beta2Reason
)

// Cluster's WorkersAvailable condition and corresponding reasons that will be used in v1Beta2 API version.
const (
	// ClusterWorkersAvailableV1Beta2Condition is the summary of MachineDeployment and MachinePool's Available conditions.
	// Note: Stand-alone MachineSets and stand-alone Machines are not included in this condition.
	ClusterWorkersAvailableV1Beta2Condition = "WorkersAvailable"

	// ClusterWorkersAvailableV1Beta2Reason surfaces when all  MachineDeployment and MachinePool's Available conditions are true.
	ClusterWorkersAvailableV1Beta2Reason = AvailableV1Beta2Reason

	// ClusterWorkersNotAvailableV1Beta2Reason surfaces when at least one of the  MachineDeployment and MachinePool's Available
	// conditions is false.
	ClusterWorkersNotAvailableV1Beta2Reason = NotAvailableV1Beta2Reason

	// ClusterWorkersAvailableUnknownV1Beta2Reason surfaces when at least one of the  MachineDeployment and MachinePool's Available
	// conditions is unknown and none of those Available conditions is false.
	ClusterWorkersAvailableUnknownV1Beta2Reason = AvailableUnknownV1Beta2Reason

	// ClusterWorkersAvailableNoWorkersV1Beta2Reason surfaces when no MachineDeployment and MachinePool exist for the Cluster.
	ClusterWorkersAvailableNoWorkersV1Beta2Reason = "NoWorkers"

	// ClusterWorkersAvailableInternalErrorV1Beta2Reason surfaces unexpected failures when listing MachineDeployment and MachinePool
	// or aggregating conditions from those objects.
	ClusterWorkersAvailableInternalErrorV1Beta2Reason = InternalErrorV1Beta2Reason
)

// Cluster's ControlPlaneMachinesReady condition and corresponding reasons that will be used in v1Beta2 API version.
const (
	// ClusterControlPlaneMachinesReadyV1Beta2Condition surfaces detail of issues on control plane machines, if any.
	ClusterControlPlaneMachinesReadyV1Beta2Condition = "ControlPlaneMachinesReady"

	// ClusterControlPlaneMachinesReadyV1Beta2Reason surfaces when all control plane machine's Ready conditions are true.
	ClusterControlPlaneMachinesReadyV1Beta2Reason = ReadyV1Beta2Reason

	// ClusterControlPlaneMachinesNotReadyV1Beta2Reason surfaces when at least one of control plane machine's Ready conditions is false.
	ClusterControlPlaneMachinesNotReadyV1Beta2Reason = NotReadyV1Beta2Reason

	// ClusterControlPlaneMachinesReadyUnknownV1Beta2Reason surfaces when at least one of control plane machine's Ready conditions is unknown
	// and none of control plane machine's Ready conditions is false.
	ClusterControlPlaneMachinesReadyUnknownV1Beta2Reason = ReadyUnknownV1Beta2Reason

	// ClusterControlPlaneMachinesReadyNoReplicasV1Beta2Reason surfaces when no control plane machines exist for the Cluster.
	ClusterControlPlaneMachinesReadyNoReplicasV1Beta2Reason = NoReplicasV1Beta2Reason

	// ClusterControlPlaneMachinesReadyInternalErrorV1Beta2Reason surfaces unexpected failures when listing control plane machines
	// or aggregating control plane machine's conditions.
	ClusterControlPlaneMachinesReadyInternalErrorV1Beta2Reason = InternalErrorV1Beta2Reason
)

// Cluster's WorkerMachinesReady condition and corresponding reasons that will be used in v1Beta2 API version.
const (
	// ClusterWorkerMachinesReadyV1Beta2Condition surfaces detail of issues on the worker machines, if any.
	ClusterWorkerMachinesReadyV1Beta2Condition = "WorkerMachinesReady"

	// ClusterWorkerMachinesReadyV1Beta2Reason surfaces when all the worker machine's Ready conditions are true.
	ClusterWorkerMachinesReadyV1Beta2Reason = ReadyV1Beta2Reason

	// ClusterWorkerMachinesNotReadyV1Beta2Reason surfaces when at least one of the worker machine's Ready conditions is false.
	ClusterWorkerMachinesNotReadyV1Beta2Reason = NotReadyV1Beta2Reason

	// ClusterWorkerMachinesReadyUnknownV1Beta2Reason surfaces when at least one of the worker machine's Ready conditions is unknown
	// and none of the worker machine's Ready conditions is false.
	ClusterWorkerMachinesReadyUnknownV1Beta2Reason = ReadyUnknownV1Beta2Reason

	// ClusterWorkerMachinesReadyNoReplicasV1Beta2Reason surfaces when no worker machines exist for the Cluster.
	ClusterWorkerMachinesReadyNoReplicasV1Beta2Reason = NoReplicasV1Beta2Reason

	// ClusterWorkerMachinesReadyInternalErrorV1Beta2Reason surfaces unexpected failures when listing worker machines
	// or aggregating worker machine's conditions.
	ClusterWorkerMachinesReadyInternalErrorV1Beta2Reason = InternalErrorV1Beta2Reason
)

// Cluster's ControlPlaneMachinesUpToDate condition and corresponding reasons that will be used in v1Beta2 API version.
const (
	// ClusterControlPlaneMachinesUpToDateV1Beta2Condition surfaces details of control plane machines not up to date, if any.
	// Note: New machines are considered 10s after machine creation. This gives time to the machine's owner controller to recognize the new machine and add the UpToDate condition.
	ClusterControlPlaneMachinesUpToDateV1Beta2Condition = "ControlPlaneMachinesUpToDate"

	// ClusterControlPlaneMachinesUpToDateV1Beta2Reason surfaces when all the control plane machine's UpToDate conditions are true.
	ClusterControlPlaneMachinesUpToDateV1Beta2Reason = UpToDateV1Beta2Reason

	// ClusterControlPlaneMachinesNotUpToDateV1Beta2Reason surfaces when at least one of the control plane machine's UpToDate conditions is false.
	ClusterControlPlaneMachinesNotUpToDateV1Beta2Reason = NotUpToDateV1Beta2Reason

	// ClusterControlPlaneMachinesUpToDateUnknownV1Beta2Reason surfaces when at least one of the control plane machine's UpToDate conditions is unknown
	// and none of the control plane machine's UpToDate conditions is false.
	ClusterControlPlaneMachinesUpToDateUnknownV1Beta2Reason = UpToDateUnknownV1Beta2Reason

	// ClusterControlPlaneMachinesUpToDateNoReplicasV1Beta2Reason surfaces when no control plane machines exist for the Cluster.
	ClusterControlPlaneMachinesUpToDateNoReplicasV1Beta2Reason = NoReplicasV1Beta2Reason

	// ClusterControlPlaneMachinesUpToDateInternalErrorV1Beta2Reason surfaces unexpected failures when listing control plane machines
	// or aggregating status.
	ClusterControlPlaneMachinesUpToDateInternalErrorV1Beta2Reason = InternalErrorV1Beta2Reason
)

// Cluster's WorkerMachinesUpToDate condition and corresponding reasons that will be used in v1Beta2 API version.
const (
	// ClusterWorkerMachinesUpToDateV1Beta2Condition surfaces details of worker machines not up to date, if any.
	// Note: New machines are considered 10s after machine creation. This gives time to the machine's owner controller to recognize the new machine and add the UpToDate condition.
	ClusterWorkerMachinesUpToDateV1Beta2Condition = "WorkerMachinesUpToDate"

	// ClusterWorkerMachinesUpToDateV1Beta2Reason surfaces when all the worker machine's UpToDate conditions are true.
	ClusterWorkerMachinesUpToDateV1Beta2Reason = UpToDateV1Beta2Reason

	// ClusterWorkerMachinesNotUpToDateV1Beta2Reason surfaces when at least one of the worker machine's UpToDate conditions is false.
	ClusterWorkerMachinesNotUpToDateV1Beta2Reason = NotUpToDateV1Beta2Reason

	// ClusterWorkerMachinesUpToDateUnknownV1Beta2Reason surfaces when at least one of the worker machine's UpToDate conditions is unknown
	// and none of the worker machine's UpToDate conditions is false.
	ClusterWorkerMachinesUpToDateUnknownV1Beta2Reason = UpToDateUnknownV1Beta2Reason

	// ClusterWorkerMachinesUpToDateNoReplicasV1Beta2Reason surfaces when no worker machines exist for the Cluster.
	ClusterWorkerMachinesUpToDateNoReplicasV1Beta2Reason = NoReplicasV1Beta2Reason

	// ClusterWorkerMachinesUpToDateInternalErrorV1Beta2Reason surfaces unexpected failures when listing worker machines
	// or aggregating status.
	ClusterWorkerMachinesUpToDateInternalErrorV1Beta2Reason = InternalErrorV1Beta2Reason
)

// Cluster's RemoteConnectionProbe condition and corresponding reasons that will be used in v1Beta2 API version.
const (
	// ClusterRemoteConnectionProbeV1Beta2Condition is true when control plane can be reached; in case of connection problems.
	// The condition turns to false only if the cluster cannot be reached for 50s after the first connection problem
	// is detected (or whatever period is defined in the --remote-connection-grace-period flag).
	ClusterRemoteConnectionProbeV1Beta2Condition = "RemoteConnectionProbe"

	// ClusterRemoteConnectionProbeFailedV1Beta2Reason surfaces issues with the connection to the workload cluster.
	ClusterRemoteConnectionProbeFailedV1Beta2Reason = "ProbeFailed"

	// ClusterRemoteConnectionProbeSucceededV1Beta2Reason is used to report a working connection with the workload cluster.
	ClusterRemoteConnectionProbeSucceededV1Beta2Reason = "ProbeSucceeded"
)

// Cluster's RollingOut condition and corresponding reasons that will be used in v1Beta2 API version.
const (
	// ClusterRollingOutV1Beta2Condition is the summary of `RollingOut` conditions from ControlPlane, MachineDeployments
	// and MachinePools.
	ClusterRollingOutV1Beta2Condition = RollingOutV1Beta2Condition

	// ClusterRollingOutV1Beta2Reason surfaces when at least one of the Cluster's control plane, MachineDeployments,
	// or MachinePools are rolling out.
	ClusterRollingOutV1Beta2Reason = RollingOutV1Beta2Reason

	// ClusterNotRollingOutV1Beta2Reason surfaces when none of the Cluster's control plane, MachineDeployments,
	// or MachinePools are rolling out.
	ClusterNotRollingOutV1Beta2Reason = NotRollingOutV1Beta2Reason

	// ClusterRollingOutUnknownV1Beta2Reason surfaces when one of the Cluster's control plane, MachineDeployments,
	// or MachinePools rolling out condition is unknown, and none true.
	ClusterRollingOutUnknownV1Beta2Reason = "RollingOutUnknown"

	// ClusterRollingOutInternalErrorV1Beta2Reason surfaces unexpected failures when listing machines
	// or computing the RollingOut condition.
	ClusterRollingOutInternalErrorV1Beta2Reason = InternalErrorV1Beta2Reason
)

// Cluster's ScalingUp condition and corresponding reasons that will be used in v1Beta2 API version.
const (
	// ClusterScalingUpV1Beta2Condition is the summary of `ScalingUp` conditions from ControlPlane, MachineDeployments,
	// MachinePools and stand-alone MachineSets.
	ClusterScalingUpV1Beta2Condition = ScalingUpV1Beta2Condition

	// ClusterScalingUpV1Beta2Reason surfaces when at least one of the Cluster's control plane, MachineDeployments,
	// MachinePools and stand-alone MachineSets are scaling up.
	ClusterScalingUpV1Beta2Reason = ScalingUpV1Beta2Reason

	// ClusterNotScalingUpV1Beta2Reason surfaces when none of the Cluster's control plane, MachineDeployments,
	// MachinePools and stand-alone MachineSets are scaling up.
	ClusterNotScalingUpV1Beta2Reason = NotScalingUpV1Beta2Reason

	// ClusterScalingUpUnknownV1Beta2Reason surfaces when one of the Cluster's control plane, MachineDeployments,
	// MachinePools and stand-alone MachineSets scaling up condition is unknown, and none true.
	ClusterScalingUpUnknownV1Beta2Reason = "ScalingUpUnknown"

	// ClusterScalingUpInternalErrorV1Beta2Reason surfaces unexpected failures when listing machines
	// or computing the ScalingUp condition.
	ClusterScalingUpInternalErrorV1Beta2Reason = InternalErrorV1Beta2Reason
)

// Cluster's ScalingDown condition and corresponding reasons that will be used in v1Beta2 API version.
const (
	// ClusterScalingDownV1Beta2Condition is the summary of `ScalingDown` conditions from ControlPlane, MachineDeployments,
	// MachinePools and stand-alone MachineSets.
	ClusterScalingDownV1Beta2Condition = ScalingDownV1Beta2Condition

	// ClusterScalingDownV1Beta2Reason surfaces when at least one of the Cluster's control plane, MachineDeployments,
	// MachinePools and stand-alone MachineSets are scaling down.
	ClusterScalingDownV1Beta2Reason = ScalingDownV1Beta2Reason

	// ClusterNotScalingDownV1Beta2Reason surfaces when none of the Cluster's control plane, MachineDeployments,
	// MachinePools and stand-alone MachineSets are scaling down.
	ClusterNotScalingDownV1Beta2Reason = NotScalingDownV1Beta2Reason

	// ClusterScalingDownUnknownV1Beta2Reason surfaces when one of the Cluster's control plane, MachineDeployments,
	// MachinePools and stand-alone MachineSets scaling down condition is unknown, and none true.
	ClusterScalingDownUnknownV1Beta2Reason = "ScalingDownUnknown"

	// ClusterScalingDownInternalErrorV1Beta2Reason surfaces unexpected failures when listing machines
	// or computing the ScalingDown condition.
	ClusterScalingDownInternalErrorV1Beta2Reason = InternalErrorV1Beta2Reason
)

// Cluster's Remediating condition and corresponding reasons that will be used in v1Beta2 API version.
const (
	// ClusterRemediatingV1Beta2Condition surfaces details about ongoing remediation of the controlled machines, if any.
	ClusterRemediatingV1Beta2Condition = RemediatingV1Beta2Condition

	// ClusterRemediatingV1Beta2Reason surfaces when the Cluster has at least one machine with HealthCheckSucceeded set to false
	// and with the OwnerRemediated condition set to false.
	ClusterRemediatingV1Beta2Reason = RemediatingV1Beta2Reason

	// ClusterNotRemediatingV1Beta2Reason surfaces when the Cluster does not have any machine with HealthCheckSucceeded set to false
	// and with the OwnerRemediated condition set to false.
	ClusterNotRemediatingV1Beta2Reason = NotRemediatingV1Beta2Reason

	// ClusterRemediatingInternalErrorV1Beta2Reason surfaces unexpected failures when computing the Remediating condition.
	ClusterRemediatingInternalErrorV1Beta2Reason = InternalErrorV1Beta2Reason
)

// Cluster's Deleting condition and corresponding reasons that will be used in v1Beta2 API version.
const (
	// ClusterDeletingV1Beta2Condition surfaces details about ongoing deletion of the cluster.
	ClusterDeletingV1Beta2Condition = DeletingV1Beta2Condition

	// ClusterNotDeletingV1Beta2Reason surfaces when the Cluster is not deleting because the
	// DeletionTimestamp is not set.
	ClusterNotDeletingV1Beta2Reason = NotDeletingV1Beta2Reason

	// ClusterDeletingWaitingForBeforeDeleteHookV1Beta2Reason surfaces when the Cluster deletion
	// waits for the ClusterDelete hooks to allow deletion to complete.
	ClusterDeletingWaitingForBeforeDeleteHookV1Beta2Reason = "WaitingForBeforeDeleteHook"

	// ClusterDeletingWaitingForWorkersDeletionV1Beta2Reason surfaces when the Cluster deletion
	// waits for the workers Machines and the object controlling those machines (MachinePools, MachineDeployments, MachineSets)
	// to be deleted.
	ClusterDeletingWaitingForWorkersDeletionV1Beta2Reason = "WaitingForWorkersDeletion"

	// ClusterDeletingWaitingForControlPlaneDeletionV1Beta2Reason surfaces when the Cluster deletion
	// waits for the ControlPlane to be deleted.
	ClusterDeletingWaitingForControlPlaneDeletionV1Beta2Reason = "WaitingForControlPlaneDeletion"

	// ClusterDeletingWaitingForInfrastructureDeletionV1Beta2Reason surfaces when the Cluster deletion
	// waits for the InfraCluster to be deleted.
	ClusterDeletingWaitingForInfrastructureDeletionV1Beta2Reason = "WaitingForInfrastructureDeletion"

	// ClusterDeletingDeletionCompletedV1Beta2Reason surfaces when the Cluster deletion has been completed.
	// This reason is set right after the `cluster.cluster.x-k8s.io` finalizer is removed.
	// This means that the object will go away (i.e. be removed from etcd), except if there are other
	// finalizers on the Cluster object.
	ClusterDeletingDeletionCompletedV1Beta2Reason = DeletionCompletedV1Beta2Reason

	// ClusterDeletingInternalErrorV1Beta2Reason surfaces unexpected failures when deleting a cluster.
	ClusterDeletingInternalErrorV1Beta2Reason = InternalErrorV1Beta2Reason
)

// ANCHOR: ClusterSpec

// ClusterSpec defines the desired state of Cluster.
type ClusterSpec struct {
	// paused can be used to prevent controllers from processing the Cluster and all its associated objects.
	// +optional
	Paused bool `json:"paused,omitempty"`

	// clusterNetwork represents the cluster network configuration.
	// +optional
	ClusterNetwork *ClusterNetwork `json:"clusterNetwork,omitempty"`

	// controlPlaneEndpoint represents the endpoint used to communicate with the control plane.
	// +optional
	ControlPlaneEndpoint APIEndpoint `json:"controlPlaneEndpoint,omitempty"`

	// controlPlaneRef is an optional reference to a provider-specific resource that holds
	// the details for provisioning the Control Plane for a Cluster.
	// +optional
	ControlPlaneRef *corev1.ObjectReference `json:"controlPlaneRef,omitempty"`

	// infrastructureRef is a reference to a provider-specific resource that holds the details
	// for provisioning infrastructure for a cluster in said provider.
	// +optional
	InfrastructureRef *corev1.ObjectReference `json:"infrastructureRef,omitempty"`

	// topology encapsulates the topology for the cluster.
	// NOTE: It is required to enable the ClusterTopology
	// feature gate flag to activate managed topologies support;
	// this feature is highly experimental, and parts of it might still be not implemented.
	// +optional
	Topology *Topology `json:"topology,omitempty"`

	// availabilityGates specifies additional conditions to include when evaluating Cluster Available condition.
	//
	// If this field is not defined and the Cluster implements a managed topology, availabilityGates
	// from the corresponding ClusterClass will be used, if any.
	//
	// NOTE: this field is considered only for computing v1beta2 conditions.
	// +optional
	// +listType=map
	// +listMapKey=conditionType
	// +kubebuilder:validation:MaxItems=32
	AvailabilityGates []ClusterAvailabilityGate `json:"availabilityGates,omitempty"`
}

// ConditionPolarity defines the polarity for a metav1.Condition.
type ConditionPolarity string

const (
	// PositivePolarityCondition describe a condition with positive polarity, a condition
	// where the normal state is True. e.g. NetworkReady.
	PositivePolarityCondition ConditionPolarity = "Positive"

	// NegativePolarityCondition describe a condition with negative polarity, a condition
	// where the normal state is False. e.g. MemoryPressure.
	NegativePolarityCondition ConditionPolarity = "Negative"
)

// ClusterAvailabilityGate contains the type of a Cluster condition to be used as availability gate.
type ClusterAvailabilityGate struct {
	// conditionType refers to a condition with matching type in the Cluster's condition list.
	// If the conditions doesn't exist, it will be treated as unknown.
	// Note: Both Cluster API conditions or conditions added by 3rd party controllers can be used as availability gates.
	// +required
	// +kubebuilder:validation:Pattern=`^([a-z0-9]([-a-z0-9]*[a-z0-9])?(\.[a-z0-9]([-a-z0-9]*[a-z0-9])?)*/)?(([A-Za-z0-9][-A-Za-z0-9_.]*)?[A-Za-z0-9])$`
	// +kubebuilder:validation:MinLength=1
	// +kubebuilder:validation:MaxLength=316
	ConditionType string `json:"conditionType"`

	// polarity of the conditionType specified in this availabilityGate.
	// Valid values are Positive, Negative and omitted.
	// When omitted, the default behaviour will be Positive.
	// A positive polarity means that the condition should report a true status under normal conditions.
	// A negative polarity means that the condition should report a false status under normal conditions.
	// +kubebuilder:validation:Enum=Positive;Negative
	// +optional
	Polarity ConditionPolarity `json:"polarity,omitempty"`
}

// Topology encapsulates the information of the managed resources.
type Topology struct {
	// class is the name of the ClusterClass object to create the topology.
	// +required
	// +kubebuilder:validation:MinLength=1
	// +kubebuilder:validation:MaxLength=253
	Class string `json:"class"`

	// classNamespace is the namespace of the ClusterClass object to create the topology.
	// If the namespace is empty or not set, it is defaulted to the namespace of the cluster object.
	// Value must follow the DNS1123Subdomain syntax.
	// +optional
	// +kubebuilder:validation:MinLength=1
	// +kubebuilder:validation:MaxLength=253
	// +kubebuilder:validation:Pattern=`^[a-z0-9](?:[-a-z0-9]*[a-z0-9])?(?:\.[a-z0-9](?:[-a-z0-9]*[a-z0-9])?)*$`
	ClassNamespace string `json:"classNamespace,omitempty"`

<<<<<<< HEAD
	// The Kubernetes version of the cluster.
=======
	// version is the Kubernetes version of the cluster.
	// +required
	// +kubebuilder:validation:MinLength=1
	// +kubebuilder:validation:MaxLength=256
>>>>>>> 647a1b74
	Version string `json:"version"`

	// rolloutAfter performs a rollout of the entire cluster one component at a time,
	// control plane first and then machine deployments.
	//
	// Deprecated: This field has no function and is going to be removed in the next apiVersion.
	//
	// +optional
	RolloutAfter *metav1.Time `json:"rolloutAfter,omitempty"`

	// controlPlane describes the cluster control plane.
	// +optional
	ControlPlane ControlPlaneTopology `json:"controlPlane,omitempty"`

	// workers encapsulates the different constructs that form the worker nodes
	// for the cluster.
	// +optional
	Workers *WorkersTopology `json:"workers,omitempty"`

	// variables can be used to customize the Cluster through
	// patches. They must comply to the corresponding
	// VariableClasses defined in the ClusterClass.
	// +optional
	// +listType=map
	// +listMapKey=name
	// +kubebuilder:validation:MaxItems=1000
	Variables []ClusterVariable `json:"variables,omitempty"`
}

// ControlPlaneTopology specifies the parameters for the control plane nodes in the cluster.
type ControlPlaneTopology struct {
	// metadata is the metadata applied to the ControlPlane and the Machines of the ControlPlane
	// if the ControlPlaneTemplate referenced by the ClusterClass is machine based. If not, it
	// is applied only to the ControlPlane.
	// At runtime this metadata is merged with the corresponding metadata from the ClusterClass.
	// +optional
	Metadata ObjectMeta `json:"metadata,omitempty"`

	// replicas is the number of control plane nodes.
	// If the value is nil, the ControlPlane object is created without the number of Replicas
	// and it's assumed that the control plane controller does not implement support for this field.
	// When specified against a control plane provider that lacks support for this field, this value will be ignored.
	// +optional
	Replicas *int32 `json:"replicas,omitempty"`

	// machineHealthCheck allows to enable, disable and override
	// the MachineHealthCheck configuration in the ClusterClass for this control plane.
	// +optional
	MachineHealthCheck *MachineHealthCheckTopology `json:"machineHealthCheck,omitempty"`

	// nodeDrainTimeout is the total amount of time that the controller will spend on draining a node.
	// The default value is 0, meaning that the node can be drained without any time limitations.
	// NOTE: NodeDrainTimeout is different from `kubectl drain --timeout`
	// +optional
	NodeDrainTimeout *metav1.Duration `json:"nodeDrainTimeout,omitempty"`

	// nodeVolumeDetachTimeout is the total amount of time that the controller will spend on waiting for all volumes
	// to be detached. The default value is 0, meaning that the volumes can be detached without any time limitations.
	// +optional
	NodeVolumeDetachTimeout *metav1.Duration `json:"nodeVolumeDetachTimeout,omitempty"`

	// nodeDeletionTimeout defines how long the controller will attempt to delete the Node that the Machine
	// hosts after the Machine is marked for deletion. A duration of 0 will retry deletion indefinitely.
	// Defaults to 10 seconds.
	// +optional
	NodeDeletionTimeout *metav1.Duration `json:"nodeDeletionTimeout,omitempty"`

	// readinessGates specifies additional conditions to include when evaluating Machine Ready condition.
	//
	// This field can be used e.g. to instruct the machine controller to include in the computation for Machine's ready
	// computation a condition, managed by an external controllers, reporting the status of special software/hardware installed on the Machine.
	//
	// If this field is not defined, readinessGates from the corresponding ControlPlaneClass will be used, if any.
	//
	// NOTE: This field is considered only for computing v1beta2 conditions.
	// NOTE: Specific control plane provider implementations might automatically extend the list of readinessGates;
	// e.g. the kubeadm control provider adds ReadinessGates for the APIServerPodHealthy, SchedulerPodHealthy conditions, etc.
	// +optional
	// +listType=map
	// +listMapKey=conditionType
	// +kubebuilder:validation:MaxItems=32
	ReadinessGates []MachineReadinessGate `json:"readinessGates,omitempty"`

	// variables can be used to customize the ControlPlane through patches.
	// +optional
	Variables *ControlPlaneVariables `json:"variables,omitempty"`
}

// WorkersTopology represents the different sets of worker nodes in the cluster.
type WorkersTopology struct {
	// machineDeployments is a list of machine deployments in the cluster.
	// +optional
	// +listType=map
	// +listMapKey=name
	// +kubebuilder:validation:MaxItems=2000
	MachineDeployments []MachineDeploymentTopology `json:"machineDeployments,omitempty"`

	// machinePools is a list of machine pools in the cluster.
	// +optional
	// +listType=map
	// +listMapKey=name
	// +kubebuilder:validation:MaxItems=2000
	MachinePools []MachinePoolTopology `json:"machinePools,omitempty"`
}

// MachineDeploymentTopology specifies the different parameters for a set of worker nodes in the topology.
// This set of nodes is managed by a MachineDeployment object whose lifecycle is managed by the Cluster controller.
type MachineDeploymentTopology struct {
	// metadata is the metadata applied to the MachineDeployment and the machines of the MachineDeployment.
	// At runtime this metadata is merged with the corresponding metadata from the ClusterClass.
	// +optional
	Metadata ObjectMeta `json:"metadata,omitempty"`

	// class is the name of the MachineDeploymentClass used to create the set of worker nodes.
	// This should match one of the deployment classes defined in the ClusterClass object
	// mentioned in the `Cluster.Spec.Class` field.
	// +required
	// +kubebuilder:validation:MinLength=1
	// +kubebuilder:validation:MaxLength=256
	Class string `json:"class"`

	// name is the unique identifier for this MachineDeploymentTopology.
	// The value is used with other unique identifiers to create a MachineDeployment's Name
	// (e.g. cluster's name, etc). In case the name is greater than the allowed maximum length,
	// the values are hashed together.
	// +required
	// +kubebuilder:validation:MinLength=1
	// +kubebuilder:validation:MaxLength=63
	Name string `json:"name"`

	// failureDomain is the failure domain the machines will be created in.
	// Must match a key in the FailureDomains map stored on the cluster object.
	// +optional
	// +kubebuilder:validation:MinLength=1
	// +kubebuilder:validation:MaxLength=256
	FailureDomain *string `json:"failureDomain,omitempty"`

	// replicas is the number of worker nodes belonging to this set.
	// If the value is nil, the MachineDeployment is created without the number of Replicas (defaulting to 1)
	// and it's assumed that an external entity (like cluster autoscaler) is responsible for the management
	// of this value.
	// +optional
	Replicas *int32 `json:"replicas,omitempty"`

	// machineHealthCheck allows to enable, disable and override
	// the MachineHealthCheck configuration in the ClusterClass for this MachineDeployment.
	// +optional
	MachineHealthCheck *MachineHealthCheckTopology `json:"machineHealthCheck,omitempty"`

	// nodeDrainTimeout is the total amount of time that the controller will spend on draining a node.
	// The default value is 0, meaning that the node can be drained without any time limitations.
	// NOTE: NodeDrainTimeout is different from `kubectl drain --timeout`
	// +optional
	NodeDrainTimeout *metav1.Duration `json:"nodeDrainTimeout,omitempty"`

	// nodeVolumeDetachTimeout is the total amount of time that the controller will spend on waiting for all volumes
	// to be detached. The default value is 0, meaning that the volumes can be detached without any time limitations.
	// +optional
	NodeVolumeDetachTimeout *metav1.Duration `json:"nodeVolumeDetachTimeout,omitempty"`

	// nodeDeletionTimeout defines how long the controller will attempt to delete the Node that the Machine
	// hosts after the Machine is marked for deletion. A duration of 0 will retry deletion indefinitely.
	// Defaults to 10 seconds.
	// +optional
	NodeDeletionTimeout *metav1.Duration `json:"nodeDeletionTimeout,omitempty"`

	// minReadySeconds is the minimum number of seconds for which a newly created machine should
	// be ready.
	// Defaults to 0 (machine will be considered available as soon as it
	// is ready)
	// +optional
	MinReadySeconds *int32 `json:"minReadySeconds,omitempty"`

	// readinessGates specifies additional conditions to include when evaluating Machine Ready condition.
	//
	// This field can be used e.g. to instruct the machine controller to include in the computation for Machine's ready
	// computation a condition, managed by an external controllers, reporting the status of special software/hardware installed on the Machine.
	//
	// If this field is not defined, readinessGates from the corresponding MachineDeploymentClass will be used, if any.
	//
	// NOTE: This field is considered only for computing v1beta2 conditions.
	// +optional
	// +listType=map
	// +listMapKey=conditionType
	// +kubebuilder:validation:MaxItems=32
	ReadinessGates []MachineReadinessGate `json:"readinessGates,omitempty"`

	// strategy is the deployment strategy to use to replace existing machines with
	// new ones.
	// +optional
	Strategy *MachineDeploymentStrategy `json:"strategy,omitempty"`

	// variables can be used to customize the MachineDeployment through patches.
	// +optional
	Variables *MachineDeploymentVariables `json:"variables,omitempty"`
}

// MachineHealthCheckTopology defines a MachineHealthCheck for a group of machines.
type MachineHealthCheckTopology struct {
	// enable controls if a MachineHealthCheck should be created for the target machines.
	//
	// If false: No MachineHealthCheck will be created.
	//
	// If not set(default): A MachineHealthCheck will be created if it is defined here or
	//  in the associated ClusterClass. If no MachineHealthCheck is defined then none will be created.
	//
	// If true: A MachineHealthCheck is guaranteed to be created. Cluster validation will
	// block if `enable` is true and no MachineHealthCheck definition is available.
	// +optional
	Enable *bool `json:"enable,omitempty"`

	// MachineHealthCheckClass defines a MachineHealthCheck for a group of machines.
	// If specified (any field is set), it entirely overrides the MachineHealthCheckClass defined in ClusterClass.
	MachineHealthCheckClass `json:",inline"`
}

// MachinePoolTopology specifies the different parameters for a pool of worker nodes in the topology.
// This pool of nodes is managed by a MachinePool object whose lifecycle is managed by the Cluster controller.
type MachinePoolTopology struct {
	// metadata is the metadata applied to the MachinePool.
	// At runtime this metadata is merged with the corresponding metadata from the ClusterClass.
	// +optional
	Metadata ObjectMeta `json:"metadata,omitempty"`

	// class is the name of the MachinePoolClass used to create the pool of worker nodes.
	// This should match one of the deployment classes defined in the ClusterClass object
	// mentioned in the `Cluster.Spec.Class` field.
	// +required
	// +kubebuilder:validation:MinLength=1
	// +kubebuilder:validation:MaxLength=256
	Class string `json:"class"`

	// name is the unique identifier for this MachinePoolTopology.
	// The value is used with other unique identifiers to create a MachinePool's Name
	// (e.g. cluster's name, etc). In case the name is greater than the allowed maximum length,
	// the values are hashed together.
	// +required
	// +kubebuilder:validation:MinLength=1
	// +kubebuilder:validation:MaxLength=63
	Name string `json:"name"`

	// failureDomains is the list of failure domains the machine pool will be created in.
	// Must match a key in the FailureDomains map stored on the cluster object.
	// +optional
	// +kubebuilder:validation:MaxItems=100
	// +kubebuilder:validation:items:MinLength=1
	// +kubebuilder:validation:items:MaxLength=256
	FailureDomains []string `json:"failureDomains,omitempty"`

	// nodeDrainTimeout is the total amount of time that the controller will spend on draining a node.
	// The default value is 0, meaning that the node can be drained without any time limitations.
	// NOTE: NodeDrainTimeout is different from `kubectl drain --timeout`
	// +optional
	NodeDrainTimeout *metav1.Duration `json:"nodeDrainTimeout,omitempty"`

	// nodeVolumeDetachTimeout is the total amount of time that the controller will spend on waiting for all volumes
	// to be detached. The default value is 0, meaning that the volumes can be detached without any time limitations.
	// +optional
	NodeVolumeDetachTimeout *metav1.Duration `json:"nodeVolumeDetachTimeout,omitempty"`

	// nodeDeletionTimeout defines how long the controller will attempt to delete the Node that the MachinePool
	// hosts after the MachinePool is marked for deletion. A duration of 0 will retry deletion indefinitely.
	// Defaults to 10 seconds.
	// +optional
	NodeDeletionTimeout *metav1.Duration `json:"nodeDeletionTimeout,omitempty"`

	// minReadySeconds is the minimum number of seconds for which a newly created machine pool should
	// be ready.
	// Defaults to 0 (machine will be considered available as soon as it
	// is ready)
	// +optional
	MinReadySeconds *int32 `json:"minReadySeconds,omitempty"`

	// replicas is the number of nodes belonging to this pool.
	// If the value is nil, the MachinePool is created without the number of Replicas (defaulting to 1)
	// and it's assumed that an external entity (like cluster autoscaler) is responsible for the management
	// of this value.
	// +optional
	Replicas *int32 `json:"replicas,omitempty"`

	// variables can be used to customize the MachinePool through patches.
	// +optional
	Variables *MachinePoolVariables `json:"variables,omitempty"`
}

// ClusterVariable can be used to customize the Cluster through patches. Each ClusterVariable is associated with a
// Variable definition in the ClusterClass `status` variables.
type ClusterVariable struct {
	// name of the variable.
	// +required
	// +kubebuilder:validation:MinLength=1
	// +kubebuilder:validation:MaxLength=256
	Name string `json:"name"`

	// definitionFrom specifies where the definition of this Variable is from.
	//
	// Deprecated: This field is deprecated, must not be set anymore and is going to be removed in the next apiVersion.
	//
	// +optional
	// +kubebuilder:validation:MaxLength=256
	DefinitionFrom string `json:"definitionFrom,omitempty"`

	// value of the variable.
	// Note: the value will be validated against the schema of the corresponding ClusterClassVariable
	// from the ClusterClass.
	// Note: We have to use apiextensionsv1.JSON instead of a custom JSON type, because controller-tools has a
	// hard-coded schema for apiextensionsv1.JSON which cannot be produced by another type via controller-tools,
	// i.e. it is not possible to have no type field.
	// Ref: https://github.com/kubernetes-sigs/controller-tools/blob/d0e03a142d0ecdd5491593e941ee1d6b5d91dba6/pkg/crd/known_types.go#L106-L111
	// +required
	Value apiextensionsv1.JSON `json:"value"`
}

// ControlPlaneVariables can be used to provide variables for the ControlPlane.
type ControlPlaneVariables struct {
	// overrides can be used to override Cluster level variables.
	// +optional
	// +listType=map
	// +listMapKey=name
	// +kubebuilder:validation:MaxItems=1000
	Overrides []ClusterVariable `json:"overrides,omitempty"`
}

// MachineDeploymentVariables can be used to provide variables for a specific MachineDeployment.
type MachineDeploymentVariables struct {
	// overrides can be used to override Cluster level variables.
	// +optional
	// +listType=map
	// +listMapKey=name
	// +kubebuilder:validation:MaxItems=1000
	Overrides []ClusterVariable `json:"overrides,omitempty"`
}

// MachinePoolVariables can be used to provide variables for a specific MachinePool.
type MachinePoolVariables struct {
	// overrides can be used to override Cluster level variables.
	// +optional
	// +listType=map
	// +listMapKey=name
	// +kubebuilder:validation:MaxItems=1000
	Overrides []ClusterVariable `json:"overrides,omitempty"`
}

// ANCHOR_END: ClusterSpec

// ANCHOR: ClusterNetwork

// ClusterNetwork specifies the different networking
// parameters for a cluster.
type ClusterNetwork struct {
	// apiServerPort specifies the port the API Server should bind to.
	// Defaults to 6443.
	// +optional
	APIServerPort *int32 `json:"apiServerPort,omitempty"`

	// services is the network ranges from which service VIPs are allocated.
	// +optional
	Services *NetworkRanges `json:"services,omitempty"`

	// pods is the network ranges from which Pod networks are allocated.
	// +optional
	Pods *NetworkRanges `json:"pods,omitempty"`

	// serviceDomain is the domain name for services.
	// +optional
	// +kubebuilder:validation:MinLength=1
	// +kubebuilder:validation:MaxLength=253
	ServiceDomain string `json:"serviceDomain,omitempty"`
}

// ANCHOR_END: ClusterNetwork

// ANCHOR: NetworkRanges

// NetworkRanges represents ranges of network addresses.
type NetworkRanges struct {
	// cidrBlocks is a list of CIDR blocks.
	// +required
	// +kubebuilder:validation:MaxItems=100
	// +kubebuilder:validation:items:MinLength=1
	// +kubebuilder:validation:items:MaxLength=43
	CIDRBlocks []string `json:"cidrBlocks"`
}

func (n NetworkRanges) String() string {
	if len(n.CIDRBlocks) == 0 {
		return ""
	}
	return strings.Join(n.CIDRBlocks, ",")
}

// ANCHOR_END: NetworkRanges

// ANCHOR: ClusterStatus

// ClusterStatus defines the observed state of Cluster.
type ClusterStatus struct {
	// failureDomains is a slice of failure domain objects synced from the infrastructure provider.
	// +optional
	FailureDomains FailureDomains `json:"failureDomains,omitempty"`

	// failureReason indicates that there is a fatal problem reconciling the
	// state, and will be set to a token value suitable for
	// programmatic interpretation.
	//
	// Deprecated: This field is deprecated and is going to be removed in the next apiVersion. Please see https://github.com/kubernetes-sigs/cluster-api/blob/main/docs/proposals/20240916-improve-status-in-CAPI-resources.md for more details.
	//
	// +optional
	FailureReason *capierrors.ClusterStatusError `json:"failureReason,omitempty"`

	// failureMessage indicates that there is a fatal problem reconciling the
	// state, and will be set to a descriptive error message.
	//
	// Deprecated: This field is deprecated and is going to be removed in the next apiVersion. Please see https://github.com/kubernetes-sigs/cluster-api/blob/main/docs/proposals/20240916-improve-status-in-CAPI-resources.md for more details.
	//
	// +optional
	// +kubebuilder:validation:MinLength=1
	// +kubebuilder:validation:MaxLength=10240
	FailureMessage *string `json:"failureMessage,omitempty"`

	// phase represents the current phase of cluster actuation.
	// +optional
	// +kubebuilder:validation:Enum=Pending;Provisioning;Provisioned;Deleting;Failed;Unknown
	Phase string `json:"phase,omitempty"`

	// infrastructureReady is the state of the infrastructure provider.
	// +optional
	InfrastructureReady bool `json:"infrastructureReady"`

	// controlPlaneReady denotes if the control plane became ready during initial provisioning
	// to receive requests.
	// NOTE: this field is part of the Cluster API contract and it is used to orchestrate provisioning.
	// The value of this field is never updated after provisioning is completed. Please use conditions
	// to check the operational state of the control plane.
	// +optional
	ControlPlaneReady bool `json:"controlPlaneReady"`

	// conditions defines current service state of the cluster.
	// +optional
	Conditions Conditions `json:"conditions,omitempty"`

	// observedGeneration is the latest generation observed by the controller.
	// +optional
	ObservedGeneration int64 `json:"observedGeneration,omitempty"`

	// v1beta2 groups all the fields that will be added or modified in Cluster's status with the V1Beta2 version.
	// +optional
	V1Beta2 *ClusterV1Beta2Status `json:"v1beta2,omitempty"`
}

// ClusterV1Beta2Status groups all the fields that will be added or modified in Cluster with the V1Beta2 version.
// See https://github.com/kubernetes-sigs/cluster-api/blob/main/docs/proposals/20240916-improve-status-in-CAPI-resources.md for more context.
type ClusterV1Beta2Status struct {
	// conditions represents the observations of a Cluster's current state.
	// Known condition types are Available, InfrastructureReady, ControlPlaneInitialized, ControlPlaneAvailable, WorkersAvailable, MachinesReady
	// MachinesUpToDate, RemoteConnectionProbe, ScalingUp, ScalingDown, Remediating, Deleting, Paused.
	// Additionally, a TopologyReconciled condition will be added in case the Cluster is referencing a ClusterClass / defining a managed Topology.
	// +optional
	// +listType=map
	// +listMapKey=type
	// +kubebuilder:validation:MaxItems=32
	Conditions []metav1.Condition `json:"conditions,omitempty"`

	// controlPlane groups all the observations about Cluster's ControlPlane current state.
	// +optional
	ControlPlane *ClusterControlPlaneStatus `json:"controlPlane,omitempty"`

	// workers groups all the observations about Cluster's Workers current state.
	// +optional
	Workers *WorkersStatus `json:"workers,omitempty"`
}

// ClusterControlPlaneStatus groups all the observations about control plane current state.
type ClusterControlPlaneStatus struct {
	// desiredReplicas is the total number of desired control plane machines in this cluster.
	// +optional
	DesiredReplicas *int32 `json:"desiredReplicas,omitempty"`

	// replicas is the total number of control plane machines in this cluster.
	// NOTE: replicas also includes machines still being provisioned or being deleted.
	// +optional
	Replicas *int32 `json:"replicas,omitempty"`

	// upToDateReplicas is the number of up-to-date control plane machines in this cluster. A machine is considered up-to-date when Machine's UpToDate condition is true.
	// +optional
	UpToDateReplicas *int32 `json:"upToDateReplicas,omitempty"`

	// readyReplicas is the total number of ready control plane machines in this cluster. A machine is considered ready when Machine's Ready condition is true.
	// +optional
	ReadyReplicas *int32 `json:"readyReplicas,omitempty"`

	// availableReplicas is the total number of available control plane machines in this cluster. A machine is considered available when Machine's Available condition is true.
	// +optional
	AvailableReplicas *int32 `json:"availableReplicas,omitempty"`
}

// WorkersStatus groups all the observations about workers current state.
type WorkersStatus struct {
	// desiredReplicas is the total number of desired worker machines in this cluster.
	// +optional
	DesiredReplicas *int32 `json:"desiredReplicas,omitempty"`

	// replicas is the total number of worker machines in this cluster.
	// NOTE: replicas also includes machines still being provisioned or being deleted.
	// +optional
	Replicas *int32 `json:"replicas,omitempty"`

	// upToDateReplicas is the number of up-to-date worker machines in this cluster. A machine is considered up-to-date when Machine's UpToDate condition is true.
	// +optional
	UpToDateReplicas *int32 `json:"upToDateReplicas,omitempty"`

	// readyReplicas is the total number of ready worker machines in this cluster. A machine is considered ready when Machine's Ready condition is true.
	// +optional
	ReadyReplicas *int32 `json:"readyReplicas,omitempty"`

	// availableReplicas is the total number of available worker machines in this cluster. A machine is considered available when Machine's Available condition is true.
	// +optional
	AvailableReplicas *int32 `json:"availableReplicas,omitempty"`
}

// ANCHOR_END: ClusterStatus

// SetTypedPhase sets the Phase field to the string representation of ClusterPhase.
func (c *ClusterStatus) SetTypedPhase(p ClusterPhase) {
	c.Phase = string(p)
}

// GetTypedPhase attempts to parse the Phase field and return
// the typed ClusterPhase representation as described in `machine_phase_types.go`.
func (c *ClusterStatus) GetTypedPhase() ClusterPhase {
	switch phase := ClusterPhase(c.Phase); phase {
	case
		ClusterPhasePending,
		ClusterPhaseProvisioning,
		ClusterPhaseProvisioned,
		ClusterPhaseDeleting,
		ClusterPhaseFailed:
		return phase
	default:
		return ClusterPhaseUnknown
	}
}

// ANCHOR: APIEndpoint

// APIEndpoint represents a reachable Kubernetes API endpoint.
type APIEndpoint struct {
	// host is the hostname on which the API server is serving.
	// TODO: Can't set MinLength=1 for now, because this struct is not always used in pointer fields so today we have cases where host is set to an empty string.
	// +required
	// +kubebuilder:validation:MaxLength=512
	Host string `json:"host"`

	// port is the port on which the API server is serving.
	// +required
	Port int32 `json:"port"`
}

// IsZero returns true if both host and port are zero values.
func (v APIEndpoint) IsZero() bool {
	return v.Host == "" && v.Port == 0
}

// IsValid returns true if both host and port are non-zero values.
func (v APIEndpoint) IsValid() bool {
	return v.Host != "" && v.Port != 0
}

// String returns a formatted version HOST:PORT of this APIEndpoint.
func (v APIEndpoint) String() string {
	return net.JoinHostPort(v.Host, fmt.Sprintf("%d", v.Port))
}

// ANCHOR_END: APIEndpoint

// +kubebuilder:object:root=true
// +kubebuilder:resource:path=clusters,shortName=cl,scope=Namespaced,categories=cluster-api
// +kubebuilder:storageversion
// +kubebuilder:subresource:status
// +kubebuilder:printcolumn:name="ClusterClass",type="string",JSONPath=".spec.topology.class",description="ClusterClass of this Cluster, empty if the Cluster is not using a ClusterClass"
// +kubebuilder:printcolumn:name="Phase",type="string",JSONPath=".status.phase",description="Cluster status such as Pending/Provisioning/Provisioned/Deleting/Failed"
// +kubebuilder:printcolumn:name="Age",type="date",JSONPath=".metadata.creationTimestamp",description="Time duration since creation of Cluster"
// +kubebuilder:printcolumn:name="Version",type="string",JSONPath=".spec.topology.version",description="Kubernetes version associated with this Cluster"

// Cluster is the Schema for the clusters API.
type Cluster struct {
	metav1.TypeMeta `json:",inline"`
	// metadata is the standard object's metadata.
	// More info: https://git.k8s.io/community/contributors/devel/sig-architecture/api-conventions.md#metadata
	// +optional
	metav1.ObjectMeta `json:"metadata,omitempty"`

	// spec is the desired state of Cluster.
	// +optional
	Spec ClusterSpec `json:"spec,omitempty"`
	// status is the observed state of Cluster.
	// +optional
	Status ClusterStatus `json:"status,omitempty"`
}

// GetClassKey returns the namespaced name for the class associated with this object.
func (c *Cluster) GetClassKey() types.NamespacedName {
	if c.Spec.Topology == nil {
		return types.NamespacedName{}
	}

	namespace := cmp.Or(c.Spec.Topology.ClassNamespace, c.Namespace)
	return types.NamespacedName{Namespace: namespace, Name: c.Spec.Topology.Class}
}

// GetConditions returns the set of conditions for this object.
func (c *Cluster) GetConditions() Conditions {
	return c.Status.Conditions
}

// SetConditions sets the conditions on this object.
func (c *Cluster) SetConditions(conditions Conditions) {
	c.Status.Conditions = conditions
}

// GetV1Beta2Conditions returns the set of conditions for this object.
func (c *Cluster) GetV1Beta2Conditions() []metav1.Condition {
	if c.Status.V1Beta2 == nil {
		return nil
	}
	return c.Status.V1Beta2.Conditions
}

// SetV1Beta2Conditions sets conditions for an API object.
func (c *Cluster) SetV1Beta2Conditions(conditions []metav1.Condition) {
	if c.Status.V1Beta2 == nil {
		c.Status.V1Beta2 = &ClusterV1Beta2Status{}
	}
	c.Status.V1Beta2.Conditions = conditions
}

// GetIPFamily returns a ClusterIPFamily from the configuration provided.
//
// Deprecated: IPFamily is not a concept in Kubernetes. It was originally introduced in CAPI for CAPD.
// IPFamily will be dropped in a future release. More details at https://github.com/kubernetes-sigs/cluster-api/issues/7521
func (c *Cluster) GetIPFamily() (ClusterIPFamily, error) {
	var podCIDRs, serviceCIDRs []string
	if c.Spec.ClusterNetwork != nil {
		if c.Spec.ClusterNetwork.Pods != nil {
			podCIDRs = c.Spec.ClusterNetwork.Pods.CIDRBlocks
		}
		if c.Spec.ClusterNetwork.Services != nil {
			serviceCIDRs = c.Spec.ClusterNetwork.Services.CIDRBlocks
		}
	}
	if len(podCIDRs) == 0 && len(serviceCIDRs) == 0 {
		return IPv4IPFamily, nil
	}

	podsIPFamily, err := ipFamilyForCIDRStrings(podCIDRs)
	if err != nil {
		return InvalidIPFamily, fmt.Errorf("pods: %s", err)
	}
	if len(serviceCIDRs) == 0 {
		return podsIPFamily, nil
	}

	servicesIPFamily, err := ipFamilyForCIDRStrings(serviceCIDRs)
	if err != nil {
		return InvalidIPFamily, fmt.Errorf("services: %s", err)
	}
	if len(podCIDRs) == 0 {
		return servicesIPFamily, nil
	}

	if podsIPFamily == DualStackIPFamily {
		return DualStackIPFamily, nil
	} else if podsIPFamily != servicesIPFamily {
		return InvalidIPFamily, errors.New("pods and services IP family mismatch")
	}

	return podsIPFamily, nil
}

func ipFamilyForCIDRStrings(cidrs []string) (ClusterIPFamily, error) {
	if len(cidrs) > 2 {
		return InvalidIPFamily, errors.New("too many CIDRs specified")
	}
	var foundIPv4 bool
	var foundIPv6 bool
	for _, cidr := range cidrs {
		ip, _, err := net.ParseCIDR(cidr)
		if err != nil {
			return InvalidIPFamily, fmt.Errorf("could not parse CIDR: %s", err)
		}
		if ip.To4() != nil {
			foundIPv4 = true
		} else {
			foundIPv6 = true
		}
	}
	switch {
	case foundIPv4 && foundIPv6:
		return DualStackIPFamily, nil
	case foundIPv4:
		return IPv4IPFamily, nil
	case foundIPv6:
		return IPv6IPFamily, nil
	default:
		return InvalidIPFamily, nil
	}
}

// ClusterIPFamily defines the types of supported IP families.
type ClusterIPFamily int

// Define the ClusterIPFamily constants.
const (
	InvalidIPFamily ClusterIPFamily = iota
	IPv4IPFamily
	IPv6IPFamily
	DualStackIPFamily
)

func (f ClusterIPFamily) String() string {
	return [...]string{"InvalidIPFamily", "IPv4IPFamily", "IPv6IPFamily", "DualStackIPFamily"}[f]
}

// +kubebuilder:object:root=true

// ClusterList contains a list of Cluster.
type ClusterList struct {
	metav1.TypeMeta `json:",inline"`
	// metadata is the standard list's metadata.
	// More info: https://git.k8s.io/community/contributors/devel/sig-architecture/api-conventions.md#lists-and-simple-kinds
	// +optional
	metav1.ListMeta `json:"metadata,omitempty"`
	// items is the list of Clusters.
	Items []Cluster `json:"items"`
}

func init() {
	objectTypes = append(objectTypes, &Cluster{}, &ClusterList{})
}

// FailureDomains is a slice of FailureDomains.
type FailureDomains map[string]FailureDomainSpec

// FilterControlPlane returns a FailureDomain slice containing only the domains suitable to be used
// for control plane nodes.
func (in FailureDomains) FilterControlPlane() FailureDomains {
	res := make(FailureDomains)
	for id, spec := range in {
		if spec.ControlPlane {
			res[id] = spec
		}
	}
	return res
}

// GetIDs returns a slice containing the ids for failure domains.
func (in FailureDomains) GetIDs() []*string {
	ids := make([]*string, 0, len(in))
	for id := range in {
		ids = append(ids, ptr.To(id))
	}
	return ids
}

// FailureDomainSpec is the Schema for Cluster API failure domains.
// It allows controllers to understand how many failure domains a cluster can optionally span across.
type FailureDomainSpec struct {
	// controlPlane determines if this failure domain is suitable for use by control plane machines.
	// +optional
	ControlPlane bool `json:"controlPlane,omitempty"`

	// attributes is a free form map of attributes an infrastructure provider might use or require.
	// +optional
	Attributes map[string]string `json:"attributes,omitempty"`
}<|MERGE_RESOLUTION|>--- conflicted
+++ resolved
@@ -555,14 +555,10 @@
 	// +kubebuilder:validation:Pattern=`^[a-z0-9](?:[-a-z0-9]*[a-z0-9])?(?:\.[a-z0-9](?:[-a-z0-9]*[a-z0-9])?)*$`
 	ClassNamespace string `json:"classNamespace,omitempty"`
 
-<<<<<<< HEAD
-	// The Kubernetes version of the cluster.
-=======
 	// version is the Kubernetes version of the cluster.
 	// +required
 	// +kubebuilder:validation:MinLength=1
 	// +kubebuilder:validation:MaxLength=256
->>>>>>> 647a1b74
 	Version string `json:"version"`
 
 	// rolloutAfter performs a rollout of the entire cluster one component at a time,
