# Developing Cluster API with Tilt

## Overview

This document describes how to use [kind](https://kind.sigs.k8s.io) and [Tilt](https://tilt.dev) for a simplified
workflow that offers easy deployments and rapid iterative builds.

## Prerequisites

1. [Docker](https://docs.docker.com/install/): v19.03 or newer
1. [kind](https://kind.sigs.k8s.io): v0.20.0 or newer
1. [Tilt](https://docs.tilt.dev/install.html): v0.30.8 or newer
1. [kustomize](https://github.com/kubernetes-sigs/kustomize): provided via `make kustomize`
1. [envsubst](https://github.com/drone/envsubst): provided via `make envsubst`
1. [helm](https://github.com/helm/helm): v3.7.1 or newer
1. Clone the [Cluster API](https://github.com/kubernetes-sigs/cluster-api) repository
   locally
1. Clone the provider(s) you want to deploy locally as well

## Getting started

### Create a kind cluster
A script to create a KIND cluster along with a local Docker registry and the correct mounts to run CAPD is included in the hack/ folder.

To create a pre-configured cluster run:

```bash
./hack/kind-install-for-capd.sh
```

You can see the status of the cluster with:

```bash
kubectl cluster-info --context kind-capi-test
```

### Create a tilt-settings file

Next, create a `tilt-settings.yaml` file and place it in your local copy of `cluster-api`. Here is an example that uses the components from the CAPI repo:

```yaml
default_registry: gcr.io/your-project-name-here
enable_providers:
- docker
- kubeadm-bootstrap
- kubeadm-control-plane
```

To use tilt to launch a provider with its own repo, using Cluster API Provider AWS here, `tilt-settings.yaml` should look like: 

```yaml
default_registry: gcr.io/your-project-name-here
provider_repos:
- ../cluster-api-provider-aws
enable_providers:
- aws
- kubeadm-bootstrap
- kubeadm-control-plane
```

<aside class="note">

If you prefer JSON, you can create a `tilt-settings.json` file instead. YAML will be preferred if both files are present.

</aside>

#### tilt-settings fields

**allowed_contexts** (Array, default=[]): A list of kubeconfig contexts Tilt is allowed to use. See the Tilt documentation on
[allow_k8s_contexts](https://docs.tilt.dev/api.html#api.allow_k8s_contexts) for more details.

**default_registry** (String, default=[]): The image registry to use if you need to push images. See the [Tilt
documentation](https://docs.tilt.dev/api.html#api.default_registry) for more details.
Please note that, in case you are not using a local registry, this value is required; additionally, the Cluster API
Tiltfile protects you from accidental push on `gcr.io/k8s-staging-cluster-api`.

**build_engine** (String, default="docker"): The engine used to build images. Can either be `docker` or `podman`.
NB: the default is dynamic and will be "podman" if the string "Podman Engine" is found in `docker version` (or in `podman version` if the command fails).

**kind_cluster_name** (String, default="capi-test"): The name of the kind cluster to use when preloading images.

**provider_repos** (Array[]String, default=[]): A list of paths to all the providers you want to use. Each provider must have a
`tilt-provider.yaml` or `tilt-provider.json` file describing how to build the provider.

**enable_providers** (Array[]String, default=['docker']): A list of the providers to enable. See [available providers](#available-providers)
for more details.

**template_dirs** (Map{String: Array[]String}, default={"docker": [
"./test/infrastructure/docker/templates"]}): A map of providers to directories containing cluster templates. An example of the field is given below. See [Deploying a workload cluster](#deploying-a-workload-cluster) for how this is used.

```yaml
template_dirs:
  docker:
  - ./test/infrastructure/docker/templates
  - <other-template-dir>
  azure:
  - <azure-template-dir>
  aws:
  - <aws-template-dir>
  gcp:
  - <gcp-template-dir>
```

**kustomize_substitutions** (Map{String: String}, default={}): An optional map of substitutions for `${}`-style placeholders in the
provider's yaml. These substitutions are also used when deploying cluster templates. See [Deploying a workload cluster](#deploying-a-workload-cluster).

**Note**: When running E2E tests locally using an existing cluster managed by Tilt, the following substitutions are required for successful tests:
```yaml
kustomize_substitutions:
  CLUSTER_TOPOLOGY: "true"
  EXP_MACHINE_POOL: "true"
  EXP_CLUSTER_RESOURCE_SET: "true"
  EXP_KUBEADM_BOOTSTRAP_FORMAT_IGNITION: "true"
  EXP_RUNTIME_SDK: "true"
  EXP_MACHINE_SET_PREFLIGHT_CHECKS: "true"
```

{{#tabs name:"tab-tilt-kustomize-substitution" tabs:"AWS,Azure,DigitalOcean,GCP,vSphere"}}
{{#tab AWS}}

For example, if the yaml contains `${AWS_B64ENCODED_CREDENTIALS}`, you could do the following:

```yaml
kustomize_substitutions:
  AWS_B64ENCODED_CREDENTIALS: "your credentials here"
```

{{#/tab }}
{{#tab AZURE}}

An Azure Service Principal is needed for populating the controller manifests. This utilizes [environment-based authentication](https://docs.microsoft.com/en-us/go/azure/azure-sdk-go-authorization#use-environment-based-authentication).

  1. Save your Subscription ID

  ```bash
  AZURE_SUBSCRIPTION_ID=$(az account show --query id --output tsv)
  az account set --subscription $AZURE_SUBSCRIPTION_ID
  ```

  2. Set the Service Principal name

  ```bash
  AZURE_SERVICE_PRINCIPAL_NAME=ServicePrincipalName
  ```

  3. Save your Tenant ID, Client ID, Client Secret

  ```bash
  AZURE_TENANT_ID=$(az account show --query tenantId --output tsv)
  AZURE_CLIENT_SECRET=$(az ad sp create-for-rbac --name http://$AZURE_SERVICE_PRINCIPAL_NAME --query password --output tsv)
  AZURE_CLIENT_ID=$(az ad sp show --id http://$AZURE_SERVICE_PRINCIPAL_NAME --query appId --output tsv)
  ```

Add the output of the following as a section in your `tilt-settings.yaml`:

```bash
  cat <<EOF
  kustomize_substitutions:
     AZURE_SUBSCRIPTION_ID_B64: "$(echo "${AZURE_SUBSCRIPTION_ID}" | tr -d '\n' | base64 | tr -d '\n')"
     AZURE_TENANT_ID_B64: "$(echo "${AZURE_TENANT_ID}" | tr -d '\n' | base64 | tr -d '\n')"
     AZURE_CLIENT_SECRET_B64: "$(echo "${AZURE_CLIENT_SECRET}" | tr -d '\n' | base64 | tr -d '\n')"
     AZURE_CLIENT_ID_B64: "$(echo "${AZURE_CLIENT_ID}" | tr -d '\n' | base64 | tr -d '\n')"
  EOF
```

{{#/tab }}
{{#tab DigitalOcean}}

```yaml
kustomize_substitutions:
  DO_B64ENCODED_CREDENTIALS: "your credentials here"
```

{{#/tab }}
{{#tab GCP}}

You can generate a base64 version of your GCP json credentials file using:
```bash
base64 -i ~/path/to/gcp/credentials.json
```

```yaml
kustomize_substitutions:
  GCP_B64ENCODED_CREDENTIALS: "your credentials here"
```

{{#/tab }}
{{#tab vSphere}}

```yaml
kustomize_substitutions:
  VSPHERE_USERNAME: "administrator@vsphere.local"
  VSPHERE_PASSWORD: "Admin123"
```

{{#/tab }}
{{#/tabs }}

**deploy_observability** ([string], default=[]): If set, installs on the dev cluster one of more observability
tools.
Important! This feature requires the `helm` command to be available in the user's path.

Supported values are:

  * `grafana`*: To create dashboards and query `loki`, `prometheus` and `tempo`.
  * `kube-state-metrics`: For exposing metrics for Kubernetes and CAPI resources to `prometheus`.
  * `loki`: To receive and store logs.
  * `metrics-server`: To enable `kubectl top node/pod`.
  * `prometheus`*: For collecting metrics from Kubernetes.
  * `promtail`: For providing pod logs to `loki`.
  * `parca`*: For visualizing profiling data.
  * `tempo`: To store traces.
  * `visualizer`*: Visualize Cluster API resources for each cluster, provide quick access to the specs and status of any resource.

\*: Note: the UI will be accessible via a link in the tilt console

**debug** (Map{string: Map} default{}): A map of named configurations for the provider. The key is the name of the provider.

Supported settings:

  * **port** (int, default=0 (disabled)): If set to anything other than 0, then Tilt will run the provider with delve
  and port forward the delve server to localhost on the specified debug port. This can then be used with IDEs such as
  Visual Studio Code, Goland and IntelliJ.

  * **continue** (bool, default=true): By default, Tilt will run delve with `--continue`, such that any provider with
    debugging turned on will run normally unless specifically having a breakpoint entered. Change to false if you
    do not want the controller to start at all by default.

  * **profiler_port** (int, default=0 (disabled)): If set to anything other than 0, then Tilt will enable the profiler with
  `--profiler-address` and set up a port forward. A "profiler" link will be visible in the Tilt Web UI for the controller.

  * **metrics_port** (int, default=0 (disabled)): If set to anything other than 0, then Tilt will port forward to the
    default metrics port. A "metrics" link will be visible in the Tilt Web UI for the controller.

  * **race_detector** (bool, default=false) (Linux amd64 only): If enabled, Tilt will compile the specified controller with
    cgo and statically compile in the system glibc and enable the race detector. Currently, this is only supported when
    building on Linux amd64 systems. You must install glibc-static or have libc.a available for this to work.

    Example: Using the configuration below:

    ```yaml
      debug:
        core:
          continue: false
          port: 30000
          profiler_port: 40000
          metrics_port: 40001
    ```

    ##### Wiring up debuggers
    ###### Visual Studio
    When using the example above, the core CAPI controller can be debugged in Visual Studio Code using the following launch configuration:

    ```json
    {
      "version": "0.2.0",
      "configurations": [
        {
          "name": "Core CAPI Controller",
          "type": "go",
          "request": "attach",
          "mode": "remote",
          "remotePath": "",
          "port": 30000,
          "host": "127.0.0.1",
          "showLog": true,
          "trace": "log",
          "logOutput": "rpc"
        }
      ]
    }
    ```

    ###### Goland / IntelliJ
    With the above example, you can configure [a Go Remote run/debug
    configuration](https://www.jetbrains.com/help/go/attach-to-running-go-processes-with-debugger.html#step-3-create-the-remote-run-debug-configuration-on-the-client-computer)
    pointing at port 30000.

<br/>

**deploy_cert_manager** (Boolean, default=`true`): Deploys cert-manager into the cluster for use for webhook registration.

**trigger_mode** (String, default=`auto`): Optional setting to configure if tilt should automatically rebuild on changes.
Set to `manual` to disable auto-rebuilding and require users to trigger rebuilds of individual changed components through the UI.

**extra_args** (Object, default={}): A mapping of provider to additional arguments to pass to the main binary configured
for this provider. Each item in the array will be passed in to the manager for the given provider.

Example:

```yaml
extra_args:
  kubeadm-bootstrap:
  - --logging-format=json
```

With this config, the respective managers will be invoked with:

```bash
manager --logging-format=json
```

### Create a kind cluster and run Tilt!

To create a pre-configured kind cluster (if you have not already done so) and launch your development environment, run

```bash
make tilt-up
```

This will open the command-line HUD as well as a web browser interface. You can monitor Tilt's status in either
location. After a brief amount of time, you should have a running development environment, and you should now be able to
create a cluster. There are [example worker cluster
configs](https://github.com/kubernetes-sigs/cluster-api/tree/main/test/infrastructure/docker/examples) available.
These can be customized for your specific needs.

### Deploying a workload cluster

After your kind management cluster is up and running with Tilt, you can deploy a workload clusters in the Tilt web UI based off of YAML templates from the directories specified in
the `template_dirs` field from the [tilt-settings.yaml](#tilt-settings-fields) file (default `./test/infrastructure/docker/templates`).

Templates should be named according to clusterctl conventions:

- template files must be named `cluster-template-{name}.yaml`; those files will be accessible in the Tilt web UI under the label grouping `{provider-label}.templates`, i.e. `CAPD.templates`.
- cluster class files must be named `clusterclass-{name}.yaml`; those file will be accessible in the Tilt web UI under the label grouping `{provider-label}.clusterclasses`, i.e. `CAPD.clusterclasses`.

By selecting one of those items in the Tilt web UI set of buttons will appear, allowing to create - with a dropdown for customizing variable substitutions - or delete clusters.
Custom values for variable substitutions can be set using `kustomize_substitutions` in `tilt-settings.yaml`, e.g.

```yaml
kustomize_substitutions:
<<<<<<< HEAD
  NAMESPACE: default
  KUBERNETES_VERSION: v1.27.0
  CONTROL_PLANE_MACHINE_COUNT: 1
  WORKER_MACHINE_COUNT: 3
=======
  NAMESPACE: "default"
  KUBERNETES_VERSION: "v1.28.0"
  CONTROL_PLANE_MACHINE_COUNT: "1"
  WORKER_MACHINE_COUNT: "3"
# Note: kustomize substitutions expects the values to be strings. This can be achieved by wrapping the values in quotation marks.
>>>>>>> 3290c5a2
```

### Cleaning up your kind cluster and development environment

After stopping Tilt, you can clean up your kind cluster and development environment by running

```bash
make clean-kind
```

To remove all generated files, run

```bash
make clean
```

Note that you must run `make clean` or `make clean-charts` to fetch new versions of charts deployed using `deploy_observability` in `tilt-settings.yaml`.

<h1>Use of clusterctl</h1>

When the worker cluster has been created using tilt, `clusterctl` should not be used for management
operations; this is because tilt doesn't initialize providers on the management cluster like clusterctl init does, so
some of the clusterctl commands like clusterctl config won't work.

This limitation is an acceptable trade-off while executing fast dev-test iterations on controllers logic. If instead
you are interested in testing clusterctl workflows, you should refer to the
[clusterctl developer instructions](../clusterctl/developers.md).

## Available providers

The following providers are currently defined in the Tiltfile:

* **core**: cluster-api itself
* **kubeadm-bootstrap**: kubeadm bootstrap provider
* **kubeadm-control-plane**: kubeadm control-plane provider
* **docker**: Docker infrastructure provider
* **in-memory**: In-memory infrastructure provider
* **test-extension**: Runtime extension used by CAPI E2E tests

Additional providers can be added by following the procedure described in following paragraphs:

### tilt-provider configuration

A provider must supply a `tilt-provider.yaml` file describing how to build it. Here is an example:

```yaml
name: aws
config:
  image: "gcr.io/k8s-staging-cluster-api-aws/cluster-api-aws-controller"
  live_reload_deps: ["main.go", "go.mod", "go.sum", "api", "cmd", "controllers", "pkg"]
  label: CAPA
```


<aside class="note">

If you prefer JSON, you can create a `tilt-provider.json` file instead. YAML will be preferred if both files are present.

</aside>

#### config fields

**image**: the image for this provider, as referenced in the kustomize files. This must match; otherwise, Tilt won't
build it.

**live_reload_deps**: a list of files/directories to watch. If any of them changes, Tilt rebuilds the manager binary
for the provider and performs a live update of the running container.

**version**: allows to define the version to be used for the Provider CR. If empty, a default version will 
be used.

**additional_docker_helper_commands** (String, default=""): Additional commands to be run in the helper image
docker build. e.g.

``` Dockerfile
RUN wget -qO- https://dl.k8s.io/v1.21.2/kubernetes-client-linux-amd64.tar.gz | tar xvz
RUN wget -qO- https://get.docker.com | sh
```

**additional_docker_build_commands** (String, default=""): Additional commands to be appended to
the dockerfile.
The manager image will use docker-slim, so to download files, use `additional_helper_image_commands`. e.g.

``` Dockerfile
COPY --from=tilt-helper /usr/bin/docker /usr/bin/docker
COPY --from=tilt-helper /go/kubernetes/client/bin/kubectl /usr/bin/kubectl
```

**kustomize_config** (Bool, default=true): Whether or not running kustomize on the ./config folder of the provider.
Set to `false` if your provider does not have a ./config folder or you do not want it to be applied in the cluster.

**go_main** (String, default="main.go"): The go main file if not located at the root of the folder

**label** (String, default=provider name): The label to be used to group provider components in the tilt UI
in tilt version >= v0.22.2 (see https://blog.tilt.dev/2021/08/09/resource-grouping.html); as a convention,
provider abbreviation should be used (CAPD, KCP etc.).

**additional_resources** ([]string, default=[]): A list of paths to yaml file to be loaded into the tilt cluster;
e.g. use this to deploy an ExtensionConfig object for a RuntimeExtension provider.

**resource_deps** ([]string, default=[]): A list of tilt resource names to be installed before the current provider;
e.g. set this to ["capi_controller"] to ensure that this provider gets installed after Cluster API.

## Customizing Tilt

If you need to customize Tilt's behavior, you can create files in cluster-api's `tilt.d` directory. This file is ignored
by git so you can be assured that any files you place here will never be checked in to source control.

These files are included after the `providers` map has been defined and after all the helper function definitions. This
is immediately before the "real work" happens.

## Under the covers, a.k.a "the real work"

At a high level, the Tiltfile performs the following actions:

1. Read `tilt-settings.yaml`
1. Configure the allowed Kubernetes contexts
1. Set the default registry
1. Define the `providers` map
1. Include user-defined Tilt files
1. Deploy cert-manager
1. Enable providers (`core` + what is listed in `tilt-settings.yaml`)
    1. Build the manager binary locally as a `local_resource`
    1. Invoke `docker_build` for the provider
    1. Invoke `kustomize` for the provider's `config/` directory

### Live updates

Each provider in the `providers` map has a `live_reload_deps` list. This defines the files and/or directories that Tilt
should monitor for changes. When a dependency is modified, Tilt rebuilds the provider's manager binary **on your local
machine**, copies the binary to the running container, and executes a restart script. This is significantly faster
than rebuilding the container image for each change. It also helps keep the size of each development image as small as
possible (the container images do not need the entire go toolchain, source code, module dependencies, etc.).

## IDE support for Tiltfile

For IntelliJ, Syntax highlighting for the Tiltfile can be configured with a TextMate Bundle. For instructions, please see:
[Tiltfile TextMate Bundle](https://github.com/tilt-dev/tiltfile.tmbundle).

For VSCode the [Bazel plugin](https://marketplace.visualstudio.com/items?itemName=BazelBuild.vscode-bazel) can be used, it provides
syntax highlighting and auto-formatting. To enable it for Tiltfile a file association has to be configured via user settings:
```json
"files.associations": {
  "Tiltfile": "starlark",
},
```

## Using Podman

[Podman](https://podman.io) can be used instead of Docker by following these actions:

1. Enable the podman unix socket (eg. `systemctl --user enable --now podman.socket` on Fedora)
1. Set `build_engine` to `podman` in `tilt-settings.yaml` (optional, only if both Docker & podman are installed)
1. Define the env variable `DOCKER_HOST` to the right socket while running tilt (eg. `DOCKER_HOST=unix:///run/user/$(id -u)/podman/podman.sock tilt up`)

NB: The socket defined by `DOCKER_HOST` is used only for the `hack/tools/tilt-prepare` command, the image build is running the `podman build`/`podman push` commands.<|MERGE_RESOLUTION|>--- conflicted
+++ resolved
@@ -329,18 +329,11 @@
 
 ```yaml
 kustomize_substitutions:
-<<<<<<< HEAD
-  NAMESPACE: default
-  KUBERNETES_VERSION: v1.27.0
-  CONTROL_PLANE_MACHINE_COUNT: 1
-  WORKER_MACHINE_COUNT: 3
-=======
   NAMESPACE: "default"
   KUBERNETES_VERSION: "v1.28.0"
   CONTROL_PLANE_MACHINE_COUNT: "1"
   WORKER_MACHINE_COUNT: "3"
 # Note: kustomize substitutions expects the values to be strings. This can be achieved by wrapping the values in quotation marks.
->>>>>>> 3290c5a2
 ```
 
 ### Cleaning up your kind cluster and development environment
