# clusterctl Provider Contract

The `clusterctl` command is designed to work with all the providers compliant with the following rules.

## Provider Repositories

Each provider MUST define a **provider repository**, that is a well-known place where the release assets for
a provider are published.

The provider repository MUST contain the following files:

* The metadata YAML
* The components YAML

Additionally, the provider repository SHOULD contain the following files:

* Workload cluster templates

Optionally, the provider repository can include the following files:

* ClusterClass definitions

<aside class="note">

<h1> Pre-defined list of providers </h1>

The `clusterctl` command ships with a pre-defined list of provider repositories that allows a simpler "out-of-the-box" user experience.
As a provider implementer, if you are interested in being added to this list, please create an issue to the [Cluster API repository](https://sigs.k8s.io/cluster-api).

</aside>

<aside class="note">

<h1>Customizing the list of providers</h1>

It is possible to customize the list of providers for `clusterctl` by changing the [clusterctl configuration](configuration.md).

</aside>

#### Creating a provider repository on GitHub

You can use a GitHub release to package your provider artifacts for other people to use.

A GitHub release can be used as a provider repository if:

* The release tag is a valid semantic version number
* The components YAML, the metadata YAML and eventually the workload cluster templates are include into the release assets.

See the [GitHub help](https://help.github.com/en/github/administering-a-repository/creating-releases) for more information
about how to create a release.

#### Creating a local provider repository

clusterctl supports reading from a repository defined on the local file system.

A local repository can be defined by creating a `<provider-label>` folder with a `<version>` sub-folder for each hosted release;
the sub-folder name MUST be a valid semantic version number. e.g.

```
~/local-repository/infrastructure-aws/v0.5.2
```

Each version sub-folder MUST contain the corresponding components YAML, the metadata YAML and eventually the workload cluster templates.

### Metadata YAML

The provider is required to generate a **metadata YAML** file and publish it to the provider's repository.

The metadata YAML file documents the release series of each provider and maps each release series to an API Version of Cluster API (contract).

For example, for Cluster API:

```yaml
apiVersion: clusterctl.cluster.x-k8s.io/v1alpha3
kind: Metadata
releaseSeries:
- major: 0
  minor: 3
  contract: v1alpha3
- major: 0
  minor: 2
  contract: v1alpha2
```

<aside class="note">

<h1> Note on user experience</h1>

For clusterctl versions pre-v1alpha4, if provider implementers only update the clusterctl's built-in metadata and don't provide a `metadata.yaml` in a new release, users are forced to update `clusterctl`
to the latest released version in order to properly install the provider.

As a related example, see the details in [issue 3418].

To address the above explained issue, the embedded metadata within clusterctl has been removed (as of v1alpha4) to prevent the reliance on using the latest version of clusterctl in order to pull newer provider releases.

For more information see the details in [issue 3515].
</aside>

### Components YAML

The provider is required to generate a **components YAML** file and publish it to the provider's repository.
This file is a single YAML with _all_ the components required for installing the provider itself (CRDs, Controller, RBAC etc.).

The following rules apply:

#### Naming conventions

It is strongly recommended that:
* Core providers release a file called `core-components.yaml`
* Infrastructure providers release a file called `infrastructure-components.yaml`
* Bootstrap providers release a file called ` bootstrap-components.yaml`
* Control plane providers release a file called `control-plane-components.yaml`

#### Target namespace

The instance components should contain one Namespace object, which will be used as the default target namespace
when creating the provider components.

All the objects in the components YAML MUST belong to the target namespace, with the exception of objects that
are not namespaced, like ClusterRoles/ClusterRoleBinding and CRD objects.

<aside class="note warning">

<h1>Warning</h1>

If the generated component YAML does't contain a Namespace object, the user will be required to provide one to `clusterctl init`
using the `--target-namespace` flag.

In case there is more than one Namespace object in the components YAML, `clusterctl` will generate an error and abort
the provider installation.

</aside>

#### Controllers & Watching namespace

Each provider is expected to deploy controllers using a Deployment.

While defining the Deployment Spec, the container that executes the controller binary MUST be called `manager`.

The manager MUST support a `--namespace` flag for specifying the namespace where the controller
will look for objects to reconcile; however, clusterctl will always install providers watching for all namespaces 
(`--namespace=""`); for more details see [support for multiple instances](../../developer/architecture/controllers/support-multiple-instances.md)
for more context.

#### Variables

The components YAML can contain environment variables matching the format ${VAR}; it is highly
recommended to prefix the variable name with the provider name e.g. `${AWS_CREDENTIALS}`

<aside class="note warning">

<h1>Warning</h1>

`clusterctl` currently supports variables with leading/trailing spaces such
as: `${ VAR }`, `${ VAR}`,`${VAR }`. However, these formats will be deprecated
in the near future. e.g. v1alpha4.

Formats such as `${VAR$FOO}` are not supported.
</aside>

`clusterctl` uses the library [drone/envsubst][drone-envsubst] to perform
variable substitution.

```bash
# If `VAR` is not set or empty, the default value is used. This is true for
# all the following formats.
${VAR:=default}
${VAR=default}
${VAR:-default}
```
Other functions such as substring replacement are also supported by the
library. See [drone/envsubst][drone-envsubst] for more information.

Additionally, each provider should create user facing documentation with the list of required variables and with all the additional
notes that are required to assist the user in defining the value for each variable.

#### Labels
The components YAML components should be labeled with
`cluster.x-k8s.io/provider` and the name of the provider. This will enable an
easier transition from `kubectl apply` to `clusterctl`.

As a reference you can consider the labels applied to the following
providers.

| Provider Name| Label                                                  |
|--------------|--------------------------------------------------------|
|CAPI          | cluster.x-k8s.io/provider=cluster-api                  |
|CABPK         | cluster.x-k8s.io/provider=bootstrap-kubeadm            |
|CACPK         | cluster.x-k8s.io/provider=control-plane-kubeadm        |
|CACPN         | cluster.x-k8s.io/provider=control-plane-nested         |
|CAPA          | cluster.x-k8s.io/provider=infrastructure-aws           |
<<<<<<< HEAD
=======
|CAPB          | cluster.x-k8s.io/provider=infrastructure-byoh          |
|CAPH          | cluster.x-k8s.io/provider=infrastructure-hetzner       |
>>>>>>> 3433f7b7
|CAPIBM        | cluster.x-k8s.io/provider=infrastructure-ibmcloud      |
|CAPV          | cluster.x-k8s.io/provider=infrastructure-vsphere       |
|CAPD          | cluster.x-k8s.io/provider=infrastructure-docker        |
|CAPM3         | cluster.x-k8s.io/provider=infrastructure-metal3        |
|CAPN          | cluster.x-k8s.io/provider=infrastructure-nested        |
|CAPP          | cluster.x-k8s.io/provider=infrastructure-packet        |
|CAPZ          | cluster.x-k8s.io/provider=infrastructure-azure         |
|CAPO          | cluster.x-k8s.io/provider=infrastructure-openstack     |
|CAPDO         | cluster.x-k8s.io/provider=infrastructure-digitalocean  |
|CAPG          | cluster.x-k8s.io/provider=infrastructure-gcp           |

### Workload cluster templates

An infrastructure provider could publish a **cluster templates** file to be used by `clusterctl generate cluster`.
This is single YAML with _all_ the objects required to create a new workload cluster.

With ClusterClass enabled it is possible to have cluster templates with managed topologies. Cluster templates with managed 
topologies require only the cluster object in the template and a corresponding ClusterClass definition.

The following rules apply:

#### Naming conventions

Cluster templates MUST be stored in the same location as the component YAML and follow this naming convention:
1. The default cluster template should be named `cluster-template.yaml`.
2. Additional cluster template should be named `cluster-template-{flavor}.yaml`. e.g `cluster-template-prod.yaml`

`{flavor}` is the name the user can pass to the `clusterctl generate cluster --flavor` flag to identify the specific template to use.

Each provider SHOULD create user facing documentation with the list of available cluster templates.

#### Target namespace

The cluster template YAML MUST assume the target namespace already exists.

All the objects in the cluster template YAML MUST be deployed in the same namespace.

#### Variables

The cluster templates YAML can also contain environment variables (as can the components YAML).

Additionally, each provider should create user facing documentation with the list of required variables and with all the additional
notes that are required to assist the user in defining the value for each variable.

##### Common variables

The `clusterctl generate cluster` command allows user to set a small set of common variables via CLI flags or command arguments.

Templates writers should use the common variables to ensure consistency across providers and a simpler user experience
(if compared to the usage of OS environment variables or the `clusterctl` config file).

| CLI flag                | Variable name     | Note                                        |
| ---------------------- | ----------------- | ------------------------------------------- |
|`--target-namespace`| `${NAMESPACE}` | The namespace where the workload cluster should be deployed |
|`--kubernetes-version`| `${KUBERNETES_VERSION}` | The Kubernetes version to use for the workload cluster |
|`--controlplane-machine-count`| `${CONTROL_PLANE_MACHINE_COUNT}` | The number of control plane machines to be added to the workload cluster |
|`--worker-machine-count`| `${WORKER_MACHINE_COUNT}` | The number of worker machines to be added to the workload cluster |

Additionally, the value of the command argument to `clusterctl generate cluster <cluster-name>` (`<cluster-name>` in this case), will
be applied to every occurrence of the `${ CLUSTER_NAME }` variable.

### ClusterClass definitions

An infrastructure provider could publish a **ClusterClass definition** file to be used by `clusterctl generate cluster` that will be used along
with the workload cluster templates.
This is a single YAML with _all_ the objects required that make up the ClusterClass.

The following rules apply:

#### Naming conventions

ClusterClass definitions MUST be stored in the same location as the component YAML and follow this naming convention:
1. The ClusterClass definition should be named `clusterclass-{ClusterClass-name}.yaml`, e.g `clusterclass-prod.yaml`.

`{ClusterClass-name}` is the name of the ClusterClass that is referenced from the Cluster.spec.topology.class field 
in the Cluster template; Cluster template files using a ClusterClass are usually simpler because they are no longer 
required to have all the templates.

Each provider should create user facing documentation with the list of available ClusterClass definitions.

#### Target namespace

The ClusterClass definition YAML MUST assume the target namespace already exists.

The references in the ClusterClass definition should NOT specify a namespace.

It is recommended that none of the objects in the ClusterClass YAML should specify a namespace.

Even if technically possible, it is strongly recommended that none of the objects in the ClusterClass definitions are shared across multiple definitions; 
this helps in preventing changing an object inadvertently impacting many ClusterClasses, and consequently, all the Clusters using those ClusterClasses.

#### Variables

Currently the ClusterClass definitions SHOULD NOT have any environment variables in them.

ClusterClass definitions files should not use variable substitution, given that ClusterClass and managed topologies provide an alternative model for variable definition. 

#### Note

A ClusterClass definition is automatically included in the output of  `clusterctl generate cluster` if the cluster template uses a managed topology 
and a ClusterClass with the same name does not already exists in the Cluster.

## OwnerReferences chain

Each provider is responsible to ensure that all the providers resources (like e.g. `VSphereCluster`, `VSphereMachine`, `VSphereVM` etc.
for the `vsphere` provider) MUST have a `Metadata.OwnerReferences` entry that links directly or indirectly to a `Cluster` object.

Please note that all the provider specific resources that are referenced by the Cluster API core objects will get the `OwnerReference`
set by the Cluster API core controllers, e.g.:

* The Cluster controller ensures that all the objects referenced in `Cluster.Spec.InfrastructureRef` get an `OwnerReference`
  that links directly to the corresponding `Cluster`.
* The Machine controller ensures that all the objects referenced in `Machine.Spec.InfrastructureRef` get an `OwnerReference`
  that links to the corresponding `Machine`, and the `Machine` is linked to the `Cluster` through its own `OwnerReference` chain.

That means that, practically speaking, provider implementers are responsible for ensuring that the `OwnerReference`s
are set only for objects that are not directly referenced by Cluster API core objects, e.g.:

* All the `VSphereVM` instances should get an `OwnerReference` that links to the corresponding `VSphereMachine`, and the `VSphereMachine`
  is linked to the `Cluster` through its own `OwnerReference` chain.

## Additional notes

### Components YAML transformations

Provider authors should be aware of the following transformations that `clusterctl` applies during component installation:

* Variable substitution;
* Enforcement of target namespace:
  * The name of the namespace object is set;
  * The namespace field of all the objects is set (with exception of cluster wide objects like e.g. ClusterRoles);
* All components are labeled;

### Cluster template transformations

Provider authors should be aware of the following transformations that `clusterctl` applies during components installation:

* Variable substitution;
* Enforcement of target namespace:
  * The namespace field of all the objects are set;

### Links to external objects

The `clusterctl` command requires that both the components YAML and the cluster templates contain _all_ the required
objects.

If, for any reason, the provider authors/YAML designers decide not to comply with this recommendation and e.g. to

* implement links to external objects from a component YAML (e.g. secrets, aggregated ClusterRoles NOT included in the component YAML)
* implement link to external objects from a cluster template (e.g. secrets, configMaps NOT included in the cluster template)

The provider authors/YAML designers should be aware that it is their responsibility to ensure the proper
functioning of `clusterctl` when using non-compliant component YAML or cluster templates.

### Move

Provider authors should be aware that `clusterctl move` command implements a discovery mechanism that considers:

* All the Kind defined in one of the CRDs installed by clusterctl using `clusterctl init` (identified via the `clusterctl.cluster.x-k8s.io label`); 
  For each CRD, discovery collects:
  * All the objects from the namespace being moved only if the CRD scope is `Namespaced`.
  * All the objects if the CRD scope is `Cluster`.
* All the `ConfigMap` objects from the namespace being moved.
* All the `Secret` objects from the namespace being moved and from the namespaces where infrastructure providers are installed.

After completing discovery, `clusterctl move` moves to the target cluster only the objects discovered in the previous phase
that are compliant with one of the following rules:
  * The object is directly or indirectly linked to a `Cluster` object (linked through the `OwnerReference` chain).
  * The object is a secret containing a user provided certificate (linked to a `Cluster` object via a naming convention).
  * The object is directly or indirectly linked to a `ClusterResourceSet` object (through the `OwnerReference` chain).
  * The object is directly or indirectly linked to another object with the `clusterctl.cluster.x-k8s.io/move-hierarchy` 
    label, e.g. the infrastructure Provider ClusterIdentity objects (linked through the `OwnerReference` chain).
  * The object hase the `clusterctl.cluster.x-k8s.io/move` label or the `clusterctl.cluster.x-k8s.io/move-hierarchy` label,
    e.g. the CPI config secret. 
    
Note. `clusterctl.cluster.x-k8s.io/move` and `clusterctl.cluster.x-k8s.io/move-hierarchy` labels could be applied 
to single objects or at the CRD level (the label applies to all the objects).
    
Please note that during move:
  * Namespaced objects, if not existing in the target cluster, are created.
  * Namespaced objects, if already existing in the target cluster, are updated.  
  * Namespaced objects are removed from the source cluster.
  * Global objects, if not existing in the target cluster, are created.
  * Global objects, if already existing in the target cluster, are not updated.
  * Global objects are not removed from the source cluster.
  * Namespaced objects which are part of an owner chain that starts with a global object (e.g. a secret containing 
    credentials for an infrastructure Provider ClusterIdentity) are treated as Global objects.

<aside class="note warning">

<h1>Warning</h1>

When using the "move" label, if the CRD is a global resource, the object is copied to the target cluster but not removed from the source cluster. It is up to the user to remove the source object as necessary.

</aside>

If moving some of excluded object is required, the provider authors should create documentation describing the
exact move sequence to be executed by the user.

Additionally, provider authors should be aware that `clusterctl move` assumes all the provider's Controllers respect the
`Cluster.Spec.Paused` field introduced in the v1alpha3 Cluster API specification.

<!--LINKS-->
[drone-envsubst]: https://github.com/drone/envsubst
[issue 3418]: https://github.com/kubernetes-sigs/cluster-api/issues/3418
[issue 3515]: https://github.com/kubernetes-sigs/cluster-api/issues/3515<|MERGE_RESOLUTION|>--- conflicted
+++ resolved
@@ -139,7 +139,7 @@
 
 The manager MUST support a `--namespace` flag for specifying the namespace where the controller
 will look for objects to reconcile; however, clusterctl will always install providers watching for all namespaces 
-(`--namespace=""`); for more details see [support for multiple instances](../../developer/architecture/controllers/support-multiple-instances.md)
+(`--namespace=""`); for more details see [support for multiple instances](../developer/architecture/controllers/support-multiple-instances.md)
 for more context.
 
 #### Variables
@@ -189,11 +189,8 @@
 |CACPK         | cluster.x-k8s.io/provider=control-plane-kubeadm        |
 |CACPN         | cluster.x-k8s.io/provider=control-plane-nested         |
 |CAPA          | cluster.x-k8s.io/provider=infrastructure-aws           |
-<<<<<<< HEAD
-=======
 |CAPB          | cluster.x-k8s.io/provider=infrastructure-byoh          |
 |CAPH          | cluster.x-k8s.io/provider=infrastructure-hetzner       |
->>>>>>> 3433f7b7
 |CAPIBM        | cluster.x-k8s.io/provider=infrastructure-ibmcloud      |
 |CAPV          | cluster.x-k8s.io/provider=infrastructure-vsphere       |
 |CAPD          | cluster.x-k8s.io/provider=infrastructure-docker        |
