--- conflicted
+++ resolved
@@ -190,11 +190,7 @@
 Cluster API providers require a cert-manager version supporting the `cert-manager.io/v1` API to be installed in the cluster.
 
 While doing init, clusterctl checks if there is a version of cert-manager already installed. If not, clusterctl will
-<<<<<<< HEAD
-install a default version (currently cert-manager v1.11.1). See [clusterctl configuration](../configuration.md) for
-=======
 install a default version (currently cert-manager v1.13.0). See [clusterctl configuration](../configuration.md) for
->>>>>>> 3290c5a2
 available options to customize this operation.
 
 <aside class="note warning">
