--- conflicted
+++ resolved
@@ -102,28 +102,16 @@
    the workload cluster's nodes, are actually running within pods in the management cluster. In order to communicate with
    the workload cluster's API server, we'll need to expose it. We are using Kind which is a limited environment. The
    easiest way to expose the workload cluster's API server (a pod within a node running in a VM that is itself running
-<<<<<<< HEAD
-   within a pod in the management cluster, that is running inside a docker container), is to use a LoadBalancer service.
-=======
    within a pod in the management cluster, that is running inside a Docker container), is to use a LoadBalancer service.
->>>>>>> 7b92ce45
 
    To allow using a LoadBalancer service, we can't use the kind's default CNI (kindnet), but we'll need to install
    another CNI, like Calico. In order to do that, we'll need first to initiate the kind cluster with two modifications:
    1. Disable the default CNI
-<<<<<<< HEAD
-   2. Add the docker credentials to the cluster, to avoid the docker hub pull rate limit of the calico images; read more
-      about it in the [docker documentation](https://docs.docker.com/docker-hub/download-rate-limit/), and in the
-      [kind documentation](https://kind.sigs.k8s.io/docs/user/private-registries/#mount-a-config-file-to-each-node).
-
-   Create a configuration file for kind. Please notice the docker config file path, and adjust it to your local setting:
-=======
    2. Add the Docker credentials to the cluster, to avoid the Docker Hub pull rate limit of the calico images; read more
       about it in the [docker documentation](https://docs.docker.com/docker-hub/download-rate-limit/), and in the
       [kind documentation](https://kind.sigs.k8s.io/docs/user/private-registries/#mount-a-config-file-to-each-node).
 
    Create a configuration file for kind. Please notice the Docker config file path, and adjust it to your local setting:
->>>>>>> 7b92ce45
    ```bash
    cat <<EOF > kind-config.yaml
    kind: Cluster
@@ -171,29 +159,17 @@
 
 Download for AMD64:
 ```bash
-<<<<<<< HEAD
-curl -L {{#releaselink gomodule:"sigs.k8s.io/cluster-api" asset:"clusterctl-linux-amd64" version:"1.3.x"}} -o clusterctl
-=======
 curl -L {{#releaselink gomodule:"sigs.k8s.io/cluster-api" asset:"clusterctl-linux-amd64" version:"1.4.x"}} -o clusterctl
->>>>>>> 7b92ce45
 ```
 
 Download for ARM64:
 ```bash
-<<<<<<< HEAD
-curl -L {{#releaselink gomodule:"sigs.k8s.io/cluster-api" asset:"clusterctl-linux-arm64" version:"1.3.x"}} -o clusterctl
-=======
 curl -L {{#releaselink gomodule:"sigs.k8s.io/cluster-api" asset:"clusterctl-linux-arm64" version:"1.4.x"}} -o clusterctl
->>>>>>> 7b92ce45
 ```
 
 Download for PPC64LE:
 ```bash
-<<<<<<< HEAD
-curl -L {{#releaselink gomodule:"sigs.k8s.io/cluster-api" asset:"clusterctl-linux-ppc64le" version:"1.3.x"}} -o clusterctl
-=======
 curl -L {{#releaselink gomodule:"sigs.k8s.io/cluster-api" asset:"clusterctl-linux-ppc64le" version:"1.4.x"}} -o clusterctl
->>>>>>> 7b92ce45
 ```
 
 Install clusterctl:
@@ -213,20 +189,12 @@
 
 Download for AMD64:
 ```bash
-<<<<<<< HEAD
-curl -L {{#releaselink gomodule:"sigs.k8s.io/cluster-api" asset:"clusterctl-darwin-amd64" version:"1.3.x"}} -o clusterctl
-=======
 curl -L {{#releaselink gomodule:"sigs.k8s.io/cluster-api" asset:"clusterctl-darwin-amd64" version:"1.4.x"}} -o clusterctl
->>>>>>> 7b92ce45
 ```
 
 Download for M1 CPU ("Apple Silicon") / ARM64:
 ```bash
-<<<<<<< HEAD
-curl -L {{#releaselink gomodule:"sigs.k8s.io/cluster-api" asset:"clusterctl-darwin-arm64" version:"1.3.x"}} -o clusterctl
-=======
 curl -L {{#releaselink gomodule:"sigs.k8s.io/cluster-api" asset:"clusterctl-darwin-arm64" version:"1.4.x"}} -o clusterctl
->>>>>>> 7b92ce45
 ```
 
 Make the clusterctl binary executable.
@@ -265,11 +233,7 @@
 
 Download the latest release; on Windows, type:
 ```powershell
-<<<<<<< HEAD
-curl.exe -L {{#releaselink gomodule:"sigs.k8s.io/cluster-api" asset:"clusterctl-windows-amd64.exe" version:"1.3.x"}} -o clusterctl.exe
-=======
 curl.exe -L {{#releaselink gomodule:"sigs.k8s.io/cluster-api" asset:"clusterctl-windows-amd64.exe" version:"1.4.x"}} -o clusterctl.exe
->>>>>>> 7b92ce45
 ```
 Append or prepend the path of that directory to the `PATH` environment variable.
 
@@ -625,7 +589,6 @@
 {{#tab KubeVirt}}
 
 Please visit the [KubeVirt project][KubeVirt provider] for more information.
-<<<<<<< HEAD
 
 As described above, we want to use a LoadBalancer service in order to expose the workload cluster's API server. In the
 example below, we will use [MetalLB](https://metallb.universe.tf/) solution to implement load balancing to our kind
@@ -674,56 +637,6 @@
 kubectl wait -n kubevirt kv kubevirt --for=condition=Available --timeout=10m
 ```
 
-=======
-
-As described above, we want to use a LoadBalancer service in order to expose the workload cluster's API server. In the
-example below, we will use [MetalLB](https://metallb.universe.tf/) solution to implement load balancing to our kind
-cluster. Other solution should work as well.
-
-#### Install MetalLB for load balancing
-Install MetalLB, as described [here](https://metallb.universe.tf/installation/#installation-by-manifest); for example:
-```bash
-METALLB_VER=$(curl "https://api.github.com/repos/metallb/metallb/releases/latest" | jq -r ".tag_name")
-kubectl apply -f "https://raw.githubusercontent.com/metallb/metallb/${METALLB_VER}/config/manifests/metallb-native.yaml"
-kubectl wait pods -n metallb-system -l app=metallb,component=controller --for=condition=Ready --timeout=10m
-kubectl wait pods -n metallb-system -l app=metallb,component=speaker --for=condition=Ready --timeout=2m
-```
-
-Now, we'll create the `IPAddressPool` and the `L2Advertisement` custom resources. The script below creates the CRs with
-the right addresses, that match to the kind cluster addresses:
-```bash
-GW_IP=$(docker network inspect -f '{{range .IPAM.Config}}{{.Gateway}}{{end}}' kind)
-NET_IP=$(echo ${GW_IP} | sed -E 's|^([0-9]+\.[0-9]+)\..*$|\1|g')
-cat <<EOF | sed -E "s|172.19|${NET_IP}|g" | kubectl apply -f -
-apiVersion: metallb.io/v1beta1
-kind: IPAddressPool
-metadata:
-  name: capi-ip-pool
-  namespace: metallb-system
-spec:
-  addresses:
-  - 172.19.255.200-172.19.255.250
----
-apiVersion: metallb.io/v1beta1
-kind: L2Advertisement
-metadata:
-  name: empty
-  namespace: metallb-system
-EOF
-```
-
-#### Install KubeVirt on the kind cluster
-```bash
-# get KubeVirt version
-KV_VER=$(curl "https://api.github.com/repos/kubevirt/kubevirt/releases/latest" | jq -r ".tag_name")
-# deploy required CRDs
-kubectl apply -f "https://github.com/kubevirt/kubevirt/releases/download/${KV_VER}/kubevirt-operator.yaml"
-# deploy the KubeVirt custom resource
-kubectl apply -f "https://github.com/kubevirt/kubevirt/releases/download/${KV_VER}/kubevirt-cr.yaml"
-kubectl wait -n kubevirt kv kubevirt --for=condition=Available --timeout=10m
-```
-
->>>>>>> 7b92ce45
 #### Initialize the management cluster with the KubeVirt Provider
 ```bash
 clusterctl init --infrastructure kubevirt
@@ -1302,11 +1215,7 @@
 
 ```bash
 clusterctl generate cluster capi-quickstart --flavor development \
-<<<<<<< HEAD
-  --kubernetes-version v1.26.0 \
-=======
   --kubernetes-version v1.27.0 \
->>>>>>> 7b92ce45
   --control-plane-machine-count=3 \
   --worker-machine-count=3 \
   > capi-quickstart.yaml
@@ -1318,11 +1227,7 @@
 ```bash
 export CLUSTER_NAME=kind
 export CLUSTER_NAMESPACE=vcluster
-<<<<<<< HEAD
-export KUBERNETES_VERSION=1.26.0
-=======
 export KUBERNETES_VERSION=1.27.0
->>>>>>> 7b92ce45
 export HELM_VALUES="service:\n  type: NodePort"
 
 kubectl create namespace ${CLUSTER_NAMESPACE}
@@ -1353,11 +1258,7 @@
 
 ```bash
 clusterctl generate cluster capi-quickstart \
-<<<<<<< HEAD
-  --kubernetes-version v1.26.0 \
-=======
   --kubernetes-version v1.27.0 \
->>>>>>> 7b92ce45
   --control-plane-machine-count=3 \
   --worker-machine-count=3 \
   > capi-quickstart.yaml
@@ -1424,11 +1325,7 @@
 
 ```bash
 NAME                    CLUSTER           INITIALIZED   API SERVER AVAILABLE   REPLICAS   READY   UPDATED   UNAVAILABLE   AGE    VERSION
-<<<<<<< HEAD
-capi-quickstart-g2trk   capi-quickstart   true                                 3                  3         3             4m7s   v1.26.0
-=======
 capi-quickstart-g2trk   capi-quickstart   true                                 3                  3         3             4m7s   v1.27.0
->>>>>>> 7b92ce45
 ```
 
 <aside class="note warning">
@@ -1581,21 +1478,12 @@
 kubectl --kubeconfig=./capi-quickstart.kubeconfig get pod -n kube-system
 ```
 
-<<<<<<< HEAD
-If the Calico pods are in image pull error state (`ErrImagePull`), it's probably because of the docker hub pull rate limit.
-We can try to fix that by adding a secret with our docker hub credentials, and use it;
-see [here](https://kubernetes.io/docs/tasks/configure-pod-container/pull-image-private-registry/#registry-secret-existing-credentials)
-for details.
-
-First, create the secret. Please notice the docker config file path, and adjust it to your local setting.
-=======
 If the Calico pods are in image pull error state (`ErrImagePull`), it's probably because of the Docker Hub pull rate limit.
 We can try to fix that by adding a secret with our Docker Hub credentials, and use it;
 see [here](https://kubernetes.io/docs/tasks/configure-pod-container/pull-image-private-registry/#registry-secret-existing-credentials)
 for details.
 
 First, create the secret. Please notice the Docker config file path, and adjust it to your local setting.
->>>>>>> 7b92ce45
 ```bash
 kubectl --kubeconfig=./capi-quickstart.kubeconfig create secret generic docker-creds \
     --from-file=.dockerconfigjson=<YOUR DOCKER CONFIG FILE PATH> \
@@ -1656,15 +1544,6 @@
 kubectl --kubeconfig=./capi-quickstart.kubeconfig get nodes
 ```
 ```bash
-<<<<<<< HEAD
-NAME                                          STATUS   ROLES           AGE   VERSION
-capi-quickstart-g2trk-9xrjv                   Ready    control-plane   12m   v1.26.0
-capi-quickstart-g2trk-bmm9v                   Ready    control-plane   11m   v1.26.0
-capi-quickstart-g2trk-hvs9q                   Ready    control-plane   13m   v1.26.0
-capi-quickstart-md-0-55x6t-5649968bd7-8tq9v   Ready    <none>          12m   v1.26.0
-capi-quickstart-md-0-55x6t-5649968bd7-glnjd   Ready    <none>          12m   v1.26.0
-capi-quickstart-md-0-55x6t-5649968bd7-sfzp6   Ready    <none>          12m   v1.26.0
-=======
 NAME                                          STATUS   ROLES           AGE    VERSION
 capi-quickstart-vs89t-gmbld                   Ready    control-plane   5m33s  v1.27.0
 capi-quickstart-vs89t-kf9l5                   Ready    control-plane   6m20s  v1.27.0
@@ -1672,7 +1551,6 @@
 capi-quickstart-md-0-55x6t-5649968bd7-8tq9v   Ready    <none>          6m5s   v1.27.0
 capi-quickstart-md-0-55x6t-5649968bd7-glnjd   Ready    <none>          6m9s   v1.27.0
 capi-quickstart-md-0-55x6t-5649968bd7-sfzp6   Ready    <none>          6m9s   v1.27.0
->>>>>>> 7b92ce45
 ```
 
 {{#/tab }}
