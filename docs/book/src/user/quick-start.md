# Quick Start

In this tutorial we'll cover the basics of how to use Cluster API to create one or more Kubernetes clusters.

<aside class="note warning">

<h1>Warning</h1>

If using a [provider] that does not support v1beta1 or v1alpha4 yet, please follow the [release 0.3](https://release-0-3.cluster-api.sigs.k8s.io/user/quick-start.html) or [release 0.4](https://release-0-4.cluster-api.sigs.k8s.io/user/quick-start.html) quickstart instructions instead.

</aside>

## Installation

### Common Prerequisites

- Install and setup [kubectl] in your local environment
- Install [kind] and [Docker]

### Install and/or configure a Kubernetes cluster

Cluster API requires an existing Kubernetes cluster accessible via kubectl. During the installation process the
Kubernetes cluster will be transformed into a [management cluster] by installing the Cluster API [provider components], so it
is recommended to keep it separated from any application workload.

It is a common practice to create a temporary, local bootstrap cluster which is then used to provision
a target [management cluster] on the selected [infrastructure provider].

**Choose one of the options below:**

1. **Existing Management Cluster**

   For production use-cases a "real" Kubernetes cluster should be used with appropriate backup and disaster recovery policies and procedures in place. The Kubernetes cluster must be at least v1.20.0.

   ```bash
   export KUBECONFIG=<...>
   ```
**OR**

2. **Kind**

   <aside class="note warning">

   <h1>Warning</h1>

   [kind] is not designed for production use.

   **Minimum [kind] supported version**: v0.17.0

   **Help with common issues can be found in the [Troubleshooting Guide](./troubleshooting.md).**

   Note for macOS users: you may need to [increase the memory available](https://docs.docker.com/docker-for-mac/#resources) for containers (recommend 6 GB for CAPD).

   Note for Linux users: you may need to [increase `ulimit` and `inotify` when using Docker (CAPD)](./troubleshooting.md#cluster-api-with-docker----too-many-open-files).

   </aside>

   [kind] can be used for creating a local Kubernetes cluster for development environments or for
   the creation of a temporary [bootstrap cluster] used to provision a target [management cluster] on the selected infrastructure provider.

   The installation procedure depends on the version of kind; if you are planning to use the Docker infrastructure provider,
   please follow the additional instructions in the dedicated tab:

   {{#tabs name:"install-kind" tabs:"Default,Docker"}}
   {{#tab Default}}

   Create the kind cluster:
   ```bash
   kind create cluster
   ```
   Test to ensure the local kind cluster is ready:
   ```bash
   kubectl cluster-info
   ```

   {{#/tab }}
   {{#tab Docker}}

   Run the following command to create a kind config file for allowing the Docker provider to access Docker on the host:

   ```bash
   cat > kind-cluster-with-extramounts.yaml <<EOF
   kind: Cluster
   apiVersion: kind.x-k8s.io/v1alpha4
   nodes:
   - role: control-plane
     extraMounts:
       - hostPath: /var/run/docker.sock
         containerPath: /var/run/docker.sock
   EOF
   ```

   Then follow the instruction for your kind version using  `kind create cluster --config kind-cluster-with-extramounts.yaml`
   to create the management cluster using the above file.

   {{#/tab }}
   {{#/tabs }}

### Install clusterctl
The clusterctl CLI tool handles the lifecycle of a Cluster API management cluster.

{{#tabs name:"install-clusterctl" tabs:"linux,macOS,homebrew,Windows"}}
{{#tab linux}}

#### Install clusterctl binary with curl on linux
Download the latest release; on linux, type:
```bash
curl -L {{#releaselink gomodule:"sigs.k8s.io/cluster-api" asset:"clusterctl-linux-amd64" version:"1.2.x"}} -o clusterctl
```
<<<<<<< HEAD
curl -L {{#releaselink gomodule:"sigs.k8s.io/cluster-api" asset:"clusterctl-linux-amd64" version:"1.1.x"}} -o clusterctl
```
Make the clusterctl binary executable.
```
chmod +x ./clusterctl
```
Move the binary in to your PATH.
```
sudo mv ./clusterctl /usr/local/bin/clusterctl
=======
Install clusterctl:
```bash
sudo install -o root -g root -m 0755 clusterctl /usr/local/bin/clusterctl
>>>>>>> 3abb9089
```
Test to ensure the version you installed is up-to-date:
```bash
clusterctl version
```

{{#/tab }}
{{#tab macOS}}

#### Install clusterctl binary with curl on macOS
Download the latest release; on macOS, type:
<<<<<<< HEAD
```
curl -L {{#releaselink gomodule:"sigs.k8s.io/cluster-api" asset:"clusterctl-darwin-amd64" version:"1.1.x"}} -o clusterctl
```

Or if your Mac has an M1 CPU ("Apple Silicon"):
```
curl -L {{#releaselink gomodule:"sigs.k8s.io/cluster-api" asset:"clusterctl-darwin-arm64" version:"1.1.x"}} -o clusterctl
=======
```bash
curl -L {{#releaselink gomodule:"sigs.k8s.io/cluster-api" asset:"clusterctl-darwin-amd64" version:"1.2.x"}} -o clusterctl
```

Or if your Mac has an M1 CPU ("Apple Silicon"):
```bash
curl -L {{#releaselink gomodule:"sigs.k8s.io/cluster-api" asset:"clusterctl-darwin-arm64" version:"1.2.x"}} -o clusterctl
>>>>>>> 3abb9089
```

Make the clusterctl binary executable.
```bash
chmod +x ./clusterctl
```
Move the binary in to your PATH.
```bash
sudo mv ./clusterctl /usr/local/bin/clusterctl
```
Test to ensure the version you installed is up-to-date:
```bash
clusterctl version
```
{{#/tab }}
{{#tab homebrew}}

#### Install clusterctl with homebrew on macOS and linux

Install the latest release using homebrew:

```bash
brew install clusterctl
```

Test to ensure the version you installed is up-to-date:
```bash
clusterctl version
```

{{#/tab }}
{{#tab windows}}

#### Install clusterctl binary with curl on Windows using PowerShell
Go to the working directory where you want clusterctl downloaded.

Download the latest release; on Windows, type:
```powershell
curl.exe -L {{#releaselink gomodule:"sigs.k8s.io/cluster-api" asset:"clusterctl-windows-amd64.exe" version:"1.2.x"}} -o clusterctl.exe
```
Append or prepend the path of that directory to the `PATH` environment variable.

Test to ensure the version you installed is up-to-date:
```powershell
clusterctl.exe version
```

{{#/tab }}
{{#/tabs }}

### Initialize the management cluster

Now that we've got clusterctl installed and all the prerequisites in place, let's transform the Kubernetes cluster
into a management cluster by using `clusterctl init`.

The command accepts as input a list of providers to install; when executed for the first time, `clusterctl init`
automatically adds to the list the `cluster-api` core provider, and if unspecified, it also adds the `kubeadm` bootstrap
and `kubeadm` control-plane providers.

#### Enabling Feature Gates

Feature gates can be enabled by exporting environment variables before executing `clusterctl init`.
For example, the `ClusterTopology` feature, which is required to enable support for managed topologies and ClusterClass,
can be enabled via:
```bash
export CLUSTER_TOPOLOGY=true
```
Additional documentation about experimental features can be found in [Experimental Features].

#### Initialization for common providers

Depending on the infrastructure provider you are planning to use, some additional prerequisites should be satisfied
before getting started with Cluster API. See below for the expected settings for common providers.

<<<<<<< HEAD
{{#tabs name:"tab-installation-infrastructure" tabs:"AWS,Azure,DigitalOcean,Docker,Equinix Metal,GCP,Hetzner,Metal3,OpenStack,vSphere"}}
=======
{{#tabs name:"tab-installation-infrastructure" tabs:"AWS,Azure,CloudStack,DigitalOcean,Docker,Equinix Metal,GCP,Hetzner,IBM Cloud,KubeKey,Kubevirt,Metal3,Nutanix,OCI,OpenStack,Outscale,VCD,vcluster,Virtink,vSphere"}}
>>>>>>> 3abb9089
{{#tab AWS}}

Download the latest binary of `clusterawsadm` from the [AWS provider releases].
{{#tabs name:"install-clusterawsadm" tabs:"linux,macOS,homebrew"}}
{{#tab linux}}

Download the latest release; on linux, type:
```
curl -L {{#releaselink gomodule:"sigs.k8s.io/cluster-api-provider-aws" asset:"clusterawsadm-linux-amd64" version:"1.x"}} -o clusterawsadm
```

Make it executable
```
chmod +x clusterawsadm
```

Move the binary to a directory present in your PATH
```
sudo mv clusterawsadm /usr/local/bin
```

Check version to confirm installation
```
clusterawsadm version
```
{{#/tab }}
{{#tab macOS}}

Download the latest release; on macOs, type:
```
curl -L {{#releaselink gomodule:"sigs.k8s.io/cluster-api-provider-aws" asset:"clusterawsadm-darwin-amd64" version:"1.x"}} -o clusterawsadm
```

Or if your Mac has an M1 CPU (”Apple Silicon”):
```
curl -L {{#releaselink gomodule:"sigs.k8s.io/cluster-api-provider-aws" asset:"clusterawsadm-darwin-arm64" version:"1.x"}} -o clusterawsadm
```

Make it executable
```
chmod +x clusterawsadm
```

Move the binary to a directory present in your PATH
```
sudo mv clusterawsadm /usr/local/bin
```

Check version to confirm installation
```
clusterawsadm version
```
{{#/tab }}
{{#tab homebrew}}

Install the latest release using homebrew:
```
brew install clusterawsadm
```

Check version to confirm installation
```
clusterawsadm version
```

{{#/tab }}
{{#/tabs }}

The [clusterawsadm] command line utility assists with identity and access management (IAM) for [Cluster API Provider AWS][capa].

```bash
export AWS_REGION=us-east-1 # This is used to help encode your environment variables
export AWS_ACCESS_KEY_ID=<your-access-key>
export AWS_SECRET_ACCESS_KEY=<your-secret-access-key>
export AWS_SESSION_TOKEN=<session-token> # If you are using Multi-Factor Auth.

# The clusterawsadm utility takes the credentials that you set as environment
# variables and uses them to create a CloudFormation stack in your AWS account
# with the correct IAM resources.
clusterawsadm bootstrap iam create-cloudformation-stack

# Create the base64 encoded credentials using clusterawsadm.
# This command uses your environment variables and encodes
# them in a value to be stored in a Kubernetes Secret.
export AWS_B64ENCODED_CREDENTIALS=$(clusterawsadm bootstrap credentials encode-as-profile)

# Finally, initialize the management cluster
clusterctl init --infrastructure aws
```

See the [AWS provider prerequisites] document for more details.

{{#/tab }}
{{#tab Azure}}

For more information about authorization, AAD, or requirements for Azure, visit the [Azure provider prerequisites] document.

```bash
export AZURE_SUBSCRIPTION_ID="<SubscriptionId>"

# Create an Azure Service Principal and paste the output here
export AZURE_TENANT_ID="<Tenant>"
export AZURE_CLIENT_ID="<AppId>"
export AZURE_CLIENT_SECRET="<Password>"

# Base64 encode the variables
export AZURE_SUBSCRIPTION_ID_B64="$(echo -n "$AZURE_SUBSCRIPTION_ID" | base64 | tr -d '\n')"
export AZURE_TENANT_ID_B64="$(echo -n "$AZURE_TENANT_ID" | base64 | tr -d '\n')"
export AZURE_CLIENT_ID_B64="$(echo -n "$AZURE_CLIENT_ID" | base64 | tr -d '\n')"
export AZURE_CLIENT_SECRET_B64="$(echo -n "$AZURE_CLIENT_SECRET" | base64 | tr -d '\n')"

# Settings needed for AzureClusterIdentity used by the AzureCluster
export AZURE_CLUSTER_IDENTITY_SECRET_NAME="cluster-identity-secret"
export CLUSTER_IDENTITY_NAME="cluster-identity"
export AZURE_CLUSTER_IDENTITY_SECRET_NAMESPACE="default"

# Create a secret to include the password of the Service Principal identity created in Azure
# This secret will be referenced by the AzureClusterIdentity used by the AzureCluster
kubectl create secret generic "${AZURE_CLUSTER_IDENTITY_SECRET_NAME}" --from-literal=clientSecret="${AZURE_CLIENT_SECRET}" --namespace "${AZURE_CLUSTER_IDENTITY_SECRET_NAMESPACE}"

# Finally, initialize the management cluster
clusterctl init --infrastructure azure
```

{{#/tab }}
{{#tab CloudStack}}

Create a file named cloud-config in the repo's root directory, substituting in your own environment's values
```bash
[Global]
api-url = <cloudstackApiUrl>
api-key = <cloudstackApiKey>
secret-key = <cloudstackSecretKey>
```

Create the base64 encoded credentials by catting your credentials file.
This command uses your environment variables and encodes
them in a value to be stored in a Kubernetes Secret.

```bash
export CLOUDSTACK_B64ENCODED_SECRET=`cat cloud-config | base64 | tr -d '\n'`
```

Finally, initialize the management cluster
```bash
clusterctl init --infrastructure cloudstack
```

{{#/tab }}
{{#tab DigitalOcean}}

```bash
export DIGITALOCEAN_ACCESS_TOKEN=<your-access-token>
export DO_B64ENCODED_CREDENTIALS="$(echo -n "${DIGITALOCEAN_ACCESS_TOKEN}" | base64 | tr -d '\n')"

# Initialize the management cluster
clusterctl init --infrastructure digitalocean
```

{{#/tab }}

{{#tab Docker}}

<aside class="note warning">

<h1>Warning</h1>

The Docker provider is not designed for production use and is intended for development environments only.

</aside>

The Docker provider requires the `ClusterTopology` feature to deploy ClusterClass-based clusters. We are
only supporting ClusterClass-based cluster-templates in this quickstart as ClusterClass makes it possible to
adapt configuration based on Kubernetes version. This is required to install Kubernetes clusters < v1.24 and
for the upgrade from v1.23 to v1.24 as we have to use different cgroupDrivers depending on Kubernetes version.

```bash
# Enable the experimental Cluster topology feature.
export CLUSTER_TOPOLOGY=true

# Initialize the management cluster
clusterctl init --infrastructure docker
```

{{#/tab }}
{{#tab Equinix Metal}}

In order to initialize the Equinix Metal Provider (formerly Packet) you have to expose the environment
variable `PACKET_API_KEY`. This variable is used to authorize the infrastructure
provider manager against the Equinix Metal API. You can retrieve your token directly
from the [Equinix Metal Console](https://console.equinix.com/).

```bash
export PACKET_API_KEY="34ts3g4s5g45gd45dhdh"

clusterctl init --infrastructure packet
```

{{#/tab }}
{{#tab GCP}}

```bash
# Create the base64 encoded credentials by catting your credentials json.
# This command uses your environment variables and encodes
# them in a value to be stored in a Kubernetes Secret.
export GCP_B64ENCODED_CREDENTIALS=$( cat /path/to/gcp-credentials.json | base64 | tr -d '\n' )

# Finally, initialize the management cluster
clusterctl init --infrastructure gcp
```

{{#/tab }}
{{#tab Hetzner}}

Please visit the [Hetzner project][Hetzner provider].

{{#/tab }}
<<<<<<< HEAD
=======
{{#tab IBM Cloud}}

In order to initialize the IBM Cloud Provider you have to expose the environment
variable `IBMCLOUD_API_KEY`. This variable is used to authorize the infrastructure
provider manager against the IBM Cloud API. To create one from the UI, refer [here](https://cloud.ibm.com/docs/account?topic=account-userapikey&interface=ui#create_user_key).

```bash
export IBMCLOUD_API_KEY=<you_api_key>

# Finally, initialize the management cluster
clusterctl init --infrastructure ibmcloud
```

{{#/tab }}
{{#tab KubeKey}}

```bash
# Initialize the management cluster
clusterctl init --infrastructure kubekey
```

{{#/tab }}
{{#tab Kubevirt}}

Please visit the [Kubevirt project][Kubevirt provider].

{{#/tab }}
>>>>>>> 3abb9089
{{#tab Metal3}}

Please visit the [Metal3 project][Metal3 provider].

{{#/tab }}
{{#tab Nutanix}}

Please follow the Cluster API Provider for [Nutanix Getting Started Guide](https://opendocs.nutanix.com/capx/latest/getting_started/)

{{#/tab }}
{{#tab OCI}}

Please follow the Cluster API Provider for [Oracle Cloud Infrastructure (OCI) Getting Started Guide][oci-provider]

{{#/tab }}
{{#tab OpenStack}}

```bash
# Initialize the management cluster
clusterctl init --infrastructure openstack
```

{{#/tab }}

{{#tab Outscale}}

```bash
export OSC_SECRET_KEY=<your-secret-key>
export OSC_ACCESS_KEY=<your-access-key>
export OSC_REGION=<you-region>
# Create namespace
kubectl create namespace cluster-api-provider-outscale-system
# Create secret
kubectl create secret generic cluster-api-provider-outscale --from-literal=access_key=${OSC_ACCESS_KEY} --from-literal=secret_key=${OSC_SECRET_KEY} --from-literal=region=${OSC_REGION}  -n cluster-api-provider-outscale-system 
# Initialize the management cluster
clusterctl init --infrastructure outscale
```

{{#/tab }}

{{#tab VCD}}

Please follow the Cluster API Provider for [Cloud Director Getting Started Guide](https://github.com/vmware/cluster-api-provider-cloud-director/blob/main/README.md)

EXP_CLUSTER_RESOURCE_SET: "true"
```bash
# Initialize the management cluster
clusterctl init --infrastructure vcd
```

{{#/tab }}
{{#tab vcluster}}

```bash
clusterctl init --infrastructure vcluster
```

Please follow the Cluster API Provider for [vcluster Quick Start Guide](https://github.com/loft-sh/cluster-api-provider-vcluster/blob/main/docs/quick-start.md)

{{#/tab }}
{{#tab Virtink}}

```bash
# Initialize the management cluster
clusterctl init --infrastructure virtink
```

{{#/tab }}
{{#tab vSphere}}

```bash
# The username used to access the remote vSphere endpoint
export VSPHERE_USERNAME="vi-admin@vsphere.local"
# The password used to access the remote vSphere endpoint
# You may want to set this in ~/.cluster-api/clusterctl.yaml so your password is not in
# bash history
export VSPHERE_PASSWORD="admin!23"

# Finally, initialize the management cluster
clusterctl init --infrastructure vsphere
```

For more information about prerequisites, credentials management, or permissions for vSphere, see the [vSphere
project][vSphere getting started guide].

{{#/tab }}
{{#/tabs }}

The output of `clusterctl init` is similar to this:

```bash
Fetching providers
Installing cert-manager Version="v1.10.0"
Waiting for cert-manager to be available...
Installing Provider="cluster-api" Version="v1.0.0" TargetNamespace="capi-system"
Installing Provider="bootstrap-kubeadm" Version="v1.0.0" TargetNamespace="capi-kubeadm-bootstrap-system"
Installing Provider="control-plane-kubeadm" Version="v1.0.0" TargetNamespace="capi-kubeadm-control-plane-system"
Installing Provider="infrastructure-docker" Version="v1.0.0" TargetNamespace="capd-system"

Your management cluster has been initialized successfully!

You can now create your first workload cluster by running the following:

  clusterctl generate cluster [name] --kubernetes-version [version] | kubectl apply -f -
```

<aside class="note">

<h1>Alternatives to environment variables</h1>

Throughout this quickstart guide we've given instructions on setting parameters using environment variables. For most
environment variables in the rest of the guide, you can also set them in ~/.cluster-api/clusterctl.yaml

See [`clusterctl init`](../clusterctl/commands/init.md) for more details.

</aside>

### Create your first workload cluster

Once the management cluster is ready, you can create your first workload cluster.

#### Preparing the workload cluster configuration

The `clusterctl generate cluster` command returns a YAML template for creating a [workload cluster].

<aside class="note">

<h1> Which provider will be used for my cluster? </h1>

The `clusterctl generate cluster` command uses smart defaults in order to simplify the user experience; for example,
if only the `aws` infrastructure provider is deployed, it detects and uses that when creating the cluster.

</aside>

<aside class="note">

<h1> What topology will be used for my cluster? </h1>

The `clusterctl generate cluster` command by default uses cluster templates which are provided by the infrastructure
providers. See the provider's documentation for more information.

See the `clusterctl generate cluster` [command][clusterctl generate cluster] documentation for
details about how to use alternative sources. for cluster templates.

</aside>

#### Required configuration for common providers

Depending on the infrastructure provider you are planning to use, some additional prerequisites should be satisfied
before configuring a cluster with Cluster API. Instructions are provided for common providers below.

Otherwise, you can look at the `clusterctl generate cluster` [command][clusterctl generate cluster] documentation for details about how to
discover the list of variables required by a cluster templates.

{{#tabs name:"tab-configuration-infrastructure" tabs:"AWS,Azure,CloudStack,DigitalOcean,Docker,Equinix Metal,GCP,IBM Cloud,KubeKey,Kubevirt,Metal3,Nutanix,OpenStack,Outscale,VCD,vcluster,Virtink,vSphere"}}
{{#tab AWS}}

```bash
export AWS_REGION=us-east-1
export AWS_SSH_KEY_NAME=default
# Select instance types
export AWS_CONTROL_PLANE_MACHINE_TYPE=t3.large
export AWS_NODE_MACHINE_TYPE=t3.large
```

See the [AWS provider prerequisites] document for more details.

{{#/tab }}
{{#tab Azure}}

<aside class="note warning">

<h1>Warning</h1>

Make sure you choose a VM size which is available in the desired location for your subscription. To see available SKUs, use `az vm list-skus -l <your_location> -r virtualMachines -o table`

</aside>

```bash
# Name of the Azure datacenter location. Change this value to your desired location.
export AZURE_LOCATION="centralus"

# Select VM types.
export AZURE_CONTROL_PLANE_MACHINE_TYPE="Standard_D2s_v3"
export AZURE_NODE_MACHINE_TYPE="Standard_D2s_v3"

# [Optional] Select resource group. The default value is ${CLUSTER_NAME}.
export AZURE_RESOURCE_GROUP="<ResourceGroupName>"
```

{{#/tab }}
{{#tab CloudStack}}

A ClusterAPI compatible image must be available in your Cloudstack installation. For instructions on how to build a compatible image
see [image-builder (Cloudstack)](https://image-builder.sigs.k8s.io/capi/providers/cloudstack.html)

Prebuilt images can be found [here](http://packages.shapeblue.com/cluster-api-provider-cloudstack/images/)

To see all required Cloudstack environment variables execute:
```bash
clusterctl generate cluster --infrastructure cloudstack --list-variables capi-quickstart
```

Apart from the script, the following Cloudstack environment variables are required.
```bash
# Set this to the name of the zone in which to deploy the cluster
export CLOUDSTACK_ZONE_NAME=<zone name>
# The name of the network on which the VMs will reside
export CLOUDSTACK_NETWORK_NAME=<network name>
# The endpoint of the workload cluster
export CLUSTER_ENDPOINT_IP=<cluster endpoint address>
export CLUSTER_ENDPOINT_PORT=<cluster endpoint port>
# The service offering of the control plane nodes
export CLOUDSTACK_CONTROL_PLANE_MACHINE_OFFERING=<control plane service offering name>
# The service offering of the worker nodes
export CLOUDSTACK_WORKER_MACHINE_OFFERING=<worker node service offering name>
# The capi compatible template to use
export CLOUDSTACK_TEMPLATE_NAME=<template name>
# The ssh key to use to log into the nodes
export CLOUDSTACK_SSH_KEY_NAME=<ssh key name>

```

A full configuration reference can be found in [configuration.md](https://github.com/kubernetes-sigs/cluster-api-provider-cloudstack/blob/master/docs/book/src/clustercloudstack/configuration.md).

{{#/tab }}
{{#tab DigitalOcean}}

A ClusterAPI compatible image must be available in your DigitalOcean account. For instructions on how to build a compatible image
see [image-builder](https://image-builder.sigs.k8s.io/capi/capi.html).

```bash
export DO_REGION=nyc1
export DO_SSH_KEY_FINGERPRINT=<your-ssh-key-fingerprint>
export DO_CONTROL_PLANE_MACHINE_TYPE=s-2vcpu-2gb
export DO_CONTROL_PLANE_MACHINE_IMAGE=<your-capi-image-id>
export DO_NODE_MACHINE_TYPE=s-2vcpu-2gb
export DO_NODE_MACHINE_IMAGE==<your-capi-image-id>
```

{{#/tab }}

{{#tab Docker}}

<aside class="note warning">

<h1>Warning</h1>

The Docker provider is not designed for production use and is intended for development environments only.

</aside>

The Docker provider does not require additional configurations for cluster templates.

However, if you require special network settings you can set the following environment variables:

```bash
# The list of service CIDR, default ["10.128.0.0/12"]
export SERVICE_CIDR=["10.96.0.0/12"]

# The list of pod CIDR, default ["192.168.0.0/16"]
export POD_CIDR=["192.168.0.0/16"]

# The service domain, default "cluster.local"
export SERVICE_DOMAIN="k8s.test"
```

It is also possible but **not recommended** to disable the per-default enabled [Pod Security Standard](../security/pod-security-standards.md):
```bash
export ENABLE_POD_SECURITY_STANDARD="false"
```

{{#/tab }}
{{#tab Equinix Metal}}

There are several required variables you need to set to create a cluster. There
are also a few optional tunables if you'd like to change the OS or CIDRs used.

```bash
# Required (made up examples shown)
# The project where your cluster will be placed to.
# You have to get one from the Equinix Metal Console if you don't have one already.
export PROJECT_ID="2b59569f-10d1-49a6-a000-c2fb95a959a1"
# The facility where you want your cluster to be provisioned
export FACILITY="da11"
# What plan to use for your control plane nodes
export CONTROLPLANE_NODE_TYPE="m3.small.x86"
# What plan to use for your worker nodes
export WORKER_NODE_TYPE="m3.small.x86"
# The ssh key you would like to have access to the nodes
export SSH_KEY="ssh-ed25519 AAAAC3NzaC1lZDI1NTE5AAAAIDvMgVEubPLztrvVKgNPnRe9sZSjAqaYj9nmCkgr4PdK username@computer"
export CLUSTER_NAME="my-cluster"

# Optional (defaults shown)
export NODE_OS="ubuntu_18_04"
export POD_CIDR="192.168.0.0/16"
export SERVICE_CIDR="172.26.0.0/16"
# Only relevant if using the kube-vip flavor
export KUBE_VIP_VERSION="v0.5.0"
```

{{#/tab }}
{{#tab GCP}}


```bash
# Name of the GCP datacenter location. Change this value to your desired location
export GCP_REGION="<GCP_REGION>"
export GCP_PROJECT="<GCP_PROJECT>"
# Make sure to use same kubernetes version here as building the GCE image
export KUBERNETES_VERSION=1.23.3
# This is the image you built. See https://github.com/kubernetes-sigs/image-builder
export IMAGE_ID=projects/$GCP_PROJECT/global/images/<built image>
export GCP_CONTROL_PLANE_MACHINE_TYPE=n1-standard-2
export GCP_NODE_MACHINE_TYPE=n1-standard-2
export GCP_NETWORK_NAME=<GCP_NETWORK_NAME or default>
export CLUSTER_NAME="<CLUSTER_NAME>"
```

See the [GCP provider] for more information.

{{#/tab }}
{{#tab IBM Cloud}}

```bash
# Required environment variables for VPC
# VPC region
export IBMVPC_REGION=us-south
# VPC zone within the region
export IBMVPC_ZONE=us-south-1
# ID of the resource group in which the VPC will be created
export IBMVPC_RESOURCEGROUP=<your-resource-group-id>
# Name of the VPC
export IBMVPC_NAME=ibm-vpc-0
export IBMVPC_IMAGE_ID=<you-image-id>
# Profile for the virtual server instances
export IBMVPC_PROFILE=bx2-4x16
export IBMVPC_SSHKEY_ID=<your-sshkey-id>

# Required environment variables for PowerVS
export IBMPOWERVS_SSHKEY_NAME=<your-ssh-key>
# Internal and external IP of the network
export IBMPOWERVS_VIP=<internal-ip>
export IBMPOWERVS_VIP_EXTERNAL=<external-ip>
export IBMPOWERVS_VIP_CIDR=29
export IBMPOWERVS_IMAGE_NAME=<your-capi-image-name>
# ID of the PowerVS service instance
export IBMPOWERVS_SERVICE_INSTANCE_ID=<service-instance-id>
export IBMPOWERVS_NETWORK_NAME=<your-capi-network-name>
```

Please visit the [IBM Cloud provider] for more information.

{{#/tab }}
{{#tab KubeKey}}

```bash
# Required environment variables
# The KKZONE is used to specify where to download the binaries. (e.g. "", "cn")
export KKZONE=""
# The ssh name of the all instance Linux user. (e.g. root, ubuntu)
export USER_NAME=<your-linux-user>
# The ssh password of the all instance Linux user. 
export PASSWORD=<your-linux-user-password>
# The ssh IP address of the all instance. (e.g. "[{address: 192.168.100.3}, {address: 192.168.100.4}]")
export INSTANCES=<your-linux-ip-address>
# The cluster control plane VIP. (e.g. "192.168.100.100")
export CONTROL_PLANE_ENDPOINT_IP=<your-control-plane-virtual-ip>
```

Please visit the [KubeKey provider] for more information.

{{#/tab }}
{{#tab Kubevirt}}

A ClusterAPI compatible image must be available in your Kubevirt image library. For instructions on how to build a compatible image
see [image-builder](https://image-builder.sigs.k8s.io/capi/capi.html).

To see all required Kubevirt environment variables execute:
```bash
clusterctl generate cluster --infrastructure kubevirt --list-variables capi-quickstart
```

{{#/tab }}
{{#tab Metal3}}

**Note**: If you are running CAPM3 release prior to v0.5.0, make sure to export the following
environment variables. However, you don't need them to be exported if you use
CAPM3 release v0.5.0 or higher.

```bash
# The URL of the kernel to deploy.
export DEPLOY_KERNEL_URL="http://172.22.0.1:6180/images/ironic-python-agent.kernel"
# The URL of the ramdisk to deploy.
export DEPLOY_RAMDISK_URL="http://172.22.0.1:6180/images/ironic-python-agent.initramfs"
# The URL of the Ironic endpoint.
export IRONIC_URL="http://172.22.0.1:6385/v1/"
# The URL of the Ironic inspector endpoint.
export IRONIC_INSPECTOR_URL="http://172.22.0.1:5050/v1/"
# Do not use a dedicated CA certificate for Ironic API. Any value provided in this variable disables additional CA certificate validation.
# To provide a CA certificate, leave this variable unset. If unset, then IRONIC_CA_CERT_B64 must be set.
export IRONIC_NO_CA_CERT=true
# Disables basic authentication for Ironic API. Any value provided in this variable disables authentication.
# To enable authentication, leave this variable unset. If unset, then IRONIC_USERNAME and IRONIC_PASSWORD must be set.
export IRONIC_NO_BASIC_AUTH=true
# Disables basic authentication for Ironic inspector API. Any value provided in this variable disables authentication.
# To enable authentication, leave this variable unset. If unset, then IRONIC_INSPECTOR_USERNAME and IRONIC_INSPECTOR_PASSWORD must be set.
export IRONIC_INSPECTOR_NO_BASIC_AUTH=true
```

Please visit the [Metal3 getting started guide] for more details.

{{#/tab }}
{{#tab Nutanix}}

A ClusterAPI compatible image must be available in your Nutanix image library. For instructions on how to build a compatible image
see [image-builder](https://image-builder.sigs.k8s.io/capi/capi.html).

To see all required Nutanix environment variables execute:
```bash
clusterctl generate cluster --infrastructure nutanix --list-variables capi-quickstart
```

{{#/tab }}
{{#tab OpenStack}}

A ClusterAPI compatible image must be available in your OpenStack. For instructions on how to build a compatible image
see [image-builder](https://image-builder.sigs.k8s.io/capi/capi.html).
Depending on your OpenStack and underlying hypervisor the following options might be of interest:
* [image-builder (OpenStack)](https://image-builder.sigs.k8s.io/capi/providers/openstack.html)
* [image-builder (vSphere)](https://image-builder.sigs.k8s.io/capi/providers/vsphere.html)

To see all required OpenStack environment variables execute:
```bash
clusterctl generate cluster --infrastructure openstack --list-variables capi-quickstart
```

The following script can be used to export some of them:
```bash
wget https://raw.githubusercontent.com/kubernetes-sigs/cluster-api-provider-openstack/master/templates/env.rc -O /tmp/env.rc
source /tmp/env.rc <path/to/clouds.yaml> <cloud>
```

Apart from the script, the following OpenStack environment variables are required.
```bash
# The list of nameservers for OpenStack Subnet being created.
# Set this value when you need create a new network/subnet while the access through DNS is required.
export OPENSTACK_DNS_NAMESERVERS=<dns nameserver>
# FailureDomain is the failure domain the machine will be created in.
export OPENSTACK_FAILURE_DOMAIN=<availability zone name>
# The flavor reference for the flavor for your server instance.
export OPENSTACK_CONTROL_PLANE_MACHINE_FLAVOR=<flavor>
# The flavor reference for the flavor for your server instance.
export OPENSTACK_NODE_MACHINE_FLAVOR=<flavor>
# The name of the image to use for your server instance. If the RootVolume is specified, this will be ignored and use rootVolume directly.
export OPENSTACK_IMAGE_NAME=<image name>
# The SSH key pair name
export OPENSTACK_SSH_KEY_NAME=<ssh key pair name>
# The external network
export OPENSTACK_EXTERNAL_NETWORK_ID=<external network ID>
```

A full configuration reference can be found in [configuration.md](https://github.com/kubernetes-sigs/cluster-api-provider-openstack/blob/master/docs/book/src/clusteropenstack/configuration.md).

{{#/tab }}
{{#tab Outscale}}

A ClusterAPI compatible image must be available in your Outscale account. For instructions on how to build a compatible image
see [image-builder](https://image-builder.sigs.k8s.io/capi/capi.html).

```bash
# The outscale root disk iops
export OSC_IOPS="<IOPS>"
# The outscale root disk size
export OSC_VOLUME_SIZE="<VOLUME_SIZE>"
# The outscale root disk volumeType
export OSC_VOLUME_TYPE="<VOLUME_TYPE>"
# The outscale key pair
export OSC_KEYPAIR_NAME="<KEYPAIR_NAME>"
# The outscale subregion name
export OSC_SUBREGION_NAME="<SUBREGION_NAME>"
# The outscale vm type
export OSC_VM_TYPE="<VM_TYPE>"
# The outscale image name
export OSC_IMAGE_NAME="<IMAGE_NAME>"
```

{{#/tab }}
{{#tab VCD}}

A ClusterAPI compatible image must be available in your VCD catalog. For instructions on how to build and upload a compatible image
see [CAPVCD](https://github.com/vmware/cluster-api-provider-cloud-director)

To see all required VCD environment variables execute:
```bash
clusterctl generate cluster --infrastructure vcd --list-variables capi-quickstart
```


{{#/tab }}
{{#tab vcluster}}

```bash
export CLUSTER_NAME=kind
export CLUSTER_NAMESPACE=vcluster
export KUBERNETES_VERSION=1.23.4
export HELM_VALUES="service:\n  type: NodePort"
```

Please see the [vcluster installation instructions](https://github.com/loft-sh/cluster-api-provider-vcluster#installation-instructions) for more details.

{{#/tab }}
{{#tab Virtink}}

To see all required Virtink environment variables execute:
```bash
clusterctl generate cluster --infrastructure virtink --list-variables capi-quickstart
```

See the [Virtink provider](https://github.com/smartxworks/cluster-api-provider-virtink) document for more details.

{{#/tab }}
{{#tab vSphere}}

It is required to use an official CAPV machine images for your vSphere VM templates. See [uploading CAPV machine images][capv-upload-images] for instructions on how to do this.

```bash
# The vCenter server IP or FQDN
export VSPHERE_SERVER="10.0.0.1"
# The vSphere datacenter to deploy the management cluster on
export VSPHERE_DATACENTER="SDDC-Datacenter"
# The vSphere datastore to deploy the management cluster on
export VSPHERE_DATASTORE="vsanDatastore"
# The VM network to deploy the management cluster on
export VSPHERE_NETWORK="VM Network"
# The vSphere resource pool for your VMs
export VSPHERE_RESOURCE_POOL="*/Resources"
# The VM folder for your VMs. Set to "" to use the root vSphere folder
export VSPHERE_FOLDER="vm"
# The VM template to use for your VMs
export VSPHERE_TEMPLATE="ubuntu-1804-kube-v1.17.3"
# The public ssh authorized key on all machines
export VSPHERE_SSH_AUTHORIZED_KEY="ssh-rsa AAAAB3N..."
# The certificate thumbprint for the vCenter server
export VSPHERE_TLS_THUMBPRINT="97:48:03:8D:78:A9..."
# The storage policy to be used (optional). Set to "" if not required
export VSPHERE_STORAGE_POLICY="policy-one"
# The IP address used for the control plane endpoint
export CONTROL_PLANE_ENDPOINT_IP="1.2.3.4"
```

For more information about prerequisites, credentials management, or permissions for vSphere, see the [vSphere getting started guide].

{{#/tab }}
{{#/tabs }}

#### Generating the cluster configuration

For the purpose of this tutorial, we'll name our cluster capi-quickstart.

<<<<<<< HEAD
{{#tabs name:"tab-clusterctl-config-cluster" tabs:"Azure|AWS|DigitalOcean|Equinix Metal|GCP|Metal3|OpenStack|vSphere,Docker"}}
{{#tab Azure|AWS|DigitalOcean|Equinix Metal|GCP|Metal3|OpenStack|vSphere}}

```bash
clusterctl generate cluster capi-quickstart \
  --kubernetes-version v1.23.3 \
  --control-plane-machine-count=3 \
  --worker-machine-count=3 \
  > capi-quickstart.yaml
```

{{#/tab }}
=======
{{#tabs name:"tab-clusterctl-config-cluster" tabs:"Docker, vcluster, others..."}}
>>>>>>> 3abb9089
{{#tab Docker}}

<aside class="note warning">

<h1>Warning</h1>

The Docker provider is not designed for production use and is intended for development environments only.

</aside>

```bash
clusterctl generate cluster capi-quickstart --flavor development \
<<<<<<< HEAD
  --kubernetes-version v1.23.3 \
=======
  --kubernetes-version v1.25.0 \
>>>>>>> 3abb9089
  --control-plane-machine-count=3 \
  --worker-machine-count=3 \
  > capi-quickstart.yaml
```

{{#/tab }}
{{#tab vcluster}}

```bash
<<<<<<< HEAD
clusterctl generate cluster capi-quickstart --flavor development-topology \
  --kubernetes-version v1.23.3 \
=======
export CLUSTER_NAME=kind
export CLUSTER_NAMESPACE=vcluster
export KUBERNETES_VERSION=1.25.0
export HELM_VALUES="service:\n  type: NodePort"

kubectl create namespace ${CLUSTER_NAMESPACE}
clusterctl generate cluster ${CLUSTER_NAME} \
    --infrastructure vcluster \
    --kubernetes-version ${KUBERNETES_VERSION} \
    --target-namespace ${CLUSTER_NAMESPACE} | kubectl apply -f -
```

{{#/tab }}
{{#tab others...}}

```bash
clusterctl generate cluster capi-quickstart \
  --kubernetes-version v1.25.0 \
>>>>>>> 3abb9089
  --control-plane-machine-count=3 \
  --worker-machine-count=3 \
  > capi-quickstart.yaml
```

{{#/tab }}
{{#/tabs }}

This creates a YAML file named `capi-quickstart.yaml` with a predefined list of Cluster API objects; Cluster, Machines,
Machine Deployments, etc.

The file can be eventually modified using your editor of choice.

See [clusterctl generate cluster] for more details.

#### Apply the workload cluster

When ready, run the following command to apply the cluster manifest.

```bash
kubectl apply -f capi-quickstart.yaml
```

The output is similar to this:

```bash
cluster.cluster.x-k8s.io/capi-quickstart created
dockercluster.infrastructure.cluster.x-k8s.io/capi-quickstart created
kubeadmcontrolplane.controlplane.cluster.x-k8s.io/capi-quickstart-control-plane created
dockermachinetemplate.infrastructure.cluster.x-k8s.io/capi-quickstart-control-plane created
machinedeployment.cluster.x-k8s.io/capi-quickstart-md-0 created
dockermachinetemplate.infrastructure.cluster.x-k8s.io/capi-quickstart-md-0 created
kubeadmconfigtemplate.bootstrap.cluster.x-k8s.io/capi-quickstart-md-0 created
```

#### Accessing the workload cluster

The cluster will now start provisioning. You can check status with:

```bash
kubectl get cluster
```

You can also get an "at glance" view of the cluster and its resources by running:

```bash
clusterctl describe cluster capi-quickstart
```

To verify the first control plane is up:

```bash
kubectl get kubeadmcontrolplane
```

You should see an output is similar to this:

```bash
<<<<<<< HEAD
NAME                            INITIALIZED   API SERVER AVAILABLE   VERSION   REPLICAS   READY   UPDATED   UNAVAILABLE
capi-quickstart-control-plane   true                                 v1.23.3   3                  3         3
=======
NAME                    CLUSTER           INITIALIZED   API SERVER AVAILABLE   REPLICAS   READY   UPDATED   UNAVAILABLE   AGE    VERSION
capi-quickstart-g2trk   capi-quickstart   true                                 3                  3         3             4m7s   v1.25.0
>>>>>>> 3abb9089
```

<aside class="note warning">

<h1> Warning </h1>

The control plane won't be `Ready` until we install a CNI in the next step.

</aside>

After the first control plane node is up and running, we can retrieve the [workload cluster] Kubeconfig.

{{#tabs name:"tab-get-kubeconfig" tabs:"Default,Docker"}}

{{#/tab }}
{{#tab Default}}

```bash
clusterctl get kubeconfig capi-quickstart > capi-quickstart.kubeconfig
```

{{#/tab }}

{{#tab Docker}}
For Docker Desktop on macOS, Linux or Windows use kind to retrieve the kubeconfig. Docker Engine for Linux works with the default clusterctl approach.

```bash
kind get kubeconfig --name capi-quickstart > capi-quickstart.kubeconfig
```

<aside class="note warning">

Note: To use the default clusterctl method to retrieve kubeconfig for a workload cluster created with the Docker provider when using Docker Desktop see [Additional Notes for the Docker provider](../clusterctl/developers.md#additional-notes-for-the-docker-provider).

</aside>

{{#/tab }}
{{#/tabs }}

### Deploy a CNI solution

Calico is used here as an example.

{{#tabs name:"tab-deploy-cni" tabs:"Azure,vcluster,others..."}}
{{#tab Azure}}

Azure [does not currently support Calico networking](https://docs.projectcalico.org/reference/public-cloud/azure). As a workaround, it is recommended that Azure clusters use the Calico spec below that uses VXLAN.

```bash
kubectl --kubeconfig=./capi-quickstart.kubeconfig \
  apply -f https://raw.githubusercontent.com/kubernetes-sigs/cluster-api-provider-azure/main/templates/addons/calico.yaml
```

After a short while, our nodes should be running and in `Ready` state,
let's check the status using `kubectl get nodes`:

```bash
kubectl --kubeconfig=./capi-quickstart.kubeconfig get nodes
```

{{#/tab }}
{{#tab vcluster}}

Calico not required for vcluster.

{{#/tab }}
{{#tab others...}}

```bash
kubectl --kubeconfig=./capi-quickstart.kubeconfig \
  apply -f https://raw.githubusercontent.com/projectcalico/calico/v3.24.1/manifests/calico.yaml
```

After a short while, our nodes should be running and in `Ready` state,
let's check the status using `kubectl get nodes`:

```bash
kubectl --kubeconfig=./capi-quickstart.kubeconfig get nodes
```
```bash
NAME                                          STATUS   ROLES           AGE   VERSION
capi-quickstart-g2trk-9xrjv                   Ready    control-plane   12m   v1.25.0
capi-quickstart-g2trk-bmm9v                   Ready    control-plane   11m   v1.25.0
capi-quickstart-g2trk-hvs9q                   Ready    control-plane   13m   v1.25.0
capi-quickstart-md-0-55x6t-5649968bd7-8tq9v   Ready    <none>          12m   v1.25.0
capi-quickstart-md-0-55x6t-5649968bd7-glnjd   Ready    <none>          12m   v1.25.0
capi-quickstart-md-0-55x6t-5649968bd7-sfzp6   Ready    <none>          12m   v1.25.0
```

{{#/tab }}
{{#/tabs }}

### Clean Up

Delete workload cluster.
```bash
kubectl delete cluster capi-quickstart
```
<aside class="note warning">

IMPORTANT: In order to ensure a proper cleanup of your infrastructure you must always delete the cluster object. Deleting the entire cluster template with `kubectl delete -f capi-quickstart.yaml` might lead to pending resources to be cleaned up manually.
</aside>

Delete management cluster
```bash
kind delete cluster
```

## Next steps

See the [clusterctl] documentation for more detail about clusterctl supported actions.

<!-- links -->
[Experimental Features]: ../tasks/experimental-features/experimental-features.md
[AWS provider prerequisites]: https://cluster-api-aws.sigs.k8s.io/topics/using-clusterawsadm-to-fulfill-prerequisites.html
[AWS provider releases]: https://github.com/kubernetes-sigs/cluster-api-provider-aws/releases
[Azure Provider Prerequisites]: https://capz.sigs.k8s.io/topics/getting-started.html#prerequisites
[bootstrap cluster]: ../reference/glossary.md#bootstrap-cluster
[capa]: https://cluster-api-aws.sigs.k8s.io
[capv-upload-images]: https://github.com/kubernetes-sigs/cluster-api-provider-vsphere/blob/master/docs/getting_started.md#uploading-the-machine-images
[clusterawsadm]: https://cluster-api-aws.sigs.k8s.io/clusterawsadm/clusterawsadm.html
[clusterctl generate cluster]: ../clusterctl/commands/generate-cluster.md
[clusterctl get kubeconfig]: ../clusterctl/commands/get-kubeconfig.md
[clusterctl]: ../clusterctl/overview.md
[Docker]: https://www.docker.com/
[GCP provider]: https://github.com/kubernetes-sigs/cluster-api-provider-gcp
[Hetzner provider]: https://github.com/syself/cluster-api-provider-hetzner
<<<<<<< HEAD
=======
[IBM Cloud provider]: https://github.com/kubernetes-sigs/cluster-api-provider-ibmcloud
>>>>>>> 3abb9089
[infrastructure provider]: ../reference/glossary.md#infrastructure-provider
[kind]: https://kind.sigs.k8s.io/
[KubeadmControlPlane]: ../developer/architecture/controllers/control-plane.md
[kubectl]: https://kubernetes.io/docs/tasks/tools/install-kubectl/
[management cluster]: ../reference/glossary.md#management-cluster
[Metal3 getting started guide]: https://github.com/metal3-io/cluster-api-provider-metal3/blob/master/docs/getting-started.md
[Metal3 provider]: https://github.com/metal3-io/cluster-api-provider-metal3/
[KubeKey provider]: https://github.com/kubesphere/kubekey
[Kubevirt provider]: https://github.com/kubernetes-sigs/cluster-api-provider-kubevirt/
[oci-provider]: https://oracle.github.io/cluster-api-provider-oci/#getting-started
[Equinix Metal getting started guide]: https://github.com/kubernetes-sigs/cluster-api-provider-packet#using
[provider]:../reference/providers.md
[provider components]: ../reference/glossary.md#provider-components
[vSphere getting started guide]: https://github.com/kubernetes-sigs/cluster-api-provider-vsphere/blob/master/docs/getting_started.md
[workload cluster]: ../reference/glossary.md#workload-cluster<|MERGE_RESOLUTION|>--- conflicted
+++ resolved
@@ -107,21 +107,9 @@
 ```bash
 curl -L {{#releaselink gomodule:"sigs.k8s.io/cluster-api" asset:"clusterctl-linux-amd64" version:"1.2.x"}} -o clusterctl
 ```
-<<<<<<< HEAD
-curl -L {{#releaselink gomodule:"sigs.k8s.io/cluster-api" asset:"clusterctl-linux-amd64" version:"1.1.x"}} -o clusterctl
-```
-Make the clusterctl binary executable.
-```
-chmod +x ./clusterctl
-```
-Move the binary in to your PATH.
-```
-sudo mv ./clusterctl /usr/local/bin/clusterctl
-=======
 Install clusterctl:
 ```bash
 sudo install -o root -g root -m 0755 clusterctl /usr/local/bin/clusterctl
->>>>>>> 3abb9089
 ```
 Test to ensure the version you installed is up-to-date:
 ```bash
@@ -133,23 +121,13 @@
 
 #### Install clusterctl binary with curl on macOS
 Download the latest release; on macOS, type:
-<<<<<<< HEAD
-```
-curl -L {{#releaselink gomodule:"sigs.k8s.io/cluster-api" asset:"clusterctl-darwin-amd64" version:"1.1.x"}} -o clusterctl
+```bash
+curl -L {{#releaselink gomodule:"sigs.k8s.io/cluster-api" asset:"clusterctl-darwin-amd64" version:"1.2.x"}} -o clusterctl
 ```
 
 Or if your Mac has an M1 CPU ("Apple Silicon"):
-```
-curl -L {{#releaselink gomodule:"sigs.k8s.io/cluster-api" asset:"clusterctl-darwin-arm64" version:"1.1.x"}} -o clusterctl
-=======
-```bash
-curl -L {{#releaselink gomodule:"sigs.k8s.io/cluster-api" asset:"clusterctl-darwin-amd64" version:"1.2.x"}} -o clusterctl
-```
-
-Or if your Mac has an M1 CPU ("Apple Silicon"):
 ```bash
 curl -L {{#releaselink gomodule:"sigs.k8s.io/cluster-api" asset:"clusterctl-darwin-arm64" version:"1.2.x"}} -o clusterctl
->>>>>>> 3abb9089
 ```
 
 Make the clusterctl binary executable.
@@ -224,11 +202,7 @@
 Depending on the infrastructure provider you are planning to use, some additional prerequisites should be satisfied
 before getting started with Cluster API. See below for the expected settings for common providers.
 
-<<<<<<< HEAD
-{{#tabs name:"tab-installation-infrastructure" tabs:"AWS,Azure,DigitalOcean,Docker,Equinix Metal,GCP,Hetzner,Metal3,OpenStack,vSphere"}}
-=======
 {{#tabs name:"tab-installation-infrastructure" tabs:"AWS,Azure,CloudStack,DigitalOcean,Docker,Equinix Metal,GCP,Hetzner,IBM Cloud,KubeKey,Kubevirt,Metal3,Nutanix,OCI,OpenStack,Outscale,VCD,vcluster,Virtink,vSphere"}}
->>>>>>> 3abb9089
 {{#tab AWS}}
 
 Download the latest binary of `clusterawsadm` from the [AWS provider releases].
@@ -446,8 +420,6 @@
 Please visit the [Hetzner project][Hetzner provider].
 
 {{#/tab }}
-<<<<<<< HEAD
-=======
 {{#tab IBM Cloud}}
 
 In order to initialize the IBM Cloud Provider you have to expose the environment
@@ -475,7 +447,6 @@
 Please visit the [Kubevirt project][Kubevirt provider].
 
 {{#/tab }}
->>>>>>> 3abb9089
 {{#tab Metal3}}
 
 Please visit the [Metal3 project][Metal3 provider].
@@ -1036,52 +1007,29 @@
 
 For the purpose of this tutorial, we'll name our cluster capi-quickstart.
 
-<<<<<<< HEAD
-{{#tabs name:"tab-clusterctl-config-cluster" tabs:"Azure|AWS|DigitalOcean|Equinix Metal|GCP|Metal3|OpenStack|vSphere,Docker"}}
-{{#tab Azure|AWS|DigitalOcean|Equinix Metal|GCP|Metal3|OpenStack|vSphere}}
-
-```bash
-clusterctl generate cluster capi-quickstart \
-  --kubernetes-version v1.23.3 \
+{{#tabs name:"tab-clusterctl-config-cluster" tabs:"Docker, vcluster, others..."}}
+{{#tab Docker}}
+
+<aside class="note warning">
+
+<h1>Warning</h1>
+
+The Docker provider is not designed for production use and is intended for development environments only.
+
+</aside>
+
+```bash
+clusterctl generate cluster capi-quickstart --flavor development \
+  --kubernetes-version v1.25.0 \
   --control-plane-machine-count=3 \
   --worker-machine-count=3 \
   > capi-quickstart.yaml
 ```
 
 {{#/tab }}
-=======
-{{#tabs name:"tab-clusterctl-config-cluster" tabs:"Docker, vcluster, others..."}}
->>>>>>> 3abb9089
-{{#tab Docker}}
-
-<aside class="note warning">
-
-<h1>Warning</h1>
-
-The Docker provider is not designed for production use and is intended for development environments only.
-
-</aside>
-
-```bash
-clusterctl generate cluster capi-quickstart --flavor development \
-<<<<<<< HEAD
-  --kubernetes-version v1.23.3 \
-=======
-  --kubernetes-version v1.25.0 \
->>>>>>> 3abb9089
-  --control-plane-machine-count=3 \
-  --worker-machine-count=3 \
-  > capi-quickstart.yaml
-```
-
-{{#/tab }}
 {{#tab vcluster}}
 
 ```bash
-<<<<<<< HEAD
-clusterctl generate cluster capi-quickstart --flavor development-topology \
-  --kubernetes-version v1.23.3 \
-=======
 export CLUSTER_NAME=kind
 export CLUSTER_NAMESPACE=vcluster
 export KUBERNETES_VERSION=1.25.0
@@ -1100,7 +1048,6 @@
 ```bash
 clusterctl generate cluster capi-quickstart \
   --kubernetes-version v1.25.0 \
->>>>>>> 3abb9089
   --control-plane-machine-count=3 \
   --worker-machine-count=3 \
   > capi-quickstart.yaml
@@ -1159,13 +1106,8 @@
 You should see an output is similar to this:
 
 ```bash
-<<<<<<< HEAD
-NAME                            INITIALIZED   API SERVER AVAILABLE   VERSION   REPLICAS   READY   UPDATED   UNAVAILABLE
-capi-quickstart-control-plane   true                                 v1.23.3   3                  3         3
-=======
 NAME                    CLUSTER           INITIALIZED   API SERVER AVAILABLE   REPLICAS   READY   UPDATED   UNAVAILABLE   AGE    VERSION
 capi-quickstart-g2trk   capi-quickstart   true                                 3                  3         3             4m7s   v1.25.0
->>>>>>> 3abb9089
 ```
 
 <aside class="note warning">
@@ -1293,10 +1235,7 @@
 [Docker]: https://www.docker.com/
 [GCP provider]: https://github.com/kubernetes-sigs/cluster-api-provider-gcp
 [Hetzner provider]: https://github.com/syself/cluster-api-provider-hetzner
-<<<<<<< HEAD
-=======
 [IBM Cloud provider]: https://github.com/kubernetes-sigs/cluster-api-provider-ibmcloud
->>>>>>> 3abb9089
 [infrastructure provider]: ../reference/glossary.md#infrastructure-provider
 [kind]: https://kind.sigs.k8s.io/
 [KubeadmControlPlane]: ../developer/architecture/controllers/control-plane.md
