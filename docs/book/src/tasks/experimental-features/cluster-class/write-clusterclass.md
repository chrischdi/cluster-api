--- conflicted
+++ resolved
@@ -601,15 +601,9 @@
 In addition to variables specified in the ClusterClass, the following builtin variables can be 
 referenced in patches:
 - `builtin.cluster.{name,namespace,uid,metadata.labels,metadata.annotations}`
-<<<<<<< HEAD
-- `builtin.cluster.topology.{version,class,classNamespace}`
-- `builtin.cluster.network.{serviceDomain,services,pods,ipFamily}`
-    - Note: ipFamily is deprecated and will be removed in a future release. see https://github.com/kubernetes-sigs/cluster-api/issues/7521.
-=======
 - `builtin.cluster.topology.{version,classRef.name,classRef.namespace,class,classNamespace}`
     - Note: `class` and `classNamespace` are deprecated and will be removed with the next apiVersion.
 - `builtin.cluster.network.{serviceDomain,services,pods}`
->>>>>>> a3139c21
 - `builtin.controlPlane.{replicas,version,name,metadata.labels,metadata.annotations}`
     - Please note, these variables are only available when patching control plane or control plane 
       machine templates.
