--- conflicted
+++ resolved
@@ -3,11 +3,7 @@
 
 A ClusterClass becomes more useful and valuable when it can be used to create many Cluster of a similar 
 shape. The goal of this document is to explain how ClusterClasses can be written in a way that they are 
-<<<<<<< HEAD
-flexible enough to be used in as many Cluster as possible by supporting variants of the same base Cluster shape.
-=======
 flexible enough to be used in as many Clusters as possible by supporting variants of the same base Cluster shape.
->>>>>>> 3abb9089
 
 **Table of Contents**
 
@@ -20,12 +16,9 @@
     * [Complex variable types](#complex-variable-types)
     * [Using variable values in JSON patches](#using-variable-values-in-json-patches)
     * [Optional patches](#optional-patches)
-<<<<<<< HEAD
-=======
     * [Version-aware patches](#version-aware-patches)
 * [JSON patches tips &amp; tricks](#json-patches-tips--tricks)
     
->>>>>>> 3abb9089
 
 ## Basic ClusterClass
 
@@ -213,13 +206,8 @@
       openAPIV3Schema:
         type: string
         description: ImageRepository is the container registry to pull images from.
-<<<<<<< HEAD
-        default: k8s.gcr.io
-        example: k8s.gcr.io
-=======
         default: registry.k8s.io
         example: registry.k8s.io
->>>>>>> 3abb9089
 ```
 
 <aside class="note">
@@ -227,11 +215,7 @@
 <h1>Supported types</h1>
 
 The following basic types are supported: `string`, `integer`, `number` and `boolean`. We are also 
-<<<<<<< HEAD
-supporting complex types, please see the [complex variables](#complex-variables) section.
-=======
 supporting complex types, please see the [complex variable types](#complex-variable-types) section.
->>>>>>> 3abb9089
 
 </aside>
 
@@ -401,14 +385,6 @@
 referenced in patches:
 - `builtin.cluster.{name,namespace}`
 - `builtin.cluster.topology.{version,class}`
-<<<<<<< HEAD
-- `builtin.controlPlane.{replicas,version}`
-    - Please note, these variables are only available when patching control plane or control plane 
-      machine templates.
-- `builtin.machineDeployment.{replicas,version,class,name,topologyName}`
-    - Please note, these variables are only available when patching the templates of a MachineDeployment 
-      and contain the values of the current `MachineDeployment` topology.
-=======
 - `builtin.cluster.network.{serviceDomain,services,pods,ipFamily}`
 - `builtin.controlPlane.{replicas,version,name}`
     - Please note, these variables are only available when patching control plane or control plane 
@@ -422,7 +398,6 @@
 - `builtin.machineDeployment.{infrastructureRef.name,bootstrap.configRef.name}`
     - Please note, these variables are only available when patching the templates of a MachineDeployment
       and contain the values of the current `MachineDeployment` topology.
->>>>>>> 3abb9089
 
 Builtin variables can be referenced just like regular variables, e.g.:
 ```yaml
@@ -478,15 +453,9 @@
 
 ### Complex variable types
 
-<<<<<<< HEAD
-Variables can also be objects and arrays. An object is specified with the type `object` and
-by the schemas of the fields of the object. An array is specified via the type `array` and
-the schema of the array items.
-=======
 Variables can also be objects, maps and arrays. An object is specified with the type `object` and
 by the schemas of the fields of the object. A map is specified with the type `object` and the schema 
 of the map values. An array is specified via the type `array` and the schema of the array items.
->>>>>>> 3abb9089
 
 ```yaml
 apiVersion: cluster.x-k8s.io/v1beta1
@@ -507,8 +476,6 @@
           # Schema of the noProxy field.
           noProxy:
             type: string
-<<<<<<< HEAD
-=======
   - name: mdConfig
     schema:
       openAPIV3Schema:
@@ -519,7 +486,6 @@
           properties:
             osImage:
               type: string
->>>>>>> 3abb9089
   - name: dnsServers
     schema:
       openAPIV3Schema:
@@ -529,11 +495,7 @@
           type: string
 ```
 
-<<<<<<< HEAD
-Objects and arrays can be used in patches either directly by referencing the variable name,
-=======
 Objects, maps and arrays can be used in patches either directly by referencing the variable name,
->>>>>>> 3abb9089
 or by accessing individual fields. For example:
 ```yaml
 apiVersion: cluster.x-k8s.io/v1beta1
@@ -549,14 +511,11 @@
       # Use the url field of the httpProxy variable.
       variable: httpProxy.url
   - op: add
-<<<<<<< HEAD
-=======
     path: /spec/template/spec/customImage
     valueFrom:
       # Use the osImage field of the mdConfig variable for the current MD class.
       template: "{{ (index .mdConfig .builtin.machineDeployment.class).osImage }}"
   - op: add
->>>>>>> 3abb9089
     path: /spec/template/spec/dnsServers
     valueFrom:
       # Use the entire dnsServers array.
@@ -593,8 +552,6 @@
             type: string
 ```
 
-<<<<<<< HEAD
-=======
 Even if OpenAPI schema allows defining free form objects, e.g.
 
 ```yaml
@@ -612,7 +569,6 @@
 As a consequence we recommend avoiding this practice while we are considering alternatives to make
 it explicit for the ClusterClass authors to opt-in in this feature, thus accepting the implied risks.
 
->>>>>>> 3abb9089
 ### Using variable values in JSON patches
 
 We already saw above that it's possible to use variable values in JSON patches. It's also 
@@ -673,12 +629,9 @@
           # If .vnetName is set, it is used. Otherwise, we will use `{{.builtin.cluster.name}}-vnet`.  
           template: "{{ if .vnetName }}{{.vnetName}}{{else}}{{.builtin.cluster.name}}-vnet{{end}}"
 ```
-<<<<<<< HEAD
-=======
 When writing templates, a subset of functions from [the sprig library](http://masterminds.github.io/sprig/) can be used to
 write expressions like e.g. `{{ .name | upper }}`. Only functions that are guaranteed to evaluate to the same result
 for a given input are allowed (e.g. `upper` or `max` can be used, while `now` or `randAlpha` can not be used).
->>>>>>> 3abb9089
 
 ### Optional patches
 
@@ -725,14 +678,6 @@
 
 Builtin variables can be leveraged to apply a patch only for a specific Kubernetes version.
 ```yaml
-<<<<<<< HEAD
-    enabledIf: "{{ if eq "v1.21.1" .builtin.controlPlane.version }}true{{end}}"
-```
-
-<!-- links -->
-[Changing a ClusterClass]: ./change-clusterclass.md
-[clusterctl alpha topology plan]: ../../../clusterctl/commands/alpha-topology-plan.md
-=======
     enabledIf: '{{ semverCompare "1.21.1" .builtin.controlPlane.version }}'
 ```
 
@@ -882,5 +827,4 @@
 <!-- links -->
 [Changing a ClusterClass]: ./change-clusterclass.md
 [clusterctl alpha topology plan]: ../../../clusterctl/commands/alpha-topology-plan.md
-[RFC6902]: https://datatracker.ietf.org/doc/html/rfc6902#appendix-A.12
->>>>>>> 3abb9089
+[RFC6902]: https://datatracker.ietf.org/doc/html/rfc6902#appendix-A.12