# Cluster API and Kubernetes version support

<!-- TOC -->
* [Cluster API and Kubernetes version support](#cluster-api-and-kubernetes-version-support)
  * [Version support policies](#version-support-policies)
    * [Cluster API release support](#cluster-api-release-support)
      * [Skip upgrades](#skip-upgrades)
      * [Downgrades](#downgrades)
      * [Cluster API release vs API versions](#cluster-api-release-vs-api-versions)
      * [Cluster API release vs contract versions](#cluster-api-release-vs-contract-versions)
      * [Supported Cluster API - Cluster API provider version Skew](#supported-cluster-api---cluster-api-provider-version-skew)
    * [Kubernetes versions support](#kubernetes-versions-support)
      * [Maximum version skew between various Kubernetes components](#maximum-version-skew-between-various-kubernetes-components)
  * [Supported versions matrix by provider or component](#supported-versions-matrix-by-provider-or-component)
    * [Core provider (`cluster-api-controller`)](#core-provider-cluster-api-controller)
    * [Kubeadm Bootstrap provider (`kubeadm-bootstrap-controller`)](#kubeadm-bootstrap-provider-kubeadm-bootstrap-controller-)
      * [Kubeadm configuration API Support](#kubeadm-configuration-api-support)
    * [Kubeadm Control Plane provider (`kubeadm-control-plane-controller`)](#kubeadm-control-plane-provider-kubeadm-control-plane-controller)
      * [Bootstrap provider Support](#bootstrap-provider-support)
      * [Etcd API Support](#etcd-api-support)
      * [CoreDNS Support](#coredns-support)
    * [Other providers](#other-providers)
    * [clusterctl](#clusterctl)
  * [Annexes](#annexes)
    * [Kubernetes version Support and Cluster API deployment model](#kubernetes-version-support-and-cluster-api-deployment-model)
    * [Kubernetes version specific notes](#kubernetes-version-specific-notes)
<!-- TOC -->

## Version support policies

### Cluster API release support

This paragraph documents the general rules defining how we determine Cluster API supported releases.

A Cluster API release correspond to a release in the [GitHub repository](https://github.com/kubernetes-sigs/cluster-api/releases)
for this project, and the corresponding images published in the Kubernetes docker registry.

For the sake of this document, the most important artifacts included in a Cluster API release are:

- The Cluster API Core provider image
- The Kubeadm Bootstrap provider image
- The Kubeadm Control Plane provider image
- The clusterctl binary

The Cluster API team will release a new Cluster API version approximately every four months (three releases each year).
See [release cycle](https://github.com/kubernetes-sigs/cluster-api/blob/main/docs/release/release-cycle.md) and [release calendars](https://github.com/kubernetes-sigs/cluster-api/tree/main/docs/release/releases) for more details about Cluster API releases management.

The Cluster API team actively supports the latest two minor releases (N, N-1); support in this context means that we:

- Have CI signal with E2E tests, unit tests, CVE scans etc.
- Accept bug fixes, perform golang or dependency bumps, etc. 
- Periodically cut patch releases

On top of supporting the N and N-1 releases, the Cluster API team also maintains CI signal for the Cluster API N-2 releases 
in case we have to do an emergency patch release.  
- If there is a need for an emergency patch, e.g. to fix a critical security issue, please bring this up to maintainers
  and it will be considered on a case-by-case basis. 

All considered, each Cluster API minor release is supported for a period of roughly 12 months:

- The first eight months of this timeframe will be considered the standard support period for a minor release.
- The next four months the minor release will be considered in maintenance mode.
- At the end of the four-month maintenance mode period, the minor release will be considered EOL (end of life) and 
  cherry picks to the associated branch are to be closed soon afterwards.

The table below documents support matrix for Cluster API versions (versions older than v1.0 omitted).

| Minor Release | Status                  | Supported Until (including maintenance mode)                                                |
|---------------|-------------------------|---------------------------------------------------------------------------------------------|
<<<<<<< HEAD
| v1.11.x       | Under development       |                                                                                             |
| v1.10.x       | Standard support period | in maintenance mode when v1.12.0 will be released, EOL when v1.13.0 will be released        |
| v1.9.x        | Standard support period | in maintenance mode when v1.11.0 will be released, EOL when v1.12.0 will be released        |
| v1.8.x        | Maintenance mode        | Maintenance mode since 2025-04-22 - v1.10.0 release date, EOL when v1.11.0 will be released |
=======
| v1.11.x       | Standard support period | in maintenance mode when v1.13.0 will be released, EOL when v1.14.0 will be released        |
| v1.10.x       | Standard support period | in maintenance mode when v1.12.0 will be released, EOL when v1.13.0 will be released        |
| v1.9.x        | Maintenance mode        | Maintenance mode since 2025-08-12 - v1.11.0 release date, EOL when v1.12.0 will be released |
| v1.8.x        | EOL                     | EOL since 2025-08-12 - v1.11.0 release date                                                 |
>>>>>>> a3139c21
| v1.7.x        | EOL                     | EOL since 2025-04-22 - v1.10.0 release date                                                 |
| v1.6.x        | EOL                     | EOL since 2024-12-10 - v1.9.0 release date                                                  |
| v1.5.x        | EOL                     | EOL since 2024-08-12 - v1.8.0 release date                                                  |
| v1.4.x        | EOL                     | EOL since 2024-04-16 - v1.7.0 release date                                                  |
| v1.3.x        | EOL                     | EOL since 2023-12-05 - v1.6.0 release date                                                  |
| v1.2.x        | EOL                     | EOL since 2023-07-25 - v1.5.0 release date                                                  |
| v1.1.x        | EOL                     | EOL since 2023-03-28 - v1.4.0 release date                                                  |
| v1.0.x        | EOL                     | EOL since 2022-12-01 - v1.3.0 release date                                                  |

#### Skip upgrades

Cluster API supports at maximum n-3 minor version skip upgrades.

For example, if you are running Cluster API v1.6.x, you can upgrade up to Cluster API v1.9.x skipping intermediate
minor versions (v1.6 is v1.9 minus three minor versions).

<aside class="note warning">

<h1>Warning</h1>

Upgrades outside from version older n-3 might lead to a management cluster in a non-functional state.

 </aside>

#### Downgrades

Cluster API does not support version downgrades.

<aside class="note warning">

<h1>Warning</h1>

Version downgrades might lead to a management cluster in a non-functional state.

 </aside>

#### Cluster API release vs API versions

Each Cluster API release can support one or more API versions.

An API version is determined from the GroupVersion defined in the top-level `api/` package of a specific Cluster API release, and it is used
in the `apiVersion` field of Cluster API custom resources.

An API version is considered deprecated when a new API version is published.

API deprecation and removal follow the [Kubernetes Deprecation Policy](https://kubernetes.io/docs/reference/using-api/deprecation-policy/);
Cluster API maintainers might decide to support API versions longer than what is defined in the Kubernetes policy.

| API Version | Status      | Supported Until                                                                  |
|-------------|-------------|----------------------------------------------------------------------------------|
| v1beta2     | Supported   | at least 9 months or 3 minor releases after a newer API version will be released |
| v1beta1     | Deprecated  | Deprecated since CAPI v1.11; in v1.14, Aug 26 v1beta1 will stop to be served     |
| v1alpha4    | Not served  | EOL since 2023-12-05 - v1.6.0 release date; removal planned for v1.13, Apr 26    |
| v1alpha3    | Not served  | EOL since 2023-07-25 - v1.5.0 release date; removal planned for v1.13, Apr 26    |

See [11920](https://github.com/kubernetes-sigs/cluster-api/issues/11920) for details about the v1beta1 removal plan.
See [11919](https://github.com/kubernetes-sigs/cluster-api/issues/11919) for details about the v1alpha3/v1alpha4 removal plan.
Note: Cluster API stopped to serve v1alpha3 API types from the v1.5 release and v1alpha4 types starting from the v1.6 release.
Those types still exist in Cluster API while we work to a fix (or a workaround) for [10051](https://github.com/kubernetes-sigs/cluster-api/issues/10051).

<aside class="note warning">

<h1>Warning</h1>

Note: Removal of a deprecated APIVersion in Kubernetes can cause issues with garbage collection by the kube-controller-manager.
This means that some objects which rely on garbage collection for cleanup - e.g. MachineSets and their descendent objects, 
like Machines and InfrastructureMachines, may not be cleaned up properly if those objects were created with an APIVersion 
which is no longer served.

To avoid these issues it’s advised to ensure a restart of the kube-controller-manager is done after upgrading to a version
of Cluster API which drops support for an APIVersion - e.g. v1.5 and v1.6.

This can be accomplished with any Kubernetes control-plane rollout, including a Kubernetes version upgrade, or by manually
stopping and restarting the kube-controller-manager.

</aside>

#### Cluster API release vs contract versions

Each Cluster API contract version defines a set of rules a provider is expected to comply with to interact with a specific Cluster API release.
Those rules can be in the form of CustomResourceDefinition (CRD) fields and/or expected behaviors to be implemented.
See [provider contracts](../developer/providers/contracts/overview.md)

Each Cluster API release supports one contract version, and by convention the supported contract version matches
the newest API version in the same Cluster API release.

A contract version might be temporarily compatible with older contract versions to ease the transition of providers to
a new supported version; compatibility for older contract versions will be dropped when the older contract version is EOL.

<aside class="note">

Unlike API versions, in Cluster API there will always be only one contract version, the supported contract version.

Compatibility with older contract versions, when implemented, is only intended to ease the transition for providers, 
and it will be considered in a very limited set of operations e.g. 
- You can init a management cluster with a core provider implementing the v1beta2 contract and an
  infrastructure provider still implementing the v1beta1 contract (v1beta1 is temporarily compatible with v1beta2).
- You can temporarily have a management cluster with a core provider implementing the v1beta2 contract and an
  infrastructure provider still implementing the v1beta1 contract, you can update both of them to newer versions
  (v1beta1 is temporarily compatible with v1beta2).
- A version of clusterctl implementing the v1beta2 contract cannot init a cluster with a core provider implementing
  the v1beta1 contract (v1beta1 is deprecated).
- A version of clusterctl implementing the v1beta2 contract cannot perform upgrades when the target version core provider 
  will be implementing the v1beta1 contract (v1beta1 is deprecated).
- A core provider implementing the v1beta2 contract can work with an infrastructure provider still implementing the
  v1beta1 contract and reporting `status.ready` on InfraCluster or InfraMachines (v1beta1 is temporarily compatible with v1beta2).

Also, might be that in future compatibility will be subject to limitations (e.g. compatibility only for infrastructure 
providers of an older contract version) e.g.
- A core provider implementing the v1beta2 contract will still read `status.failureReason` and `status.failureMessae` 
  from an infrastructure provider still implementing the v1beta1 contract, but those info won't be considered
  anymore by controllers as terminal failures nor trigger machine remediation (v1beta1 compatibility has some limitations).

</aside>

| Contract Version | Compatible with contract versions | Status      | Supported Until                                                                                                               |
|------------------|-----------------------------------|-------------|-------------------------------------------------------------------------------------------------------------------------------|
| v1beta2          | v1beta1 (temporarily)             | Supported   | After a newer API contract will be released                                                                                   |
| v1beta1          |                                   | Deprecated  | Deprecated since CAPI v1.11; in v1.14, Aug 26 v1beta2 will drop compatibility with v1beta1 and v1beta1 will be considered EOL |
| v1alpha4         |                                   | EOL         | EOL since 2023-12-05 - v1.6.0 release date                                                                                    |
| v1alpha3         |                                   | EOL         | EOL since 2023-07-25 - v1.5.0 release date                                                                                    |

See [11920](https://github.com/kubernetes-sigs/cluster-api/issues/11920) for details about the v1beta1 removal plan.

#### Supported Cluster API - Cluster API provider version Skew

When running a Cluster API release, all the provider installed in the same management cluster MUST
implement the CustomResourceDefinition (CRD) fields and/or expected behaviors defined by the release's contract version.

As a corollary, provider's version number and provider's API version number are not required to match Cluster API versions.

<aside class="note">

The Cluster API command line tool, `clusterctl`, will take care of ensuring all the providers are on the
same contract version both during init and upgrade of a management cluster.

</aside>

### Kubernetes versions support

This paragraph documents the general rules defining how the Cluster API team determines supported Kubernetes versions for every
Cluster API release. 

When a new Cluster API release is cut, we will document the Kubernetes version compatibility matrix the release
has been tested with in the [table](#supported-versions-matrix-by-provider-or-component) below.

Each Cluster API minor release supports (when it's initially created):
* Four Kubernetes minor releases for the management cluster (N - N-3)
* Six Kubernetes minor releases for the workload cluster (N - N-5)

When a new Kubernetes minor release is available, the Cluster API team will try to support it in an upcoming Cluster API
patch release, thus extending the support matrix for the latest supported Cluster API minor release to:
* Five Kubernetes minor releases for the management cluster (N - N-4)
* Seven Kubernetes minor releases for the workload cluster (N - N-6)

For example, Cluster API v1.7.0 would support the following Kubernetes versions:
* v1.26.x to v1.29.x for the management cluster
* v1.24.x to v1.29.x for the workload cluster
* When Kubernetes 1.30 is released, it will be supported in v1.7.x (but not in v1.6.x)

<aside class="note warning">

<h1>Warning</h1>

Cluster API support for older Kubernetes version is not a replacement/alternative for upstream Kubernetes support policies!

Support for versions of Kubernetes which itself are out of support is limited to "Cluster API can start a Cluster with this Kubernetes version"
and "Cluster API can upgrade to the next Kubernetes version"; it does not include any extended support to Kubernetes itself.

</aside>

See [Kubernetes version Support and Cluster API deployment model](#kubernetes-version-support-and-cluster-api-deployment-model) 
to understand how the way you deploy Cluster API might affect the Kubernetes version support matrix for a Cluster.

On a final comment, let's praise all the contributors keeping care of such a wide support matrix.
If someone is looking for opportunities to help with the project, this is definitely an area where additional hands
and eyes will be more than welcome and greatly beneficial to the entire community.

#### Maximum version skew between various Kubernetes components

Standard [Kubernetes version Skew Policy](https://kubernetes.io/releases/version-skew-policy/)
defines the maximum version skew supported between various Kubernetes components within a single cluster.

Notably, version skew between various Kubernetes components also define constraints to be observed
by Cluster API, Cluster API providers or Cluster API users when performing Kubernetes version upgrades.

In some cases, also Cluster API and/or Cluster API providers are defining additional version skew constraints. For instance:
- If you are using kubeadm as a bootstrapper, you must abide to the [kubeadm skew policy](https://kubernetes.io/docs/setup/production-environment/tools/kubeadm/create-cluster-kubeadm/#version-skew-policy). 
- If you are using image builder, all the Kubernetes components on a single machine are of the same version
- If your Cluster has a defined topology, with `Cluster.spec.topology` set and referencing a ClusterClass, 
  Cluster API enforces a single Kubernetes version for all the machines in the cluster.

## Supported versions matrix by provider or component

### Core provider (`cluster-api-controller`)

The following table defines the support matrix for the Cluster API core provider.
See [Cluster API release support](#cluster-api-release-support) and [Kubernetes versions support](#kubernetes-versions-support).

|                  | v1.9, _Maintenance Mode_ | v1.10             | v1.11             |
|------------------|--------------------------|-------------------|-------------------|
<<<<<<< HEAD
| Kubernetes v1.25 | ✓ (only workload)        |                   |                   |
| Kubernetes v1.26 | ✓ (only workload)        | ✓ (only workload) |                   |
| Kubernetes v1.27 | ✓                        | ✓ (only workload) | ✓ (only workload) |
| Kubernetes v1.28 | ✓                        | ✓                 | ✓ (only workload) |
| Kubernetes v1.29 | ✓                        | ✓                 | ✓                 |
| Kubernetes v1.30 | ✓                        | ✓                 | ✓                 |
| Kubernetes v1.31 | ✓ >= v1.8.1              | ✓                 | ✓                 |
| Kubernetes v1.32 |                          | ✓ >= v1.9.1       | ✓                 |
| Kubernetes v1.33 |                          |                   | ✓ >= v1.10.1      |
=======
| Kubernetes v1.24 |                          |                   |                   |
| Kubernetes v1.25 |                          |                   |                   |
| Kubernetes v1.26 | ✓ (only workload)        |                   |                   |
| Kubernetes v1.27 | ✓ (only workload)        | ✓ (only workload) |                   |
| Kubernetes v1.28 | ✓                        | ✓ (only workload) | ✓ (only workload) |
| Kubernetes v1.29 | ✓                        | ✓                 | ✓ (only workload) |
| Kubernetes v1.30 | ✓                        | ✓                 | ✓                 |
| Kubernetes v1.31 | ✓                        | ✓                 | ✓                 |
| Kubernetes v1.32 | ✓ >= v1.9.1              | ✓                 | ✓                 |
| Kubernetes v1.33 |                          | ✓ >= v1.10.1      | ✓                 |
| Kubernetes v1.34 |                          |                   | ✓ >= v1.11.1      |
>>>>>>> a3139c21

See also [Kubernetes version specific notes](#kubernetes-version-specific-notes).

### Kubeadm Bootstrap provider (`kubeadm-bootstrap-controller`) 

For each version of the Cluster API core provider, there is a corresponding version of the Kubeadm Bootstrap provider.

The Kubeadm Bootstrap provider also follows the same support rules defined in [Cluster API release support](#cluster-api-release-support) 
and [Kubernetes versions support](#kubernetes-versions-support).

As a consequence, the support matrix for the Kubeadm Bootstrap provider is the same as the one
defined for the Cluster API [Core provider](#core-provider-cluster-api-controller).

#### Kubeadm configuration API Support

When creating new machines, the Kubeadm Bootstrap provider generates kubeadm init/join configuration files
using the [kubeadm API](https://kubernetes.io/docs/setup/production-environment/tools/kubeadm/control-plane-flags/) version recommended for the target Kubernetes version.

|                  | kubeadm API Version                                                                |
|------------------|------------------------------------------------------------------------------------|
| Kubernetes v1.25 | [v1beta3](https://kubernetes.io/docs/reference/config-api/kubeadm-config.v1beta3/) |
| Kubernetes v1.26 | [v1beta3](https://kubernetes.io/docs/reference/config-api/kubeadm-config.v1beta3/) |
| Kubernetes v1.27 | [v1beta3](https://kubernetes.io/docs/reference/config-api/kubeadm-config.v1beta3/) |
| Kubernetes v1.28 | [v1beta3](https://kubernetes.io/docs/reference/config-api/kubeadm-config.v1beta3/) |
| Kubernetes v1.29 | [v1beta3](https://kubernetes.io/docs/reference/config-api/kubeadm-config.v1beta3/) |
| Kubernetes v1.30 | [v1beta3](https://kubernetes.io/docs/reference/config-api/kubeadm-config.v1beta3/) |
| Kubernetes v1.31 | [v1beta4](https://kubernetes.io/docs/reference/config-api/kubeadm-config.v1beta4/) |
| Kubernetes v1.32 | [v1beta4](https://kubernetes.io/docs/reference/config-api/kubeadm-config.v1beta4/) |
| Kubernetes v1.33 | [v1beta4](https://kubernetes.io/docs/reference/config-api/kubeadm-config.v1beta4/) |
<<<<<<< HEAD
=======
| Kubernetes v1.34 | [v1beta4](https://kubernetes.io/docs/reference/config-api/kubeadm-config.v1beta4/) |
>>>>>>> a3139c21

### Kubeadm Control Plane provider (`kubeadm-control-plane-controller`)

For each version of the Cluster API core provider, there is a corresponding version of the Kubeadm Control Plane provider.

The Kubeadm Control Plane provider also follows the same support rules defined in [Cluster API release support](#cluster-api-release-support) 
and [Kubernetes versions support](#kubernetes-versions-support).

As a consequence, the support matrix for the Kubeadm Control Plane provider is the same as the one
defined for the Cluster API [Core provider](#core-provider-cluster-api-controller).

#### Bootstrap provider Support

The Kubeadm Control Plane requires the Kubeadm Bootstrap provider of the same version.

#### Etcd API Support

The Kubeadm Control Plane provider communicates with the API server and etcd members of every Workload Cluster whose control plane it owns.
All the Cluster API Kubeadm Control Plane providers currently supported are using [etcd v3 API](https://etcd.io/docs/v3.2/rfc/v3api/) when communicating with etcd.

#### CoreDNS Support

Each version of the Kubeadm Control Plane can upgrade up to a max CoreDNS version.
Notably, the Max CoreDNS version could change also with patch releases.

| KCP Version | Max CoreDNS Version |
|-------------|---------------------|
| v1.5        | v1.10.1             |
| >= v1.5.1   | v1.11.1             |
| v1.6        | v1.11.1             |
| v1.7        | v1.11.1             |
| v1.8        | v1.11.3             |
| >= v1.8.9   | v1.12.0             |
| >= v1.8.12  | v1.12.1             |
| v1.9        | v1.11.3             |
| >= v1.9.4   | v1.12.0             |
| >= v1.9.7   | v1.12.1             |
<<<<<<< HEAD
| v1.10       | v1.12.1             |
=======
| >= v1.9.11  | v1.12.3             |
| v1.10       | v1.12.1             |
| >= v1.10.5  | v1.12.3             |
| >= v1.10.7  | v1.12.4             |
| v1.11       | v1.12.3             |
| >= v1.11.2  | v1.12.4             |
>>>>>>> a3139c21

See [corefile-migration](https://github.com/coredns/corefile-migration)

### Other providers

Cluster API has a vibrant ecosystem of awesome providers maintained by independent teams and hosted outside of
the Cluster API [GitHub repository](https://github.com/kubernetes-sigs/cluster-api/).

To understand the list of supported versions for a specific provider, its own Kubernetes support matrix, supported API versions,
supported contract version and specific skip upgrade rules, please see its documentation. Please refer to [providers list](providers.md)

In general, if a provider version M says it is compatible with Cluster API version N, then it MUST be compatible 
with a subset of the Kubernetes versions supported by Cluster API version N.

### clusterctl

It is strongly recommended to always use the latest patch version of [clusterctl](../clusterctl/overview.md) to get all the fixes/latest changes.

In case of upgrades, clusterctl should be upgraded first and then used to upgrade all the other components.

## Annexes

### Kubernetes version Support and Cluster API deployment model

The most common deployment model for Cluster API assumes all providers are running on the Management Cluster and managing the lifecycle
of a set of _separate_ Workload clusters.

"All providers" includes: the core provider, a Bootstrap provider, a Control Plane provider (optional),
and at least one infrastructure provider.

![Management/Workload Separate Clusters](../images/management-workload-separate-clusters.png)

In this scenario, the Kubernetes version of the Management and Workload Clusters are allowed to be different.
Additionally, Management Clusters and Workload Clusters can be upgraded independently and in any order.

In another deployment model for Cluster API, the Cluster API providers are used not only to manage the
lifecycle of _separate_ Workload clusters, but also to manage the lifecycle of the Management cluster itself.
This cluster is also referred to as a "self-hosted" cluster.

![Management/Workload Same Cluster](../images/management-workload-same-cluster.png)

The Kubernetes version of the "self-hosted" cluster is limited to the Kubernetes version currently supported
for the Management clusters.

### Kubernetes version specific notes

**1.31**:

* All providers:
  * It is not possible anymore to continuously apply CRDs that are setting `caBundle` to an invalid value (in our case `Cg==`). Instead of setting a dummy value the `caBundle` field should be dropped ([#10972](https://github.com/kubernetes-sigs/cluster-api/pull/10972)).
* Kubeadm Bootstrap provider:
  * `kubeadm` dropped the `control-plane update-status` phase which was used in ExperimentalRetryJoin ([#10983](https://github.com/kubernetes-sigs/cluster-api/pull/10983)).
  * `kubeadm` introduced the experimental `ControlPlaneKubeletLocalMode` feature gate which will be automatically enabled by CAPI for upgrades to v1.31 to not cause network disruptions ([#10947](https://github.com/kubernetes-sigs/cluster-api/pull/10947)).

**1.29**:
* In-tree cloud providers are now switched off by default. Please use DisableCloudProviders and DisableKubeletCloudCredentialProvider feature flags if you still need this functionality. (https://github.com/kubernetes/kubernetes/pull/117503)

**1.24**:
* Kubeadm Bootstrap provider:
  * `kubeadm` now sets both the `node-role.kubernetes.io/control-plane` and `node-role.kubernetes.io/master` taints on control plane nodes.
  * `kubeadm` now only sets the `node-role.kubernetes.io/control-plane` label on control plane nodes (the `node-role.kubernetes.io/master` label is not set anymore).
* Kubeadm Bootstrap provider and Kubeadm Control Plane provider
  * `criSocket` without a scheme prefix has been deprecated in the kubelet since a while. `kubeadm` now shows a warning if no scheme is present and eventually the support for `criSocket`'s without prefix will be dropped. Please adjust the `criSocket` accordingly (e.g. `unix:///var/run/containerd/containerd.sock`) if you are configuring the `criSocket` in CABPK or KCP resources.<|MERGE_RESOLUTION|>--- conflicted
+++ resolved
@@ -67,17 +67,10 @@
 
 | Minor Release | Status                  | Supported Until (including maintenance mode)                                                |
 |---------------|-------------------------|---------------------------------------------------------------------------------------------|
-<<<<<<< HEAD
-| v1.11.x       | Under development       |                                                                                             |
-| v1.10.x       | Standard support period | in maintenance mode when v1.12.0 will be released, EOL when v1.13.0 will be released        |
-| v1.9.x        | Standard support period | in maintenance mode when v1.11.0 will be released, EOL when v1.12.0 will be released        |
-| v1.8.x        | Maintenance mode        | Maintenance mode since 2025-04-22 - v1.10.0 release date, EOL when v1.11.0 will be released |
-=======
 | v1.11.x       | Standard support period | in maintenance mode when v1.13.0 will be released, EOL when v1.14.0 will be released        |
 | v1.10.x       | Standard support period | in maintenance mode when v1.12.0 will be released, EOL when v1.13.0 will be released        |
 | v1.9.x        | Maintenance mode        | Maintenance mode since 2025-08-12 - v1.11.0 release date, EOL when v1.12.0 will be released |
 | v1.8.x        | EOL                     | EOL since 2025-08-12 - v1.11.0 release date                                                 |
->>>>>>> a3139c21
 | v1.7.x        | EOL                     | EOL since 2025-04-22 - v1.10.0 release date                                                 |
 | v1.6.x        | EOL                     | EOL since 2024-12-10 - v1.9.0 release date                                                  |
 | v1.5.x        | EOL                     | EOL since 2024-08-12 - v1.8.0 release date                                                  |
@@ -279,17 +272,6 @@
 
 |                  | v1.9, _Maintenance Mode_ | v1.10             | v1.11             |
 |------------------|--------------------------|-------------------|-------------------|
-<<<<<<< HEAD
-| Kubernetes v1.25 | ✓ (only workload)        |                   |                   |
-| Kubernetes v1.26 | ✓ (only workload)        | ✓ (only workload) |                   |
-| Kubernetes v1.27 | ✓                        | ✓ (only workload) | ✓ (only workload) |
-| Kubernetes v1.28 | ✓                        | ✓                 | ✓ (only workload) |
-| Kubernetes v1.29 | ✓                        | ✓                 | ✓                 |
-| Kubernetes v1.30 | ✓                        | ✓                 | ✓                 |
-| Kubernetes v1.31 | ✓ >= v1.8.1              | ✓                 | ✓                 |
-| Kubernetes v1.32 |                          | ✓ >= v1.9.1       | ✓                 |
-| Kubernetes v1.33 |                          |                   | ✓ >= v1.10.1      |
-=======
 | Kubernetes v1.24 |                          |                   |                   |
 | Kubernetes v1.25 |                          |                   |                   |
 | Kubernetes v1.26 | ✓ (only workload)        |                   |                   |
@@ -301,7 +283,6 @@
 | Kubernetes v1.32 | ✓ >= v1.9.1              | ✓                 | ✓                 |
 | Kubernetes v1.33 |                          | ✓ >= v1.10.1      | ✓                 |
 | Kubernetes v1.34 |                          |                   | ✓ >= v1.11.1      |
->>>>>>> a3139c21
 
 See also [Kubernetes version specific notes](#kubernetes-version-specific-notes).
 
@@ -322,6 +303,7 @@
 
 |                  | kubeadm API Version                                                                |
 |------------------|------------------------------------------------------------------------------------|
+| Kubernetes v1.24 | [v1beta3](https://kubernetes.io/docs/reference/config-api/kubeadm-config.v1beta3/) |
 | Kubernetes v1.25 | [v1beta3](https://kubernetes.io/docs/reference/config-api/kubeadm-config.v1beta3/) |
 | Kubernetes v1.26 | [v1beta3](https://kubernetes.io/docs/reference/config-api/kubeadm-config.v1beta3/) |
 | Kubernetes v1.27 | [v1beta3](https://kubernetes.io/docs/reference/config-api/kubeadm-config.v1beta3/) |
@@ -331,10 +313,7 @@
 | Kubernetes v1.31 | [v1beta4](https://kubernetes.io/docs/reference/config-api/kubeadm-config.v1beta4/) |
 | Kubernetes v1.32 | [v1beta4](https://kubernetes.io/docs/reference/config-api/kubeadm-config.v1beta4/) |
 | Kubernetes v1.33 | [v1beta4](https://kubernetes.io/docs/reference/config-api/kubeadm-config.v1beta4/) |
-<<<<<<< HEAD
-=======
 | Kubernetes v1.34 | [v1beta4](https://kubernetes.io/docs/reference/config-api/kubeadm-config.v1beta4/) |
->>>>>>> a3139c21
 
 ### Kubeadm Control Plane provider (`kubeadm-control-plane-controller`)
 
@@ -372,16 +351,12 @@
 | v1.9        | v1.11.3             |
 | >= v1.9.4   | v1.12.0             |
 | >= v1.9.7   | v1.12.1             |
-<<<<<<< HEAD
-| v1.10       | v1.12.1             |
-=======
 | >= v1.9.11  | v1.12.3             |
 | v1.10       | v1.12.1             |
 | >= v1.10.5  | v1.12.3             |
 | >= v1.10.7  | v1.12.4             |
 | v1.11       | v1.12.3             |
 | >= v1.11.2  | v1.12.4             |
->>>>>>> a3139c21
 
 See [corefile-migration](https://github.com/coredns/corefile-migration)
 
