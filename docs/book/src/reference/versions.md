# Cluster API Version Support and Kubernetes Version Skew Policy

## Supported Versions

The Cluster API team maintains branches for **v1.x (v1beta1)**. For more details see [Support and guarantees](https://github.com/kubernetes-sigs/cluster-api/blob/main/CONTRIBUTING.md#support-and-guarantees).

Releases include these components:

- Core Provider
- Kubeadm Bootstrap Provider
- Kubeadm Control Plane Provider
- clusterctl client

All Infrastructure Providers are maintained by independent teams. Other Bootstrap and Control Plane Providers are also maintained by independent teams. For more information about their version support, see [below](#providers-maintained-by-independent-teams).

## Supported Kubernetes Versions

A Cluster API minor release supports (when it's initially created):
* 4 Kubernetes minor releases for the management cluster (N - N-3)
* 6 Kubernetes minor releases for the workload cluster (N - N-5)

When a new Kubernetes minor release is available, we will try to support it in an upcoming Cluster API patch release
(although only in the latest supported Cluster API minor release). But this depends on the changes made in Kubernetes, if
the corresponding required changes in Cluster API are too invasive we won't backport the support and users have to wait 
for the next Cluster API minor release.

For example, Cluster API v1.5.0 would support the following Kubernetes versions:
* v1.24.x to v1.27.x for the management cluster
* v1.22.x to v1.27.x for the workload cluster
* When Kubernetes 1.28 is released, it will be supported in v1.5.x (but not in v1.4.x)

Support in this context means that we:
* maintain corresponding code paths
* have test coverage
* accept bug fixes

Important! This is not a replacement/alternative for upstream Kubernetes support policies!
Support for versions of Kubernetes which itself are out of support is limited to "Cluster API can start a Cluster with this Kubernetes version"
and "Cluster API  can upgrade to the next Kubernetes version"; it does not include any extended support to Kubernetes itself.

Whenever a new Cluster API release is cut, we will document the Kubernetes version compatibility matrix the release
has been tested with. Summaries of Kubernetes versions supported by each component are additionally maintained in
the [tables](#release-components) below.

On a final comment, let's praise all the contributors keeping care of such a wide support matrix.
If someone is looking for opportunities to help with the project, this is definitely an area where additional hands
and eyes will be more than welcome and greatly beneficial to the entire community.

See the [following section](#kubernetes-version-support-as-a-function-of-cluster-topology) to understand how cluster topology affects version support.

### Kubernetes Version Support As A Function Of Cluster Topology

The Core Provider, Kubeadm Bootstrap Provider, and Kubeadm Control Plane Provider run on the Management Cluster, and clusterctl talks to that cluster's API server.

In some cases, the Management Cluster is separate from the Workload Clusters. The Kubernetes version of the Management and Workload Clusters are allowed to be different.

Management Clusters and Workload Clusters can be upgraded independently and in any order, however, if you are additionally moving from
v1alpha3 (v0.3.x) to v1beta1 (v1.x) as part of the upgrade rollout, the management cluster will need to be upgraded to at least v1.20.x,
prior to upgrading any workload cluster using Cluster API v1beta1 (v1.x)

These diagrams show the relationships between components in a Cluster API release (yellow), and other components (white).

#### Management And Workload Cluster Are the Same (Self-hosted)

![Management/Workload Same Cluster](../images/management-workload-same-cluster.png)

#### Management And Workload Clusters Are Separate

![Management/Workload Separate Clusters](../images/management-workload-separate-clusters.png)

### Release Components

#### Core Provider (`cluster-api-controller`)

|                   | v1.3 (v1beta1) (EOL) | v1.4 (v1beta1)    | v1.5 (v1beta1)    | v1.6 (v1beta1)    |
|-------------------|----------------------|-------------------|-------------------|-------------------|
| Kubernetes v1.18  | ✓ (only workload)    |                   |                   |                   |
| Kubernetes v1.19  | ✓ (only workload)    |                   |                   |                   |
| Kubernetes v1.20  | ✓                    |                   |                   |                   |
| Kubernetes v1.21  | ✓                    | ✓ (only workload) |                   |                   |
| Kubernetes v1.22  | ✓                    | ✓ (only workload) | ✓ (only workload) |                   |
| Kubernetes v1.23* | ✓                    | ✓                 | ✓ (only workload) | ✓ (only workload) |
| Kubernetes v1.24  | ✓                    | ✓                 | ✓                 | ✓ (only workload) |
| Kubernetes v1.25  | ✓                    | ✓                 | ✓                 | ✓                 |
| Kubernetes v1.26  | ✓                    | ✓                 | ✓                 | ✓                 |
<<<<<<< HEAD
| Kubernetes v1.27  |                      |                   | ✓                 | ✓                 |
| Kubernetes v1.28  |                      |                   |                   | ✓                 |
=======
| Kubernetes v1.27  |                      | ✓                 | ✓                 | ✓                 |
| Kubernetes v1.28  |                      |                   | ✓                 | ✓                 |
>>>>>>> 14efefeb


\* There is an issue with CRDs in Kubernetes v1.23.{0-2}. ClusterClass with patches is affected by that (for more details please see [this issue](https://github.com/kubernetes-sigs/cluster-api/issues/5990)). Therefore we recommend to use Kubernetes v1.23.3+ with ClusterClass.
	 Previous Kubernetes **minor** versions are not affected.

\** When using CAPI v1.2 or v1.3 with the CLUSTER_TOPOLOGY experimental feature on, the Kubernetes Version for the management cluster must be >= 1.22.0.

The Core Provider also talks to API server of every Workload Cluster. Therefore, the Workload Cluster's Kubernetes version must also be compatible.

#### Kubeadm Bootstrap Provider (`kubeadm-bootstrap-controller`)

<<<<<<< HEAD
|                                    | v1.2 (v1beta1) (EOL) | v1.3 (v1beta1)    | v1.4 (v1beta1)     | v1.5 (v1beta1)     |
|------------------------------------|----------------------|-------------------|--------------------|--------------------|
| Kubernetes v1.18 + kubeadm/v1beta2 | ✓ (only workload)    | ✓ (only workload) |                    |                    |
| Kubernetes v1.19 + kubeadm/v1beta2 | ✓ (only workload)    | ✓ (only workload) |                    |                    |
| Kubernetes v1.20 + kubeadm/v1beta2 | ✓                    | ✓                 |                    |                    |
| Kubernetes v1.21 + kubeadm/v1beta2 | ✓                    | ✓                 | ✓  (only workload) |                    |
| Kubernetes v1.22 + kubeadm/v1beta3 | ✓                    | ✓                 | ✓  (only workload) | ✓  (only workload) |
| Kubernetes v1.23 + kubeadm/v1beta3 | ✓                    | ✓                 | ✓                  | ✓  (only workload) |
| Kubernetes v1.24 + kubeadm/v1beta3 | ✓                    | ✓                 | ✓                  | ✓                  |
| Kubernetes v1.25 + kubeadm/v1beta3 | ✓                    | ✓                 | ✓                  | ✓                  |
| Kubernetes v1.26 + kubeadm/v1beta3 | ✓                    | ✓                 | ✓                  | ✓                  |
| Kubernetes v1.27 + kubeadm/v1beta3 |                      |                   | ✓                  | ✓                  |
| Kubernetes v1.28 + kubeadm/v1beta3 |                      |                   |                    | ✓                  |
=======
|                                    | v1.3 (v1beta1) (EOL) | v1.4 (v1beta1)     | v1.5 (v1beta1)     | v1.6 (v1beta1)     |
|------------------------------------|----------------------|--------------------|--------------------|--------------------|
| Kubernetes v1.18 + kubeadm/v1beta2 | ✓ (only workload)    |                    |                    |                    |
| Kubernetes v1.19 + kubeadm/v1beta2 | ✓ (only workload)    |                    |                    |                    |
| Kubernetes v1.20 + kubeadm/v1beta2 | ✓                    |                    |                    |                    |
| Kubernetes v1.21 + kubeadm/v1beta2 | ✓                    | ✓  (only workload) |                    |                    |
| Kubernetes v1.22 + kubeadm/v1beta3 | ✓                    | ✓  (only workload) | ✓  (only workload) |                    |
| Kubernetes v1.23 + kubeadm/v1beta3 | ✓                    | ✓                  | ✓  (only workload) | ✓  (only workload) |
| Kubernetes v1.24 + kubeadm/v1beta3 | ✓                    | ✓                  | ✓                  | ✓  (only workload) |
| Kubernetes v1.25 + kubeadm/v1beta3 | ✓                    | ✓                  | ✓                  | ✓                  |
| Kubernetes v1.26 + kubeadm/v1beta3 | ✓                    | ✓                  | ✓                  | ✓                  |
| Kubernetes v1.27 + kubeadm/v1beta3 |                      | ✓                  | ✓                  | ✓                  |
| Kubernetes v1.28 + kubeadm/v1beta3 |                      |                    | ✓                  | ✓                  |
>>>>>>> 14efefeb

The Kubeadm Bootstrap Provider generates kubeadm configuration using the API version recommended for the target Kubernetes version.

#### Kubeadm Control Plane Provider (`kubeadm-control-plane-controller`)

|                            | v1.3 (v1beta1) (EOL) | v1.4 (v1beta1)    | v1.5 (v1beta1)    | v1.6 (v1beta1)    |
|----------------------------|----------------------|-------------------|-------------------|-------------------|
| Kubernetes v1.18 + etcd/v3 | ✓ (only workload)    |                   |                   |                   |
| Kubernetes v1.19 + etcd/v3 | ✓ (only workload)    |                   |                   |                   |
| Kubernetes v1.20 + etcd/v3 | ✓                    |                   |                   |                   |
| Kubernetes v1.21 + etcd/v3 | ✓                    | ✓ (only workload) |                   |                   |
| Kubernetes v1.22 + etcd/v3 | ✓                    | ✓ (only workload) | ✓ (only workload) |                   |
| Kubernetes v1.23 + etcd/v3 | ✓                    | ✓                 | ✓ (only workload) | ✓ (only workload) |
| Kubernetes v1.24 + etcd/v3 | ✓                    | ✓                 | ✓                 | ✓ (only workload) |
| Kubernetes v1.25 + etcd/v3 | ✓                    | ✓                 | ✓                 | ✓                 |
| Kubernetes v1.26 + etcd/v3 | ✓                    | ✓                 | ✓                 | ✓                 |
<<<<<<< HEAD
| Kubernetes v1.27 + etcd/v3 |                      |                   | ✓                 | ✓                 |
| Kubernetes v1.28 + etcd/v3 |                      |                   |                   | ✓                 |
=======
| Kubernetes v1.27 + etcd/v3 |                      | ✓                 | ✓                 | ✓                 |
| Kubernetes v1.28 + etcd/v3 |                      |                   | ✓                 | ✓                 |
>>>>>>> 14efefeb

The Kubeadm Control Plane Provider talks to the API server and etcd members of every Workload Cluster whose control plane it owns. It uses the etcd v3 API.

The Kubeadm Control Plane requires the Kubeadm Bootstrap Provider.

\*  Newer versions of CoreDNS may not be compatible as an upgrade target for clusters managed with Cluster API. Kubernetes versions marked on the table are supported as an upgrade target only if CoreDNS is not upgraded to the latest version supported by the respective Kubernetes version. The versions supported are represented in the below table.

##### CoreDNS

| CAPI Version         | Max CoreDNS Version for Upgrade |
|----------------------|---------------------------------|
| >= v1.2.7 (v1beta1)  | v1.10.0                         |
| >= v1.2.11 (v1beta1) | v1.10.1                         |
| v1.3 (v1beta1)       | v1.10.0                         |
| >= v1.3.4 (v1beta1)  | v1.10.1                         |
| v1.4 (v1beta1)       | v1.10.1                         |
| >= v1.4.6 (v1beta1)  | v1.11.1                         |
| v1.5 (v1beta1)       | v1.10.1                         |
| >= v1.5.1 (v1beta1)  | v1.11.1                         |

#### Kubernetes version specific notes

**1.28**:
* No specific notes

**1.27**:
* No specific notes

**1.26**:
* No specific notes

**1.25**:
* No specific notes

**1.24**:
* Kubeadm Bootstrap Provider:
		* `kubeadm` now sets both the `node-role.kubernetes.io/control-plane` and `node-role.kubernetes.io/master` taints on control plane nodes.
		* `kubeadm` now only sets the `node-role.kubernetes.io/control-plane` label on control plane nodes (the `node-role.kubernetes.io/master` label is not set anymore).
* Kubeadm Bootstrap Provider and Kubeadm Control Plane Provider
		* `criSocket` without a scheme prefix has been deprecated in the kubelet since a while. `kubeadm` now shows a warning if no scheme is present and eventually the support for `criSocket`'s without prefix will be dropped. Please adjust the `criSocket` accordingly (e.g. `unix:///var/run/containerd/containerd.sock`) if you are configuring the `criSocket` in CABPK or KCP resources.

#### clusterctl

It is strongly recommended to always use the latest version of [clusterctl](../clusterctl/overview.md), in order to get all the fixes/latest changes.

In case of upgrades, clusterctl should be upgraded first and then used to upgrade all the other components.

## Providers Maintained By Independent Teams

In general, if a Provider version M says it is compatible with Cluster API version N, then version M must be compatible with a subset of the Kubernetes versions supported by Cluster API version N.

To understand the version compatibility of a specific provider, please see its documentation. This book includes [a list of independent providers](providers.md)<|MERGE_RESOLUTION|>--- conflicted
+++ resolved
@@ -83,13 +83,8 @@
 | Kubernetes v1.24  | ✓                    | ✓                 | ✓                 | ✓ (only workload) |
 | Kubernetes v1.25  | ✓                    | ✓                 | ✓                 | ✓                 |
 | Kubernetes v1.26  | ✓                    | ✓                 | ✓                 | ✓                 |
-<<<<<<< HEAD
-| Kubernetes v1.27  |                      |                   | ✓                 | ✓                 |
-| Kubernetes v1.28  |                      |                   |                   | ✓                 |
-=======
 | Kubernetes v1.27  |                      | ✓                 | ✓                 | ✓                 |
 | Kubernetes v1.28  |                      |                   | ✓                 | ✓                 |
->>>>>>> 14efefeb
 
 
 \* There is an issue with CRDs in Kubernetes v1.23.{0-2}. ClusterClass with patches is affected by that (for more details please see [this issue](https://github.com/kubernetes-sigs/cluster-api/issues/5990)). Therefore we recommend to use Kubernetes v1.23.3+ with ClusterClass.
@@ -101,21 +96,6 @@
 
 #### Kubeadm Bootstrap Provider (`kubeadm-bootstrap-controller`)
 
-<<<<<<< HEAD
-|                                    | v1.2 (v1beta1) (EOL) | v1.3 (v1beta1)    | v1.4 (v1beta1)     | v1.5 (v1beta1)     |
-|------------------------------------|----------------------|-------------------|--------------------|--------------------|
-| Kubernetes v1.18 + kubeadm/v1beta2 | ✓ (only workload)    | ✓ (only workload) |                    |                    |
-| Kubernetes v1.19 + kubeadm/v1beta2 | ✓ (only workload)    | ✓ (only workload) |                    |                    |
-| Kubernetes v1.20 + kubeadm/v1beta2 | ✓                    | ✓                 |                    |                    |
-| Kubernetes v1.21 + kubeadm/v1beta2 | ✓                    | ✓                 | ✓  (only workload) |                    |
-| Kubernetes v1.22 + kubeadm/v1beta3 | ✓                    | ✓                 | ✓  (only workload) | ✓  (only workload) |
-| Kubernetes v1.23 + kubeadm/v1beta3 | ✓                    | ✓                 | ✓                  | ✓  (only workload) |
-| Kubernetes v1.24 + kubeadm/v1beta3 | ✓                    | ✓                 | ✓                  | ✓                  |
-| Kubernetes v1.25 + kubeadm/v1beta3 | ✓                    | ✓                 | ✓                  | ✓                  |
-| Kubernetes v1.26 + kubeadm/v1beta3 | ✓                    | ✓                 | ✓                  | ✓                  |
-| Kubernetes v1.27 + kubeadm/v1beta3 |                      |                   | ✓                  | ✓                  |
-| Kubernetes v1.28 + kubeadm/v1beta3 |                      |                   |                    | ✓                  |
-=======
 |                                    | v1.3 (v1beta1) (EOL) | v1.4 (v1beta1)     | v1.5 (v1beta1)     | v1.6 (v1beta1)     |
 |------------------------------------|----------------------|--------------------|--------------------|--------------------|
 | Kubernetes v1.18 + kubeadm/v1beta2 | ✓ (only workload)    |                    |                    |                    |
@@ -129,7 +109,6 @@
 | Kubernetes v1.26 + kubeadm/v1beta3 | ✓                    | ✓                  | ✓                  | ✓                  |
 | Kubernetes v1.27 + kubeadm/v1beta3 |                      | ✓                  | ✓                  | ✓                  |
 | Kubernetes v1.28 + kubeadm/v1beta3 |                      |                    | ✓                  | ✓                  |
->>>>>>> 14efefeb
 
 The Kubeadm Bootstrap Provider generates kubeadm configuration using the API version recommended for the target Kubernetes version.
 
@@ -146,13 +125,8 @@
 | Kubernetes v1.24 + etcd/v3 | ✓                    | ✓                 | ✓                 | ✓ (only workload) |
 | Kubernetes v1.25 + etcd/v3 | ✓                    | ✓                 | ✓                 | ✓                 |
 | Kubernetes v1.26 + etcd/v3 | ✓                    | ✓                 | ✓                 | ✓                 |
-<<<<<<< HEAD
-| Kubernetes v1.27 + etcd/v3 |                      |                   | ✓                 | ✓                 |
-| Kubernetes v1.28 + etcd/v3 |                      |                   |                   | ✓                 |
-=======
 | Kubernetes v1.27 + etcd/v3 |                      | ✓                 | ✓                 | ✓                 |
 | Kubernetes v1.28 + etcd/v3 |                      |                   | ✓                 | ✓                 |
->>>>>>> 14efefeb
 
 The Kubeadm Control Plane Provider talks to the API server and etcd members of every Workload Cluster whose control plane it owns. It uses the etcd v3 API.
 
