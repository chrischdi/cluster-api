# Cluster API Version Support and Kubernetes Version Skew Policy

## Supported Versions

The Cluster API team maintains branches for **v1.x (v1beta1)**. For more details see [Support and guarantees](https://github.com/kubernetes-sigs/cluster-api/blob/main/CONTRIBUTING.md#support-and-guarantees).

Releases include these components:

- Core Provider
- Kubeadm Bootstrap Provider
- Kubeadm Control Plane Provider
- clusterctl client

All Infrastructure Providers are maintained by independent teams. Other Bootstrap and Control Plane Providers are also maintained by independent teams. For more information about their version support, see [below](#providers-maintained-by-independent-teams).

## Supported Kubernetes Versions

A Cluster API minor release supports (when it's initially created):
* 4 Kubernetes minor releases for the management cluster (N - N-3)
* 6 Kubernetes minor releases for the workload cluster (N - N-5)

When a new Kubernetes minor release is available, we will try to support it in an upcoming Cluster API patch release
(although only in the latest supported Cluster API minor release). See Cluster API [release cycle](https://github.com/kubernetes-sigs/cluster-api/blob/main/docs/release/release-cycle.md)
and [release calendars](https://github.com/kubernetes-sigs/cluster-api/tree/main/docs/release/releases) for more details.

For example, Cluster API v1.7.0 would support the following Kubernetes versions:
* v1.26.x to v1.29.x for the management cluster
* v1.24.x to v1.29.x for the workload cluster
* When Kubernetes 1.30 is released, it will be supported in v1.7.x (but not in v1.6.x)

Support in this context means that we:
* maintain corresponding code paths
* have test coverage
* accept bug fixes

Important! if the changes in Cluster API required to support a new Kubernetes release are too invasive, we won't backport
it to older releases and users have to wait for the next Cluster API minor release.

Important! This is not a replacement/alternative for upstream Kubernetes support policies!
Support for versions of Kubernetes which itself are out of support is limited to "Cluster API can start a Cluster with this Kubernetes version"
and "Cluster API  can upgrade to the next Kubernetes version"; it does not include any extended support to Kubernetes itself.

Whenever a new Cluster API release is cut, we will document the Kubernetes version compatibility matrix the release
has been tested with. Summaries of Kubernetes versions supported by each component are additionally maintained in
the [tables](#release-components) below.

On a final comment, let's praise all the contributors keeping care of such a wide support matrix.
If someone is looking for opportunities to help with the project, this is definitely an area where additional hands
and eyes will be more than welcome and greatly beneficial to the entire community.

See the [following section](#kubernetes-version-support-as-a-function-of-cluster-topology) to understand how cluster topology affects version support.

### Kubernetes Version Support As A Function Of Cluster Topology

The Core Provider, Kubeadm Bootstrap Provider, and Kubeadm Control Plane Provider run on the Management Cluster, and clusterctl talks to that cluster's API server.

In some cases, the Management Cluster is separate from the Workload Clusters. The Kubernetes version of the Management and Workload Clusters are allowed to be different.

Management Clusters and Workload Clusters can be upgraded independently and in any order, however, if you are additionally moving from
v1alpha3 (v0.3.x) or v1alpha4 (v0.4.x) to v1beta1 (v1.x) as part of the upgrade, prior to upgrading any workload cluster using Cluster API v1beta1, 
the management cluster will need to be upgraded the at least the minimum supported Kubernetes version for your target CAPI version.

These diagrams show the relationships between components in a Cluster API release (yellow), and other components (white).

#### Management And Workload Cluster Are the Same (Self-hosted)

![Management/Workload Same Cluster](../images/management-workload-same-cluster.png)

#### Management And Workload Clusters Are Separate

![Management/Workload Separate Clusters](../images/management-workload-separate-clusters.png)

### Release Components

#### Core Provider (`cluster-api-controller`)

<<<<<<< HEAD
|                   | v1.6 (v1beta1) (EOL) | v1.7 (v1beta1)    | v1.8 (v1beta1)    |
|-------------------|----------------------|-------------------|-------------------|
| Kubernetes v1.22  |                      |                   |                   |
| Kubernetes v1.23* | ✓ (only workload)    |                   |                   |
| Kubernetes v1.24  | ✓ (only workload)    | ✓ (only workload) |                   |
| Kubernetes v1.25  | ✓                    | ✓ (only workload) | ✓ (only workload) |
| Kubernetes v1.26  | ✓                    | ✓                 | ✓ (only workload) |
| Kubernetes v1.27  | ✓                    | ✓                 | ✓                 |
| Kubernetes v1.28  | ✓                    | ✓                 | ✓                 |
| Kubernetes v1.29  | ✓ >= v1.6.1          | ✓                 | ✓                 |
| Kubernetes v1.30  |                      | ✓ >= v1.7.1       | ✓                 |
| Kubernetes v1.31  |                      |                   | ✓ >= v1.8.1       |
=======
|                   | v1.7 (v1beta1) EOL | v1.8 (v1beta1)    | v1.9 (v1beta1)    |
|-------------------|--------------------|-------------------|-------------------|
| Kubernetes v1.24  | ✓ (only workload)  |                   |                   |
| Kubernetes v1.25  | ✓ (only workload)  | ✓ (only workload) |                   |
| Kubernetes v1.26  | ✓                  | ✓ (only workload) | ✓ (only workload) |
| Kubernetes v1.27  | ✓                  | ✓                 | ✓ (only workload) |
| Kubernetes v1.28  | ✓                  | ✓                 | ✓                 |
| Kubernetes v1.29  | ✓                  | ✓                 | ✓                 |
| Kubernetes v1.30  | ✓ >= v1.7.1        | ✓                 | ✓                 |
| Kubernetes v1.31  |                    | ✓ >= v1.8.1       | ✓                 |
| Kubernetes v1.32  |                    |                   | ✓ >= v1.9.1       |
>>>>>>> 79e6731b


\* There is an issue with CRDs in Kubernetes v1.23.{0-2}. ClusterClass with patches is affected by that (for more details please see [this issue](https://github.com/kubernetes-sigs/cluster-api/issues/5990)). Therefore we recommend to use Kubernetes v1.23.3+ with ClusterClass.
	 Previous Kubernetes **minor** versions are not affected.

The Core Provider also talks to API server of every Workload Cluster. Therefore, the Workload Cluster's Kubernetes version must also be compatible.

#### Kubeadm Bootstrap Provider (`kubeadm-bootstrap-controller`)

<<<<<<< HEAD
|                                    | v1.6 (v1beta1) (EOL) | v1.7 (v1beta1)     | v1.8 (v1beta1)     |
|------------------------------------|----------------------|--------------------|--------------------|
| Kubernetes v1.22 + kubeadm/v1beta3 |                      |                    |                    |
| Kubernetes v1.23 + kubeadm/v1beta3 | ✓  (only workload)   |                    |                    |
| Kubernetes v1.24 + kubeadm/v1beta3 | ✓  (only workload)   | ✓  (only workload) |                    |
| Kubernetes v1.25 + kubeadm/v1beta3 | ✓                    | ✓  (only workload) | ✓  (only workload) |
| Kubernetes v1.26 + kubeadm/v1beta3 | ✓                    | ✓                  | ✓  (only workload) |
| Kubernetes v1.27 + kubeadm/v1beta3 | ✓                    | ✓                  | ✓                  |
| Kubernetes v1.28 + kubeadm/v1beta3 | ✓                    | ✓                  | ✓                  |
| Kubernetes v1.29 + kubeadm/v1beta3 | ✓ >= v1.6.1          | ✓                  | ✓                  |
| Kubernetes v1.30 + kubeadm/v1beta3 |                      | ✓ >= v1.7.1        | ✓                  |
| Kubernetes v1.31 + kubeadm/v1beta4 |                      |                    | ✓ >= v1.8.1        |
=======
|                                    | v1.7 (v1beta1) EOL | v1.8 (v1beta1)     | v1.9 (v1beta1)     |
|------------------------------------|--------------------|--------------------|--------------------|
| Kubernetes v1.24 + kubeadm/v1beta3 | ✓  (only workload) |                    |                    |
| Kubernetes v1.25 + kubeadm/v1beta3 | ✓  (only workload) | ✓  (only workload) |                    |
| Kubernetes v1.26 + kubeadm/v1beta3 | ✓                  | ✓  (only workload) | ✓  (only workload) |
| Kubernetes v1.27 + kubeadm/v1beta3 | ✓                  | ✓                  | ✓  (only workload) |
| Kubernetes v1.28 + kubeadm/v1beta3 | ✓                  | ✓                  | ✓                  |
| Kubernetes v1.29 + kubeadm/v1beta3 | ✓                  | ✓                  | ✓                  |
| Kubernetes v1.30 + kubeadm/v1beta3 | ✓ >= v1.7.1        | ✓                  | ✓                  |
| Kubernetes v1.31 + kubeadm/v1beta4 |                    | ✓ >= v1.8.1        | ✓                  |
| Kubernetes v1.32 + kubeadm/v1beta4 |                    |                    | ✓ >= v1.9.1        |
>>>>>>> 79e6731b

The Kubeadm Bootstrap Provider generates kubeadm configuration using the API version recommended for the target Kubernetes version.

#### Kubeadm Control Plane Provider (`kubeadm-control-plane-controller`)

<<<<<<< HEAD
|                            | v1.6 (v1beta1) (EOL) | v1.7 (v1beta1)    | v1.8 (v1beta1)    |
|----------------------------|----------------------|-------------------|-------------------|
| Kubernetes v1.22 + etcd/v3 |                      |                   |                   |
| Kubernetes v1.23 + etcd/v3 | ✓ (only workload)    |                   |                   |
| Kubernetes v1.24 + etcd/v3 | ✓ (only workload)    | ✓ (only workload) |                   |
| Kubernetes v1.25 + etcd/v3 | ✓                    | ✓ (only workload) | ✓ (only workload) |
| Kubernetes v1.26 + etcd/v3 | ✓                    | ✓                 | ✓ (only workload) |
| Kubernetes v1.27 + etcd/v3 | ✓                    | ✓                 | ✓                 |
| Kubernetes v1.28 + etcd/v3 | ✓                    | ✓                 | ✓                 |
| Kubernetes v1.29 + etcd/v3 | ✓ >= v1.6.1          | ✓                 | ✓                 |
| Kubernetes v1.30 + etcd/v3 |                      | ✓ >= v1.7.1       | ✓                 |
| Kubernetes v1.31 + etcd/v3 |                      |                   | ✓ >= v1.8.1       |
=======
|                            | v1.7 (v1beta1) EOL | v1.8 (v1beta1)    | v1.9 (v1beta1)    |
|----------------------------|--------------------|-------------------|-------------------|
| Kubernetes v1.24 + etcd/v3 | ✓ (only workload)  |                   |                   |
| Kubernetes v1.25 + etcd/v3 | ✓ (only workload)  | ✓ (only workload) |                   |
| Kubernetes v1.26 + etcd/v3 | ✓                  | ✓ (only workload) | ✓ (only workload) |
| Kubernetes v1.27 + etcd/v3 | ✓                  | ✓                 | ✓ (only workload) |
| Kubernetes v1.28 + etcd/v3 | ✓                  | ✓                 | ✓                 |
| Kubernetes v1.29 + etcd/v3 | ✓                  | ✓                 | ✓                 |
| Kubernetes v1.30 + etcd/v3 | ✓ >= v1.7.1        | ✓                 | ✓                 |
| Kubernetes v1.31 + etcd/v3 |                    | ✓ >= v1.8.1       | ✓                 |
| Kubernetes v1.32 + etcd/v3 |                    |                   | ✓ >= v1.9.1       |
>>>>>>> 79e6731b

The Kubeadm Control Plane Provider talks to the API server and etcd members of every Workload Cluster whose control plane it owns. It uses the etcd v3 API.

The Kubeadm Control Plane requires the Kubeadm Bootstrap Provider.

\*  Newer versions of CoreDNS may not be compatible as an upgrade target for clusters managed with Cluster API. Kubernetes versions marked on the table are supported as an upgrade target only if CoreDNS is not upgraded to the latest version supported by the respective Kubernetes version. The versions supported are represented in the below table.

##### CoreDNS

| CAPI Version        | Max CoreDNS Version for Upgrade |
|---------------------|---------------------------------|
| v1.5 (v1beta1)      | v1.10.1                         |
| >= v1.5.1 (v1beta1) | v1.11.1                         |
| v1.6 (v1beta1)      | v1.11.1                         |
| v1.7 (v1beta1)      | v1.11.1                         |
| v1.8 (v1beta1)      | v1.11.3                         |
<<<<<<< HEAD
=======
| >= v1.8.9 (v1beta1) | v1.12.0                         |
| v1.9 (v1beta1)      | v1.11.3                         |
| >= v1.9.4 (v1beta1) | v1.12.0                         |
| v1.10 (v1beta1)     | v1.12.0                         |
>>>>>>> 79e6731b

#### Kubernetes version specific notes

**1.31**:

* All providers:
  * It is not possible anymore to continuously apply CRDs that are setting `caBundle` to an invalid value (in our case `Cg==`). Instead of setting a dummy value the `caBundle` field should be dropped ([#10972](https://github.com/kubernetes-sigs/cluster-api/pull/10972)).
* Kubeadm Bootstrap Provider:
  * `kubeadm` dropped the `control-plane update-status` phase which was used in ExperimentalRetryJoin ([#10983](https://github.com/kubernetes-sigs/cluster-api/pull/10983)).
  * `kubeadm` introduced the experimental `ControlPlaneKubeletLocalMode` feature gate which will be automatically enabled by CAPI for upgrades to v1.31 to not cause network disruptions ([#10947](https://github.com/kubernetes-sigs/cluster-api/pull/10947)).

**1.29**:
* In-tree cloud providers are now switched off by default. Please use DisableCloudProviders and DisableKubeletCloudCredentialProvider feature flags if you still need this functionality. (https://github.com/kubernetes/kubernetes/pull/117503)

**1.24**:
* Kubeadm Bootstrap Provider:
		* `kubeadm` now sets both the `node-role.kubernetes.io/control-plane` and `node-role.kubernetes.io/master` taints on control plane nodes.
		* `kubeadm` now only sets the `node-role.kubernetes.io/control-plane` label on control plane nodes (the `node-role.kubernetes.io/master` label is not set anymore).
* Kubeadm Bootstrap Provider and Kubeadm Control Plane Provider
		* `criSocket` without a scheme prefix has been deprecated in the kubelet since a while. `kubeadm` now shows a warning if no scheme is present and eventually the support for `criSocket`'s without prefix will be dropped. Please adjust the `criSocket` accordingly (e.g. `unix:///var/run/containerd/containerd.sock`) if you are configuring the `criSocket` in CABPK or KCP resources.

#### clusterctl

It is strongly recommended to always use the latest version of [clusterctl](../clusterctl/overview.md), in order to get all the fixes/latest changes.

In case of upgrades, clusterctl should be upgraded first and then used to upgrade all the other components.

## Providers Maintained By Independent Teams

In general, if a Provider version M says it is compatible with Cluster API version N, then version M must be compatible with a subset of the Kubernetes versions supported by Cluster API version N.

To understand the version compatibility of a specific provider, please see its documentation. This book includes [a list of independent providers](providers.md)<|MERGE_RESOLUTION|>--- conflicted
+++ resolved
@@ -74,20 +74,6 @@
 
 #### Core Provider (`cluster-api-controller`)
 
-<<<<<<< HEAD
-|                   | v1.6 (v1beta1) (EOL) | v1.7 (v1beta1)    | v1.8 (v1beta1)    |
-|-------------------|----------------------|-------------------|-------------------|
-| Kubernetes v1.22  |                      |                   |                   |
-| Kubernetes v1.23* | ✓ (only workload)    |                   |                   |
-| Kubernetes v1.24  | ✓ (only workload)    | ✓ (only workload) |                   |
-| Kubernetes v1.25  | ✓                    | ✓ (only workload) | ✓ (only workload) |
-| Kubernetes v1.26  | ✓                    | ✓                 | ✓ (only workload) |
-| Kubernetes v1.27  | ✓                    | ✓                 | ✓                 |
-| Kubernetes v1.28  | ✓                    | ✓                 | ✓                 |
-| Kubernetes v1.29  | ✓ >= v1.6.1          | ✓                 | ✓                 |
-| Kubernetes v1.30  |                      | ✓ >= v1.7.1       | ✓                 |
-| Kubernetes v1.31  |                      |                   | ✓ >= v1.8.1       |
-=======
 |                   | v1.7 (v1beta1) EOL | v1.8 (v1beta1)    | v1.9 (v1beta1)    |
 |-------------------|--------------------|-------------------|-------------------|
 | Kubernetes v1.24  | ✓ (only workload)  |                   |                   |
@@ -99,7 +85,6 @@
 | Kubernetes v1.30  | ✓ >= v1.7.1        | ✓                 | ✓                 |
 | Kubernetes v1.31  |                    | ✓ >= v1.8.1       | ✓                 |
 | Kubernetes v1.32  |                    |                   | ✓ >= v1.9.1       |
->>>>>>> 79e6731b
 
 
 \* There is an issue with CRDs in Kubernetes v1.23.{0-2}. ClusterClass with patches is affected by that (for more details please see [this issue](https://github.com/kubernetes-sigs/cluster-api/issues/5990)). Therefore we recommend to use Kubernetes v1.23.3+ with ClusterClass.
@@ -109,20 +94,6 @@
 
 #### Kubeadm Bootstrap Provider (`kubeadm-bootstrap-controller`)
 
-<<<<<<< HEAD
-|                                    | v1.6 (v1beta1) (EOL) | v1.7 (v1beta1)     | v1.8 (v1beta1)     |
-|------------------------------------|----------------------|--------------------|--------------------|
-| Kubernetes v1.22 + kubeadm/v1beta3 |                      |                    |                    |
-| Kubernetes v1.23 + kubeadm/v1beta3 | ✓  (only workload)   |                    |                    |
-| Kubernetes v1.24 + kubeadm/v1beta3 | ✓  (only workload)   | ✓  (only workload) |                    |
-| Kubernetes v1.25 + kubeadm/v1beta3 | ✓                    | ✓  (only workload) | ✓  (only workload) |
-| Kubernetes v1.26 + kubeadm/v1beta3 | ✓                    | ✓                  | ✓  (only workload) |
-| Kubernetes v1.27 + kubeadm/v1beta3 | ✓                    | ✓                  | ✓                  |
-| Kubernetes v1.28 + kubeadm/v1beta3 | ✓                    | ✓                  | ✓                  |
-| Kubernetes v1.29 + kubeadm/v1beta3 | ✓ >= v1.6.1          | ✓                  | ✓                  |
-| Kubernetes v1.30 + kubeadm/v1beta3 |                      | ✓ >= v1.7.1        | ✓                  |
-| Kubernetes v1.31 + kubeadm/v1beta4 |                      |                    | ✓ >= v1.8.1        |
-=======
 |                                    | v1.7 (v1beta1) EOL | v1.8 (v1beta1)     | v1.9 (v1beta1)     |
 |------------------------------------|--------------------|--------------------|--------------------|
 | Kubernetes v1.24 + kubeadm/v1beta3 | ✓  (only workload) |                    |                    |
@@ -134,26 +105,11 @@
 | Kubernetes v1.30 + kubeadm/v1beta3 | ✓ >= v1.7.1        | ✓                  | ✓                  |
 | Kubernetes v1.31 + kubeadm/v1beta4 |                    | ✓ >= v1.8.1        | ✓                  |
 | Kubernetes v1.32 + kubeadm/v1beta4 |                    |                    | ✓ >= v1.9.1        |
->>>>>>> 79e6731b
 
 The Kubeadm Bootstrap Provider generates kubeadm configuration using the API version recommended for the target Kubernetes version.
 
 #### Kubeadm Control Plane Provider (`kubeadm-control-plane-controller`)
 
-<<<<<<< HEAD
-|                            | v1.6 (v1beta1) (EOL) | v1.7 (v1beta1)    | v1.8 (v1beta1)    |
-|----------------------------|----------------------|-------------------|-------------------|
-| Kubernetes v1.22 + etcd/v3 |                      |                   |                   |
-| Kubernetes v1.23 + etcd/v3 | ✓ (only workload)    |                   |                   |
-| Kubernetes v1.24 + etcd/v3 | ✓ (only workload)    | ✓ (only workload) |                   |
-| Kubernetes v1.25 + etcd/v3 | ✓                    | ✓ (only workload) | ✓ (only workload) |
-| Kubernetes v1.26 + etcd/v3 | ✓                    | ✓                 | ✓ (only workload) |
-| Kubernetes v1.27 + etcd/v3 | ✓                    | ✓                 | ✓                 |
-| Kubernetes v1.28 + etcd/v3 | ✓                    | ✓                 | ✓                 |
-| Kubernetes v1.29 + etcd/v3 | ✓ >= v1.6.1          | ✓                 | ✓                 |
-| Kubernetes v1.30 + etcd/v3 |                      | ✓ >= v1.7.1       | ✓                 |
-| Kubernetes v1.31 + etcd/v3 |                      |                   | ✓ >= v1.8.1       |
-=======
 |                            | v1.7 (v1beta1) EOL | v1.8 (v1beta1)    | v1.9 (v1beta1)    |
 |----------------------------|--------------------|-------------------|-------------------|
 | Kubernetes v1.24 + etcd/v3 | ✓ (only workload)  |                   |                   |
@@ -165,7 +121,6 @@
 | Kubernetes v1.30 + etcd/v3 | ✓ >= v1.7.1        | ✓                 | ✓                 |
 | Kubernetes v1.31 + etcd/v3 |                    | ✓ >= v1.8.1       | ✓                 |
 | Kubernetes v1.32 + etcd/v3 |                    |                   | ✓ >= v1.9.1       |
->>>>>>> 79e6731b
 
 The Kubeadm Control Plane Provider talks to the API server and etcd members of every Workload Cluster whose control plane it owns. It uses the etcd v3 API.
 
@@ -182,13 +137,10 @@
 | v1.6 (v1beta1)      | v1.11.1                         |
 | v1.7 (v1beta1)      | v1.11.1                         |
 | v1.8 (v1beta1)      | v1.11.3                         |
-<<<<<<< HEAD
-=======
 | >= v1.8.9 (v1beta1) | v1.12.0                         |
 | v1.9 (v1beta1)      | v1.11.3                         |
 | >= v1.9.4 (v1beta1) | v1.12.0                         |
 | v1.10 (v1beta1)     | v1.12.0                         |
->>>>>>> 79e6731b
 
 #### Kubernetes version specific notes
 
