--- conflicted
+++ resolved
@@ -285,22 +285,8 @@
 The Kubeadm Control Plane provider also follows the same support rules defined in [Cluster API release support](#cluster-api-release-support) 
 and [Kubernetes versions support](#kubernetes-versions-support).
 
-<<<<<<< HEAD
-|                   | v1.7 (v1beta1) EOL | v1.8 (v1beta1)    | v1.9 (v1beta1)    |
-|-------------------|--------------------|-------------------|-------------------|
-| Kubernetes v1.24  | ✓ (only workload)  |                   |                   |
-| Kubernetes v1.25  | ✓ (only workload)  | ✓ (only workload) |                   |
-| Kubernetes v1.26  | ✓                  | ✓ (only workload) | ✓ (only workload) |
-| Kubernetes v1.27  | ✓                  | ✓                 | ✓ (only workload) |
-| Kubernetes v1.28  | ✓                  | ✓                 | ✓                 |
-| Kubernetes v1.29  | ✓                  | ✓                 | ✓                 |
-| Kubernetes v1.30  | ✓ >= v1.7.1        | ✓                 | ✓                 |
-| Kubernetes v1.31  |                    | ✓ >= v1.8.1       | ✓                 |
-| Kubernetes v1.32  |                    |                   | ✓ >= v1.9.1       |
-=======
 As a consequence, the support matrix for the Kubeadm Control Plane provider is the same as the one
 defined for the Cluster API [Core provider](#core-provider-cluster-api-controller).
->>>>>>> 647a1b74
 
 #### Bootstrap provider Support
 
@@ -311,21 +297,7 @@
 The Kubeadm Control Plane provider communicates with  the API server and etcd members of every Workload Cluster whose control plane it owns.
 All the Cluster API Kubeadm Control Plane providers currently supported are using [etcd v3 API](https://etcd.io/docs/v3.2/rfc/v3api/) when communicating with etcd.
 
-<<<<<<< HEAD
-|                                    | v1.7 (v1beta1) EOL | v1.8 (v1beta1)     | v1.9 (v1beta1)     |
-|------------------------------------|--------------------|--------------------|--------------------|
-| Kubernetes v1.24 + kubeadm/v1beta3 | ✓  (only workload) |                    |                    |
-| Kubernetes v1.25 + kubeadm/v1beta3 | ✓  (only workload) | ✓  (only workload) |                    |
-| Kubernetes v1.26 + kubeadm/v1beta3 | ✓                  | ✓  (only workload) | ✓  (only workload) |
-| Kubernetes v1.27 + kubeadm/v1beta3 | ✓                  | ✓                  | ✓  (only workload) |
-| Kubernetes v1.28 + kubeadm/v1beta3 | ✓                  | ✓                  | ✓                  |
-| Kubernetes v1.29 + kubeadm/v1beta3 | ✓                  | ✓                  | ✓                  |
-| Kubernetes v1.30 + kubeadm/v1beta3 | ✓ >= v1.7.1        | ✓                  | ✓                  |
-| Kubernetes v1.31 + kubeadm/v1beta4 |                    | ✓ >= v1.8.1        | ✓                  |
-| Kubernetes v1.32 + kubeadm/v1beta4 |                    |                    | ✓ >= v1.9.1        |
-=======
 #### CoreDNS Support
->>>>>>> 647a1b74
 
 Each version of the Kubeadm Control Plane can upgrade up to a max CoreDNS version.
 Notably, the Max CoreDNS version could change also with patch releases.
@@ -344,21 +316,7 @@
 | >= v1.9.7   | v1.12.1             |
 | v1.10       | v1.12.1             |
 
-<<<<<<< HEAD
-|                            | v1.7 (v1beta1) EOL | v1.8 (v1beta1)    | v1.9 (v1beta1)    |
-|----------------------------|--------------------|-------------------|-------------------|
-| Kubernetes v1.24 + etcd/v3 | ✓ (only workload)  |                   |                   |
-| Kubernetes v1.25 + etcd/v3 | ✓ (only workload)  | ✓ (only workload) |                   |
-| Kubernetes v1.26 + etcd/v3 | ✓                  | ✓ (only workload) | ✓ (only workload) |
-| Kubernetes v1.27 + etcd/v3 | ✓                  | ✓                 | ✓ (only workload) |
-| Kubernetes v1.28 + etcd/v3 | ✓                  | ✓                 | ✓                 |
-| Kubernetes v1.29 + etcd/v3 | ✓                  | ✓                 | ✓                 |
-| Kubernetes v1.30 + etcd/v3 | ✓ >= v1.7.1        | ✓                 | ✓                 |
-| Kubernetes v1.31 + etcd/v3 |                    | ✓ >= v1.8.1       | ✓                 |
-| Kubernetes v1.32 + etcd/v3 |                    |                   | ✓ >= v1.9.1       |
-=======
 See [corefile-migration](https://github.com/coredns/corefile-migration)
->>>>>>> 647a1b74
 
 ### Other providers
 
@@ -371,21 +329,7 @@
 In general, if a provider version M says it is compatible with Cluster API version N, then it MUST be compatible 
 with a subset of the Kubernetes versions supported by Cluster API version N.
 
-<<<<<<< HEAD
-| CAPI Version        | Max CoreDNS Version for Upgrade |
-|---------------------|---------------------------------|
-| v1.5 (v1beta1)      | v1.10.1                         |
-| >= v1.5.1 (v1beta1) | v1.11.1                         |
-| v1.6 (v1beta1)      | v1.11.1                         |
-| v1.7 (v1beta1)      | v1.11.1                         |
-| v1.8 (v1beta1)      | v1.11.3                         |
-| >= v1.8.9 (v1beta1) | v1.12.0                         |
-| v1.9 (v1beta1)      | v1.11.3                         |
-| >= v1.9.4 (v1beta1) | v1.12.0                         |
-| v1.10 (v1beta1)     | v1.12.0                         |
-=======
 ### clusterctl
->>>>>>> 647a1b74
 
 It is strongly recommended to always use the latest patch version of [clusterctl](../clusterctl/overview.md), in order to get all the fixes/latest changes.
 
