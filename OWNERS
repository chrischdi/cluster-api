# See the OWNERS docs: https://git.k8s.io/community/contributors/guide/owners.md
component: "Cloud Compute"
subcomponent: "Other Providers"
approvers:
<<<<<<< HEAD
  - damdo
  - alexander-demichev
  - JoelSpeed
  - elmiko
  - Fedosin
  - enxebre
  - lobziik
=======
  - sig-cluster-lifecycle-leads
  - cluster-api-admins
  - cluster-api-maintainers

reviewers:
  - cluster-api-maintainers
  - cluster-api-reviewers

emeritus_approvers:
  - chuckha
  - detiber
  - kris-nova
  - ncdc
  - roberthbailey
  - davidewatson
>>>>>>> 3abb9089
<|MERGE_RESOLUTION|>--- conflicted
+++ resolved
@@ -1,16 +1,7 @@
-# See the OWNERS docs: https://git.k8s.io/community/contributors/guide/owners.md
-component: "Cloud Compute"
-subcomponent: "Other Providers"
+# See the OWNERS docs at https://go.k8s.io/owners for information on OWNERS files.
+# See the OWNERS_ALIASES file at https://github.com/kubernetes-sigs/cluster-api/blob/main/OWNERS_ALIASES for a list of members for each alias.
+
 approvers:
-<<<<<<< HEAD
-  - damdo
-  - alexander-demichev
-  - JoelSpeed
-  - elmiko
-  - Fedosin
-  - enxebre
-  - lobziik
-=======
   - sig-cluster-lifecycle-leads
   - cluster-api-admins
   - cluster-api-maintainers
@@ -25,5 +16,4 @@
   - kris-nova
   - ncdc
   - roberthbailey
-  - davidewatson
->>>>>>> 3abb9089
+  - davidewatson