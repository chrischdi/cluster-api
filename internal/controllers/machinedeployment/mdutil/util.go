/*
Copyright 2018 The Kubernetes Authors.

Licensed under the Apache License, Version 2.0 (the "License");
you may not use this file except in compliance with the License.
You may obtain a copy of the License at

    http://www.apache.org/licenses/LICENSE-2.0

Unless required by applicable law or agreed to in writing, software
distributed under the License is distributed on an "AS IS" BASIS,
WITHOUT WARRANTIES OR CONDITIONS OF ANY KIND, either express or implied.
See the License for the specific language governing permissions and
limitations under the License.
*/

// Package mdutil implements MachineDeployment utilities.
package mdutil

import (
	"fmt"
	"sort"
	"strconv"
	"strings"

	"github.com/go-logr/logr"
	"github.com/pkg/errors"
	corev1 "k8s.io/api/core/v1"
	apiequality "k8s.io/apimachinery/pkg/api/equality"
	"k8s.io/apimachinery/pkg/api/meta"
	metav1 "k8s.io/apimachinery/pkg/apis/meta/v1"
	"k8s.io/apimachinery/pkg/runtime"
	intstrutil "k8s.io/apimachinery/pkg/util/intstr"
	"k8s.io/klog/v2"
	"k8s.io/utils/integer"

	clusterv1 "sigs.k8s.io/cluster-api/api/v1beta1"
	"sigs.k8s.io/cluster-api/util/conversion"
)

// MachineSetsByDecreasingReplicas sorts the list of MachineSets in decreasing order of replicas,
// using creation time (ascending order) and name (alphabetical) as tie breakers.
type MachineSetsByDecreasingReplicas []*clusterv1.MachineSet

func (o MachineSetsByDecreasingReplicas) Len() int      { return len(o) }
func (o MachineSetsByDecreasingReplicas) Swap(i, j int) { o[i], o[j] = o[j], o[i] }
func (o MachineSetsByDecreasingReplicas) Less(i, j int) bool {
	if o[i].Spec.Replicas == nil {
		return false
	}
	if o[j].Spec.Replicas == nil {
		return true
	}
	if *o[i].Spec.Replicas == *o[j].Spec.Replicas {
		if o[i].CreationTimestamp.Equal(&o[j].CreationTimestamp) {
			return o[i].Name < o[j].Name
		}
		return o[i].CreationTimestamp.Before(&o[j].CreationTimestamp)
	}
	return *o[i].Spec.Replicas > *o[j].Spec.Replicas
}

// MachineSetsByCreationTimestamp sorts a list of MachineSet by creation timestamp, using their names as a tie breaker.
type MachineSetsByCreationTimestamp []*clusterv1.MachineSet

func (o MachineSetsByCreationTimestamp) Len() int      { return len(o) }
func (o MachineSetsByCreationTimestamp) Swap(i, j int) { o[i], o[j] = o[j], o[i] }
func (o MachineSetsByCreationTimestamp) Less(i, j int) bool {
	if o[i].CreationTimestamp.Equal(&o[j].CreationTimestamp) {
		return o[i].Name < o[j].Name
	}
	return o[i].CreationTimestamp.Before(&o[j].CreationTimestamp)
}

// MachineSetsBySizeOlder sorts a list of MachineSet by size in descending order, using their creation timestamp or name as a tie breaker.
// By using the creation timestamp, this sorts from old to new machine sets.
type MachineSetsBySizeOlder []*clusterv1.MachineSet

func (o MachineSetsBySizeOlder) Len() int      { return len(o) }
func (o MachineSetsBySizeOlder) Swap(i, j int) { o[i], o[j] = o[j], o[i] }
func (o MachineSetsBySizeOlder) Less(i, j int) bool {
	if *(o[i].Spec.Replicas) == *(o[j].Spec.Replicas) {
		return o[i].CreationTimestamp.Before(&o[j].CreationTimestamp)
	}
	return *(o[i].Spec.Replicas) > *(o[j].Spec.Replicas)
}

// MachineSetsBySizeNewer sorts a list of MachineSet by size in descending order, using their creation timestamp or name as a tie breaker.
// By using the creation timestamp, this sorts from new to old machine sets.
type MachineSetsBySizeNewer []*clusterv1.MachineSet

func (o MachineSetsBySizeNewer) Len() int      { return len(o) }
func (o MachineSetsBySizeNewer) Swap(i, j int) { o[i], o[j] = o[j], o[i] }
func (o MachineSetsBySizeNewer) Less(i, j int) bool {
	if *(o[i].Spec.Replicas) == *(o[j].Spec.Replicas) {
		return o[j].CreationTimestamp.Before(&o[i].CreationTimestamp)
	}
	return *(o[i].Spec.Replicas) > *(o[j].Spec.Replicas)
}

// SetDeploymentRevision updates the revision for a deployment.
func SetDeploymentRevision(deployment *clusterv1.MachineDeployment, revision string) bool {
	updated := false

	if deployment.Annotations == nil {
		deployment.Annotations = make(map[string]string)
	}
	if deployment.Annotations[clusterv1.RevisionAnnotation] != revision {
		deployment.Annotations[clusterv1.RevisionAnnotation] = revision
		updated = true
	}

	return updated
}

// MaxRevision finds the highest revision in the machine sets.
func MaxRevision(allMSs []*clusterv1.MachineSet, logger logr.Logger) int64 {
	max := int64(0)
	for _, ms := range allMSs {
		if v, err := Revision(ms); err != nil {
			// Skip the machine sets when it failed to parse their revision information
			logger.Error(err, "Couldn't parse revision for machine set, deployment controller will skip it when reconciling revisions",
				"machineset", ms.Name)
		} else if v > max {
			max = v
		}
	}
	return max
}

// Revision returns the revision number of the input object.
func Revision(obj runtime.Object) (int64, error) {
	acc, err := meta.Accessor(obj)
	if err != nil {
		return 0, err
	}
	v, ok := acc.GetAnnotations()[clusterv1.RevisionAnnotation]
	if !ok {
		return 0, nil
	}
	return strconv.ParseInt(v, 10, 64)
}

var annotationsToSkip = map[string]bool{
	corev1.LastAppliedConfigAnnotation:  true,
	clusterv1.RevisionAnnotation:        true,
	clusterv1.RevisionHistoryAnnotation: true,
	clusterv1.DesiredReplicasAnnotation: true,
	clusterv1.MaxReplicasAnnotation:     true,

	// Exclude the conversion annotation, to avoid infinite loops between the conversion webhook
	// and the MachineDeployment controller syncing the annotations between a MachineDeployment
	// and its linked MachineSets.
	//
	// See https://github.com/kubernetes-sigs/cluster-api/pull/3010#issue-413767831 for more details.
	conversion.DataAnnotation: true,
}

// skipCopyAnnotation returns true if we should skip copying the annotation with the given annotation key
// TODO(tbd): How to decide which annotations should / should not be copied?
//
//	See https://github.com/kubernetes/kubernetes/pull/20035#issuecomment-179558615
func skipCopyAnnotation(key string) bool {
	return annotationsToSkip[key]
}

func getMaxReplicasAnnotation(ms *clusterv1.MachineSet, logger logr.Logger) (int32, bool) {
	return getIntFromAnnotation(ms, clusterv1.MaxReplicasAnnotation, logger)
}

func getIntFromAnnotation(ms *clusterv1.MachineSet, annotationKey string, logger logr.Logger) (int32, bool) {
	logger = logger.WithValues("MachineSet", klog.KObj(ms))

	annotationValue, ok := ms.Annotations[annotationKey]
	if !ok {
		return int32(0), false
	}
	intValue, err := strconv.ParseInt(annotationValue, 10, 32)
	if err != nil {
		logger.V(2).Info(fmt.Sprintf("Cannot convert annotation %q with value %q to integer", annotationKey, annotationValue))
		return int32(0), false
	}
	return int32(intValue), true
}

// ComputeMachineSetAnnotations computes the annotations that should be set on the MachineSet.
// Note: The passed in newMS is nil if the new MachineSet doesn't exist in the apiserver yet.
func ComputeMachineSetAnnotations(log logr.Logger, deployment *clusterv1.MachineDeployment, oldMSs []*clusterv1.MachineSet, newMS *clusterv1.MachineSet) (map[string]string, error) {
	// Copy annotations from Deployment annotations while filtering out some annotations
	// that we don't want to propagate.
	annotations := map[string]string{}
	for k, v := range deployment.Annotations {
		if skipCopyAnnotation(k) {
			continue
		}
		annotations[k] = v
	}

	// The newMS's revision should be the greatest among all MSes. Usually, its revision number is newRevision (the max revision number
	// of all old MSes + 1). However, it's possible that some old MSes are deleted after the newMS revision being updated, and
	// newRevision becomes smaller than newMS's revision. We will never decrease a revision of a MachineSet.
	maxOldRevision := MaxRevision(oldMSs, log)
	newRevisionInt := maxOldRevision + 1
	newRevision := strconv.FormatInt(newRevisionInt, 10)
	if newMS != nil {
		currentRevision, currentRevisionExists := newMS.Annotations[clusterv1.RevisionAnnotation]
		if currentRevisionExists {
			currentRevisionInt, err := strconv.ParseInt(currentRevision, 10, 64)
			if err != nil {
				return nil, errors.Wrapf(err, "failed to parse current revision on MachineSet %s", klog.KObj(newMS))
			}
			if newRevisionInt < currentRevisionInt {
				newRevision = currentRevision
			}
		}

		// Ensure we preserve the revision history annotation in any case if it already exists.
		// Note: With Server-Side-Apply not setting the annotation would drop it.
		revisionHistory, revisionHistoryExists := newMS.Annotations[clusterv1.RevisionHistoryAnnotation]
		if revisionHistoryExists {
			annotations[clusterv1.RevisionHistoryAnnotation] = revisionHistory
		}

		// If the revision changes then add the old revision to the revision history annotation
		if currentRevisionExists && currentRevision != newRevision {
			oldRevisions := strings.Split(revisionHistory, ",")
			if oldRevisions[0] == "" {
				annotations[clusterv1.RevisionHistoryAnnotation] = currentRevision
			} else {
				annotations[clusterv1.RevisionHistoryAnnotation] = strings.Join(append(oldRevisions, currentRevision), ",")
			}
		}
	}

	annotations[clusterv1.RevisionAnnotation] = newRevision
	annotations[clusterv1.DesiredReplicasAnnotation] = fmt.Sprintf("%d", *deployment.Spec.Replicas)
	annotations[clusterv1.MaxReplicasAnnotation] = fmt.Sprintf("%d", *(deployment.Spec.Replicas)+MaxSurge(*deployment))
	return annotations, nil
}

// FindOneActiveOrLatest returns the only active or the latest machine set in case there is at most one active
// machine set. If there are more than one active machine sets, return nil so machine sets can be scaled down
// to the point where there is only one active machine set.
func FindOneActiveOrLatest(newMS *clusterv1.MachineSet, oldMSs []*clusterv1.MachineSet) *clusterv1.MachineSet {
	if newMS == nil && len(oldMSs) == 0 {
		return nil
	}

	sort.Sort(sort.Reverse(MachineSetsByCreationTimestamp(oldMSs)))
	allMSs := FilterActiveMachineSets(append(oldMSs, newMS))

	switch len(allMSs) {
	case 0:
		// If there is no active machine set then we should return the newest.
		if newMS != nil {
			return newMS
		}
		return oldMSs[0]
	case 1:
		return allMSs[0]
	default:
		return nil
	}
}

// SetReplicasAnnotations sets the desiredReplicas and maxReplicas into the annotations.
func SetReplicasAnnotations(ms *clusterv1.MachineSet, desiredReplicas, maxReplicas int32) bool {
	updated := false
	if ms.Annotations == nil {
		ms.Annotations = make(map[string]string)
	}
	desiredString := fmt.Sprintf("%d", desiredReplicas)
	if hasString := ms.Annotations[clusterv1.DesiredReplicasAnnotation]; hasString != desiredString {
		ms.Annotations[clusterv1.DesiredReplicasAnnotation] = desiredString
		updated = true
	}
	if hasString := ms.Annotations[clusterv1.MaxReplicasAnnotation]; hasString != fmt.Sprintf("%d", maxReplicas) {
		ms.Annotations[clusterv1.MaxReplicasAnnotation] = fmt.Sprintf("%d", maxReplicas)
		updated = true
	}
	return updated
}

// ReplicasAnnotationsNeedUpdate return true if the replicas annotation needs to be updated.
func ReplicasAnnotationsNeedUpdate(ms *clusterv1.MachineSet, desiredReplicas, maxReplicas int32) bool {
	if ms.Annotations == nil {
		return true
	}
	desiredString := fmt.Sprintf("%d", desiredReplicas)
	if hasString := ms.Annotations[clusterv1.DesiredReplicasAnnotation]; hasString != desiredString {
		return true
	}
	if hasString := ms.Annotations[clusterv1.MaxReplicasAnnotation]; hasString != fmt.Sprintf("%d", maxReplicas) {
		return true
	}
	return false
}

// MaxUnavailable returns the maximum unavailable machines a rolling deployment can take.
func MaxUnavailable(deployment clusterv1.MachineDeployment) int32 {
	if !IsRollingUpdate(&deployment) || *(deployment.Spec.Replicas) == 0 {
		return int32(0)
	}
	// Error caught by validation
	_, maxUnavailable, _ := ResolveFenceposts(deployment.Spec.Strategy.RollingUpdate.MaxSurge, deployment.Spec.Strategy.RollingUpdate.MaxUnavailable, *(deployment.Spec.Replicas))
	if maxUnavailable > *deployment.Spec.Replicas {
		return *deployment.Spec.Replicas
	}
	return maxUnavailable
}

// MaxSurge returns the maximum surge machines a rolling deployment can take.
func MaxSurge(deployment clusterv1.MachineDeployment) int32 {
	if !IsRollingUpdate(&deployment) {
		return int32(0)
	}
	// Error caught by validation
	maxSurge, _, _ := ResolveFenceposts(deployment.Spec.Strategy.RollingUpdate.MaxSurge, deployment.Spec.Strategy.RollingUpdate.MaxUnavailable, *(deployment.Spec.Replicas))
	return maxSurge
}

// GetProportion will estimate the proportion for the provided machine set using 1. the current size
// of the parent deployment, 2. the replica count that needs be added on the machine sets of the
// deployment, and 3. the total replicas added in the machine sets of the deployment so far.
func GetProportion(ms *clusterv1.MachineSet, md clusterv1.MachineDeployment, deploymentReplicasToAdd, deploymentReplicasAdded int32, logger logr.Logger) int32 {
	if ms == nil || *(ms.Spec.Replicas) == 0 || deploymentReplicasToAdd == 0 || deploymentReplicasToAdd == deploymentReplicasAdded {
		return int32(0)
	}

	msFraction := getMachineSetFraction(*ms, md, logger)
	allowed := deploymentReplicasToAdd - deploymentReplicasAdded

	if deploymentReplicasToAdd > 0 {
		// Use the minimum between the machine set fraction and the maximum allowed replicas
		// when scaling up. This way we ensure we will not scale up more than the allowed
		// replicas we can add.
		return integer.Int32Min(msFraction, allowed)
	}
	// Use the maximum between the machine set fraction and the maximum allowed replicas
	// when scaling down. This way we ensure we will not scale down more than the allowed
	// replicas we can remove.
	return integer.Int32Max(msFraction, allowed)
}

// getMachineSetFraction estimates the fraction of replicas a machine set can have in
// 1. a scaling event during a rollout or 2. when scaling a paused deployment.
func getMachineSetFraction(ms clusterv1.MachineSet, md clusterv1.MachineDeployment, logger logr.Logger) int32 {
	// If we are scaling down to zero then the fraction of this machine set is its whole size (negative)
	if *(md.Spec.Replicas) == int32(0) {
		return -*(ms.Spec.Replicas)
	}

	deploymentReplicas := *(md.Spec.Replicas) + MaxSurge(md)
	annotatedReplicas, ok := getMaxReplicasAnnotation(&ms, logger)
	if !ok {
		// If we cannot find the annotation then fallback to the current deployment size. Note that this
		// will not be an accurate proportion estimation in case other machine sets have different values
		// which means that the deployment was scaled at some point but we at least will stay in limits
		// due to the min-max comparisons in getProportion.
		annotatedReplicas = md.Status.Replicas
	}

	// We should never proportionally scale up from zero which means ms.spec.replicas and annotatedReplicas
	// will never be zero here.
	newMSsize := (float64(*(ms.Spec.Replicas) * deploymentReplicas)) / float64(annotatedReplicas)
	return integer.RoundToInt32(newMSsize) - *(ms.Spec.Replicas)
}

// EqualMachineTemplate returns true if two given machineTemplateSpec are equal,
// ignoring all the in-place propagated fields, and the version from external references.
func EqualMachineTemplate(template1, template2 *clusterv1.MachineTemplateSpec) bool {
	t1Copy := MachineTemplateDeepCopyRolloutFields(template1)
	t2Copy := MachineTemplateDeepCopyRolloutFields(template2)

	return apiequality.Semantic.DeepEqual(t1Copy, t2Copy)
}

// MachineTemplateDeepCopyRolloutFields copies a MachineTemplateSpec
// and sets all fields that should be propagated in-place to nil and drops version from
// external references.
func MachineTemplateDeepCopyRolloutFields(template *clusterv1.MachineTemplateSpec) *clusterv1.MachineTemplateSpec {
	templateCopy := template.DeepCopy()

	// Drop labels and annotations
	templateCopy.Labels = nil
	templateCopy.Annotations = nil

	// Drop node timeout values
	templateCopy.Spec.NodeDrainTimeout = nil
	templateCopy.Spec.NodeDeletionTimeout = nil
	templateCopy.Spec.NodeVolumeDetachTimeout = nil

	// Remove the version part from the references APIVersion field,
	// for more details see issue #2183 and #2140.
	templateCopy.Spec.InfrastructureRef.APIVersion = templateCopy.Spec.InfrastructureRef.GroupVersionKind().Group
	if templateCopy.Spec.Bootstrap.ConfigRef != nil {
		templateCopy.Spec.Bootstrap.ConfigRef.APIVersion = templateCopy.Spec.Bootstrap.ConfigRef.GroupVersionKind().Group
	}

	return templateCopy
}

// FindNewMachineSet returns the new MS this given deployment targets (the one with the same machine template, ignoring
// in-place mutable fields).
// Note: If the reconciliation time is after the deployment's `rolloutAfter` time, a MS has to be newer than
// `rolloutAfter` to be considered as matching the deployment's intent.
// NOTE: If we find a matching MachineSet which only differs in in-place mutable fields we can use it to
// fulfill the intent of the MachineDeployment by just updating the MachineSet to propagate in-place mutable fields.
// Thus we don't have to create a new MachineSet and we can avoid an unnecessary rollout.
// NOTE: Even after we changed EqualMachineTemplate to ignore fields that are propagated in-place we can guarantee that if there exists a "new machineset"
// using the old logic then a new machineset will definitely exist using the new logic. The new logic is looser. Therefore, we will
// not face a case where there exists a machine set matching the old logic but there does not exist a machineset matching the new logic.
// In fact previously not matching MS can now start matching the target. Since there could be multiple matches, lets choose the
// MS with the most replicas so that there is minimum machine churn.
func FindNewMachineSet(deployment *clusterv1.MachineDeployment, msList []*clusterv1.MachineSet, reconciliationTime *metav1.Time) *clusterv1.MachineSet {
	sort.Sort(MachineSetsByDecreasingReplicas(msList))
	for i := range msList {
		if EqualMachineTemplate(&msList[i].Spec.Template, &deployment.Spec.Template) &&
			!shouldRolloutAfter(msList[i], reconciliationTime, deployment.Spec.RolloutAfter) {
			// In rare cases, such as after cluster upgrades, Deployment may end up with
			// having more than one new MachineSets that have the same template,
			// see https://github.com/kubernetes/kubernetes/issues/40415
			// We deterministically choose the oldest new MachineSet with matching template hash.
			return msList[i]
		}
	}
	// new MachineSet does not exist.
	return nil
}

<<<<<<< HEAD
=======
func shouldRolloutAfter(ms *clusterv1.MachineSet, reconciliationTime *metav1.Time, rolloutAfter *metav1.Time) bool {
	if ms == nil {
		return false
	}
	if reconciliationTime == nil || rolloutAfter == nil {
		return false
	}
	return ms.CreationTimestamp.Before(rolloutAfter) && rolloutAfter.Before(reconciliationTime)
}

>>>>>>> 7b92ce45
// FindOldMachineSets returns the old machine sets targeted by the given Deployment, within the given slice of MSes.
// Returns two list of machine sets
//   - the first contains all old machine sets with non-zero replicas
//   - the second contains all old machine sets
func FindOldMachineSets(deployment *clusterv1.MachineDeployment, msList []*clusterv1.MachineSet, reconciliationTime *metav1.Time) ([]*clusterv1.MachineSet, []*clusterv1.MachineSet) {
	var requiredMSs []*clusterv1.MachineSet
	allMSs := make([]*clusterv1.MachineSet, 0, len(msList))
	newMS := FindNewMachineSet(deployment, msList, reconciliationTime)
	for _, ms := range msList {
		// Filter out new machine set
		if newMS != nil && ms.UID == newMS.UID {
			continue
		}
		allMSs = append(allMSs, ms)
		if *(ms.Spec.Replicas) != 0 {
			requiredMSs = append(requiredMSs, ms)
		}
	}
	return requiredMSs, allMSs
}

// GetReplicaCountForMachineSets returns the sum of Replicas of the given machine sets.
func GetReplicaCountForMachineSets(machineSets []*clusterv1.MachineSet) int32 {
	totalReplicas := int32(0)
	for _, ms := range machineSets {
		if ms != nil {
			totalReplicas += *(ms.Spec.Replicas)
		}
	}
	return totalReplicas
}

// GetActualReplicaCountForMachineSets returns the sum of actual replicas of the given machine sets.
func GetActualReplicaCountForMachineSets(machineSets []*clusterv1.MachineSet) int32 {
	totalActualReplicas := int32(0)
	for _, ms := range machineSets {
		if ms != nil {
			totalActualReplicas += ms.Status.Replicas
		}
	}
	return totalActualReplicas
}

// TotalMachineSetsReplicaSum returns sum of max(ms.Spec.Replicas, ms.Status.Replicas) across all the machine sets.
//
// This is used to guarantee that the total number of machines will not exceed md.Spec.Replicas + maxSurge.
// Use max(spec.Replicas,status.Replicas) to cover the cases that:
// 1. Scale up, where spec.Replicas increased but no machine created yet, so spec.Replicas > status.Replicas
// 2. Scale down, where spec.Replicas decreased but machine not deleted yet, so spec.Replicas < status.Replicas.
func TotalMachineSetsReplicaSum(machineSets []*clusterv1.MachineSet) int32 {
	totalReplicas := int32(0)
	for _, ms := range machineSets {
		if ms != nil {
			totalReplicas += integer.Int32Max(*(ms.Spec.Replicas), ms.Status.Replicas)
		}
	}
	return totalReplicas
}

// GetReadyReplicaCountForMachineSets returns the number of ready machines corresponding to the given machine sets.
func GetReadyReplicaCountForMachineSets(machineSets []*clusterv1.MachineSet) int32 {
	totalReadyReplicas := int32(0)
	for _, ms := range machineSets {
		if ms != nil {
			totalReadyReplicas += ms.Status.ReadyReplicas
		}
	}
	return totalReadyReplicas
}

// GetAvailableReplicaCountForMachineSets returns the number of available machines corresponding to the given machine sets.
func GetAvailableReplicaCountForMachineSets(machineSets []*clusterv1.MachineSet) int32 {
	totalAvailableReplicas := int32(0)
	for _, ms := range machineSets {
		if ms != nil {
			totalAvailableReplicas += ms.Status.AvailableReplicas
		}
	}
	return totalAvailableReplicas
}

// IsRollingUpdate returns true if the strategy type is a rolling update.
func IsRollingUpdate(deployment *clusterv1.MachineDeployment) bool {
	return deployment.Spec.Strategy.Type == clusterv1.RollingUpdateMachineDeploymentStrategyType
}

// DeploymentComplete considers a deployment to be complete once all of its desired replicas
// are updated and available, and no old machines are running.
func DeploymentComplete(deployment *clusterv1.MachineDeployment, newStatus *clusterv1.MachineDeploymentStatus) bool {
	return newStatus.UpdatedReplicas == *(deployment.Spec.Replicas) &&
		newStatus.Replicas == *(deployment.Spec.Replicas) &&
		newStatus.AvailableReplicas == *(deployment.Spec.Replicas) &&
		newStatus.ObservedGeneration >= deployment.Generation
}

// NewMSNewReplicas calculates the number of replicas a deployment's new MS should have.
// When one of the following is true, we're rolling out the deployment; otherwise, we're scaling it.
// 1) The new MS is saturated: newMS's replicas == deployment's replicas
// 2) For RollingUpdateStrategy: Max number of machines allowed is reached: deployment's replicas + maxSurge == all MSs' replicas.
// 3) For OnDeleteStrategy: Max number of machines allowed is reached: deployment's replicas == all MSs' replicas.
func NewMSNewReplicas(deployment *clusterv1.MachineDeployment, allMSs []*clusterv1.MachineSet, newMSReplicas int32) (int32, error) {
	switch deployment.Spec.Strategy.Type {
	case clusterv1.RollingUpdateMachineDeploymentStrategyType:
		// Check if we can scale up.
		maxSurge, err := intstrutil.GetScaledValueFromIntOrPercent(deployment.Spec.Strategy.RollingUpdate.MaxSurge, int(*(deployment.Spec.Replicas)), true)
		if err != nil {
			return 0, err
		}
		// Find the total number of machines
		currentMachineCount := TotalMachineSetsReplicaSum(allMSs)
		maxTotalMachines := *(deployment.Spec.Replicas) + int32(maxSurge)
		if currentMachineCount >= maxTotalMachines {
			// Cannot scale up.
			return newMSReplicas, nil
		}
		// Scale up.
		scaleUpCount := maxTotalMachines - currentMachineCount
		// Do not exceed the number of desired replicas.
		scaleUpCount = integer.Int32Min(scaleUpCount, *(deployment.Spec.Replicas)-newMSReplicas)
		return newMSReplicas + scaleUpCount, nil
	case clusterv1.OnDeleteMachineDeploymentStrategyType:
		// Find the total number of machines
		currentMachineCount := TotalMachineSetsReplicaSum(allMSs)
		if currentMachineCount >= *(deployment.Spec.Replicas) {
			// Cannot scale up as more replicas exist than desired number of replicas in the MachineDeployment.
			return newMSReplicas, nil
		}
		// Scale up the latest MachineSet so the total amount of replicas across all MachineSets match
		// the desired number of replicas in the MachineDeployment
		scaleUpCount := *(deployment.Spec.Replicas) - currentMachineCount
		return newMSReplicas + scaleUpCount, nil
	default:
		return 0, fmt.Errorf("failed to compute replicas: deployment strategy %v isn't supported", deployment.Spec.Strategy.Type)
	}
}

// IsSaturated checks if the new machine set is saturated by comparing its size with its deployment size.
// Both the deployment and the machine set have to believe this machine set can own all of the desired
// replicas in the deployment and the annotation helps in achieving that. All machines of the MachineSet
// need to be available.
func IsSaturated(deployment *clusterv1.MachineDeployment, ms *clusterv1.MachineSet) bool {
	if ms == nil {
		return false
	}
	desiredString := ms.Annotations[clusterv1.DesiredReplicasAnnotation]
	desired, err := strconv.ParseInt(desiredString, 10, 32)
	if err != nil {
		return false
	}
	return *(ms.Spec.Replicas) == *(deployment.Spec.Replicas) &&
		int32(desired) == *(deployment.Spec.Replicas) &&
		ms.Status.AvailableReplicas == *(deployment.Spec.Replicas)
}

// ResolveFenceposts resolves both maxSurge and maxUnavailable. This needs to happen in one
// step. For example:
//
// 2 desired, max unavailable 1%, surge 0% - should scale old(-1), then new(+1), then old(-1), then new(+1)
// 1 desired, max unavailable 1%, surge 0% - should scale old(-1), then new(+1)
// 2 desired, max unavailable 25%, surge 1% - should scale new(+1), then old(-1), then new(+1), then old(-1)
// 1 desired, max unavailable 25%, surge 1% - should scale new(+1), then old(-1)
// 2 desired, max unavailable 0%, surge 1% - should scale new(+1), then old(-1), then new(+1), then old(-1)
// 1 desired, max unavailable 0%, surge 1% - should scale new(+1), then old(-1).
func ResolveFenceposts(maxSurge, maxUnavailable *intstrutil.IntOrString, desired int32) (int32, int32, error) {
	surge, err := intstrutil.GetScaledValueFromIntOrPercent(maxSurge, int(desired), true)
	if err != nil {
		return 0, 0, err
	}
	unavailable, err := intstrutil.GetScaledValueFromIntOrPercent(maxUnavailable, int(desired), false)
	if err != nil {
		return 0, 0, err
	}

	if surge == 0 && unavailable == 0 {
		// Validation should never allow the user to explicitly use zero values for both maxSurge
		// maxUnavailable. Due to rounding down maxUnavailable though, it may resolve to zero.
		// If both fenceposts resolve to zero, then we should set maxUnavailable to 1 on the
		// theory that surge might not work due to quota.
		unavailable = 1
	}

	return int32(surge), int32(unavailable), nil
}

// FilterActiveMachineSets returns machine sets that have (or at least ought to have) machines.
func FilterActiveMachineSets(machineSets []*clusterv1.MachineSet) []*clusterv1.MachineSet {
	activeFilter := func(ms *clusterv1.MachineSet) bool {
		return ms != nil && ms.Spec.Replicas != nil && *(ms.Spec.Replicas) > 0
	}
	return FilterMachineSets(machineSets, activeFilter)
}

type filterMS func(ms *clusterv1.MachineSet) bool

// FilterMachineSets returns machine sets that are filtered by filterFn (all returned ones should match filterFn).
func FilterMachineSets(mSes []*clusterv1.MachineSet, filterFn filterMS) []*clusterv1.MachineSet {
	var filtered []*clusterv1.MachineSet
	for i := range mSes {
		if filterFn(mSes[i]) {
			filtered = append(filtered, mSes[i])
		}
	}
	return filtered
}

// CloneAndAddLabel clones the given map and returns a new map with the given key and value added.
// Returns the given map, if labelKey is empty.
func CloneAndAddLabel(labels map[string]string, labelKey, labelValue string) map[string]string {
	if labelKey == "" {
		// Don't need to add a label.
		return labels
	}
	// Clone.
	newLabels := map[string]string{}
	for key, value := range labels {
		newLabels[key] = value
	}
	newLabels[labelKey] = labelValue
	return newLabels
}

// CloneSelectorAndAddLabel clones the given selector and returns a new selector with the given key and value added.
// Returns the given selector, if labelKey is empty.
func CloneSelectorAndAddLabel(selector *metav1.LabelSelector, labelKey, labelValue string) *metav1.LabelSelector {
	if labelKey == "" {
		// Don't need to add a label.
		return selector
	}

	// Clone.
	newSelector := new(metav1.LabelSelector)

	// TODO(madhusudancs): Check if you can use deepCopy_extensions_LabelSelector here.
	newSelector.MatchLabels = make(map[string]string)
	if selector.MatchLabels != nil {
		for key, val := range selector.MatchLabels {
			newSelector.MatchLabels[key] = val
		}
	}
	newSelector.MatchLabels[labelKey] = labelValue

	if selector.MatchExpressions != nil {
		newMExps := make([]metav1.LabelSelectorRequirement, len(selector.MatchExpressions))
		for i, me := range selector.MatchExpressions {
			newMExps[i].Key = me.Key
			newMExps[i].Operator = me.Operator
			if me.Values != nil {
				newMExps[i].Values = make([]string, len(me.Values))
				copy(newMExps[i].Values, me.Values)
			} else {
				newMExps[i].Values = nil
			}
		}
		newSelector.MatchExpressions = newMExps
	} else {
		newSelector.MatchExpressions = nil
	}

	return newSelector
}

// GetDeletingMachineCount gets the number of machines that are in the process of being deleted
// in a machineList.
func GetDeletingMachineCount(machineList *clusterv1.MachineList) int32 {
	var deletingMachineCount int32
	for _, machine := range machineList.Items {
		if !machine.GetDeletionTimestamp().IsZero() {
			deletingMachineCount++
		}
	}
	return deletingMachineCount
}<|MERGE_RESOLUTION|>--- conflicted
+++ resolved
@@ -428,8 +428,6 @@
 	return nil
 }
 
-<<<<<<< HEAD
-=======
 func shouldRolloutAfter(ms *clusterv1.MachineSet, reconciliationTime *metav1.Time, rolloutAfter *metav1.Time) bool {
 	if ms == nil {
 		return false
@@ -440,7 +438,6 @@
 	return ms.CreationTimestamp.Before(rolloutAfter) && rolloutAfter.Before(reconciliationTime)
 }
 
->>>>>>> 7b92ce45
 // FindOldMachineSets returns the old machine sets targeted by the given Deployment, within the given slice of MSes.
 // Returns two list of machine sets
 //   - the first contains all old machine sets with non-zero replicas
