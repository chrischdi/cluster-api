--- conflicted
+++ resolved
@@ -53,11 +53,7 @@
 			},
 		}).
 		WithLabels(map[string]string{
-<<<<<<< HEAD
-			clusterv1.MachineDeploymentLabelName: mdName,
-=======
 			clusterv1.MachineDeploymentNameLabel: mdName,
->>>>>>> 7b92ce45
 			clusterv1.ClusterTopologyOwnedLabel:  "",
 		})
 
