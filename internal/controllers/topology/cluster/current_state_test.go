--- conflicted
+++ resolved
@@ -24,7 +24,6 @@
 
 	"github.com/google/go-cmp/cmp"
 	. "github.com/onsi/gomega"
-	"golang.org/x/exp/maps"
 	corev1 "k8s.io/api/core/v1"
 	metav1 "k8s.io/apimachinery/pkg/apis/meta/v1"
 	"k8s.io/apimachinery/pkg/apis/meta/v1/unstructured"
@@ -1168,11 +1167,7 @@
 			}
 
 			// Don't compare the deletionTimestamps as there are some minor differences in how they are stored pre/post fake client.
-<<<<<<< HEAD
-			for _, md := range append(maps.Values(got.MachineDeployments), maps.Values(tt.want.MachineDeployments)...) {
-=======
 			for _, md := range append(slices.Collect(maps.Values(got.MachineDeployments)), slices.Collect(maps.Values(tt.want.MachineDeployments))...) {
->>>>>>> 647a1b74
 				md.Object.DeletionTimestamp = nil
 			}
 
