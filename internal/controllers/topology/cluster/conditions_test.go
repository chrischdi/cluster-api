--- conflicted
+++ resolved
@@ -39,10 +39,7 @@
 	scheme := runtime.NewScheme()
 	g.Expect(clusterv1.AddToScheme(scheme)).To(Succeed())
 
-<<<<<<< HEAD
-=======
 	deletionTime := metav1.Unix(0, 0)
->>>>>>> 3290c5a2
 	tests := []struct {
 		name                 string
 		reconcileErr         error
@@ -398,59 +395,52 @@
 			wantConditionStatus: corev1.ConditionTrue,
 		},
 		{
-<<<<<<< HEAD
+			name:         "should set the condition to true if control plane picked the new version and is scaling but there are no machine deployments",
+			reconcileErr: nil,
+			cluster:      &clusterv1.Cluster{},
+			s: &scope.Scope{
+				Blueprint: &scope.ClusterBlueprint{
+					Topology: &clusterv1.Topology{
+						Version: "v1.22.0",
+					},
+				},
+				Current: &scope.ClusterState{
+					Cluster: &clusterv1.Cluster{},
+					ControlPlane: &scope.ControlPlaneState{
+						Object: builder.ControlPlane("ns1", "controlplane1").
+							WithVersion("v1.22.0").
+							WithReplicas(3).
+							Build(),
+					},
+				},
+				UpgradeTracker: func() *scope.UpgradeTracker {
+					ut := scope.NewUpgradeTracker()
+					ut.ControlPlane.IsPendingUpgrade = false
+					ut.ControlPlane.IsScaling = true
+					return ut
+				}(),
+				HookResponseTracker: scope.NewHookResponseTracker(),
+			},
+			wantConditionStatus: corev1.ConditionTrue,
+		},
+		{
 			name:         "should set the condition to false is some machine deployments have not picked the new version because other machine deployments are upgrading",
-=======
-			name:         "should set the condition to true if control plane picked the new version and is scaling but there are no machine deployments",
->>>>>>> 3290c5a2
-			reconcileErr: nil,
-			cluster:      &clusterv1.Cluster{},
-			s: &scope.Scope{
-				Blueprint: &scope.ClusterBlueprint{
-					Topology: &clusterv1.Topology{
-						Version: "v1.22.0",
-					},
-				},
-				Current: &scope.ClusterState{
-					Cluster: &clusterv1.Cluster{},
-					ControlPlane: &scope.ControlPlaneState{
-						Object: builder.ControlPlane("ns1", "controlplane1").
-							WithVersion("v1.22.0").
-							WithReplicas(3).
-							Build(),
-					},
-<<<<<<< HEAD
-=======
-				},
-				UpgradeTracker: func() *scope.UpgradeTracker {
-					ut := scope.NewUpgradeTracker()
-					ut.ControlPlane.IsPendingUpgrade = false
-					ut.ControlPlane.IsScaling = true
-					return ut
-				}(),
-				HookResponseTracker: scope.NewHookResponseTracker(),
-			},
-			wantConditionStatus: corev1.ConditionTrue,
-		},
-		{
-			name:         "should set the condition to false is some machine deployments have not picked the new version because other machine deployments are upgrading",
-			reconcileErr: nil,
-			cluster:      &clusterv1.Cluster{},
-			s: &scope.Scope{
-				Blueprint: &scope.ClusterBlueprint{
-					Topology: &clusterv1.Topology{
-						Version: "v1.22.0",
-					},
-				},
-				Current: &scope.ClusterState{
-					Cluster: &clusterv1.Cluster{},
-					ControlPlane: &scope.ControlPlaneState{
-						Object: builder.ControlPlane("ns1", "controlplane1").
-							WithVersion("v1.22.0").
-							WithReplicas(3).
-							Build(),
-					},
->>>>>>> 3290c5a2
+			reconcileErr: nil,
+			cluster:      &clusterv1.Cluster{},
+			s: &scope.Scope{
+				Blueprint: &scope.ClusterBlueprint{
+					Topology: &clusterv1.Topology{
+						Version: "v1.22.0",
+					},
+				},
+				Current: &scope.ClusterState{
+					Cluster: &clusterv1.Cluster{},
+					ControlPlane: &scope.ControlPlaneState{
+						Object: builder.ControlPlane("ns1", "controlplane1").
+							WithVersion("v1.22.0").
+							WithReplicas(3).
+							Build(),
+					},
 					MachineDeployments: scope.MachineDeploymentsStateMap{
 						"md0": &scope.MachineDeploymentState{
 							Object: builder.MachineDeployment("ns1", "md0-abc123").
@@ -493,13 +483,8 @@
 				},
 				UpgradeTracker: func() *scope.UpgradeTracker {
 					ut := scope.NewUpgradeTracker()
-<<<<<<< HEAD
-					ut.ControlPlane.PendingUpgrade = false
-					ut.MachineDeployments.MarkUpgradingAndRollingOut("md0-abc123")
-=======
 					ut.ControlPlane.IsPendingUpgrade = false
 					ut.MachineDeployments.MarkUpgrading("md0-abc123")
->>>>>>> 3290c5a2
 					ut.MachineDeployments.MarkPendingUpgrade("md1-abc123")
 					return ut
 				}(),
@@ -517,11 +502,7 @@
 			},
 			wantConditionStatus:  corev1.ConditionFalse,
 			wantConditionReason:  clusterv1.TopologyReconciledMachineDeploymentsUpgradePendingReason,
-<<<<<<< HEAD
-			wantConditionMessage: "MachineDeployment(s) md1-abc123 upgrade to version v1.22.0 on hold. MachineDeployment(s) md0-abc123 are upgrading",
-=======
 			wantConditionMessage: "MachineDeployment(s) md1-abc123 rollout and upgrade to version v1.22.0 on hold. MachineDeployment(s) md0-abc123 are upgrading",
->>>>>>> 3290c5a2
 		},
 		{
 			name:         "should set the condition to false if some machine deployments have not picked the new version because their upgrade has been deferred",
