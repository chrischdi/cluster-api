/*
Copyright 2021 The Kubernetes Authors.

Licensed under the Apache License, Version 2.0 (the "License");
you may not use this file except in compliance with the License.
You may obtain a copy of the License at

    http://www.apache.org/licenses/LICENSE-2.0

Unless required by applicable law or agreed to in writing, software
distributed under the License is distributed on an "AS IS" BASIS,
WITHOUT WARRANTIES OR CONDITIONS OF ANY KIND, either express or implied.
See the License for the specific language governing permissions and
limitations under the License.
*/

package cluster

import (
	"strings"
	"testing"
	"time"

	"github.com/google/go-cmp/cmp"
	. "github.com/onsi/gomega"
	corev1 "k8s.io/api/core/v1"
	metav1 "k8s.io/apimachinery/pkg/apis/meta/v1"
	"k8s.io/apimachinery/pkg/apis/meta/v1/unstructured"
	"k8s.io/apimachinery/pkg/util/intstr"
	utilfeature "k8s.io/component-base/featuregate/testing"
	"k8s.io/utils/pointer"
	"sigs.k8s.io/controller-runtime/pkg/client/fake"

	clusterv1 "sigs.k8s.io/cluster-api/api/v1beta1"
	runtimev1 "sigs.k8s.io/cluster-api/exp/runtime/api/v1alpha1"
	runtimecatalog "sigs.k8s.io/cluster-api/exp/runtime/catalog"
	runtimehooksv1 "sigs.k8s.io/cluster-api/exp/runtime/hooks/api/v1alpha1"
	"sigs.k8s.io/cluster-api/feature"
	"sigs.k8s.io/cluster-api/internal/contract"
	"sigs.k8s.io/cluster-api/internal/controllers/topology/cluster/scope"
	"sigs.k8s.io/cluster-api/internal/hooks"
	fakeruntimeclient "sigs.k8s.io/cluster-api/internal/runtime/client/fake"
	"sigs.k8s.io/cluster-api/internal/test/builder"
	"sigs.k8s.io/cluster-api/internal/topology/names"
	"sigs.k8s.io/cluster-api/util"
)

var (
	fakeRef1 = &corev1.ObjectReference{
		Kind:       "refKind1",
		Namespace:  "refNamespace1",
		Name:       "refName1",
		APIVersion: "refAPIVersion1",
	}

	fakeRef2 = &corev1.ObjectReference{
		Kind:       "refKind2",
		Namespace:  "refNamespace2",
		Name:       "refName2",
		APIVersion: "refAPIVersion2",
	}
)

func TestComputeInfrastructureCluster(t *testing.T) {
	// templates and ClusterClass
	infrastructureClusterTemplate := builder.InfrastructureClusterTemplate(metav1.NamespaceDefault, "template1").
		Build()
	clusterClass := builder.ClusterClass(metav1.NamespaceDefault, "class1").
		WithInfrastructureClusterTemplate(infrastructureClusterTemplate).
		Build()

	// aggregating templates and cluster class into a blueprint (simulating getBlueprint)
	blueprint := &scope.ClusterBlueprint{
		ClusterClass:                  clusterClass,
		InfrastructureClusterTemplate: infrastructureClusterTemplate,
	}

	// current cluster objects
	cluster := &clusterv1.Cluster{
		ObjectMeta: metav1.ObjectMeta{
			Name:      "cluster1",
			Namespace: metav1.NamespaceDefault,
		},
	}

	t.Run("Generates the infrastructureCluster from the template", func(t *testing.T) {
		g := NewWithT(t)

		// aggregating current cluster objects into ClusterState (simulating getCurrentState)
		scope := scope.New(cluster)
		scope.Blueprint = blueprint

		obj, err := computeInfrastructureCluster(ctx, scope)
		g.Expect(err).ToNot(HaveOccurred())
		g.Expect(obj).ToNot(BeNil())

		assertTemplateToObject(g, assertTemplateInput{
			cluster:     scope.Current.Cluster,
			templateRef: blueprint.ClusterClass.Spec.Infrastructure.Ref,
			template:    blueprint.InfrastructureClusterTemplate,
			labels:      nil,
			annotations: nil,
			currentRef:  nil,
			obj:         obj,
		})

		// Ensure no ownership is added to generated InfrastructureCluster.
		g.Expect(obj.GetOwnerReferences()).To(BeEmpty())
	})
	t.Run("If there is already a reference to the infrastructureCluster, it preserves the reference name", func(t *testing.T) {
		g := NewWithT(t)

		// current cluster objects for the test scenario
		clusterWithInfrastructureRef := cluster.DeepCopy()
		clusterWithInfrastructureRef.Spec.InfrastructureRef = fakeRef1

		// aggregating current cluster objects into ClusterState (simulating getCurrentState)
		scope := scope.New(clusterWithInfrastructureRef)
		scope.Blueprint = blueprint

		obj, err := computeInfrastructureCluster(ctx, scope)
		g.Expect(err).ToNot(HaveOccurred())
		g.Expect(obj).ToNot(BeNil())

		assertTemplateToObject(g, assertTemplateInput{
			cluster:     scope.Current.Cluster,
			templateRef: blueprint.ClusterClass.Spec.Infrastructure.Ref,
			template:    blueprint.InfrastructureClusterTemplate,
			labels:      nil,
			annotations: nil,
			currentRef:  scope.Current.Cluster.Spec.InfrastructureRef,
			obj:         obj,
		})
	})
	t.Run("Carry over the owner reference to ClusterShim, if any", func(t *testing.T) {
		g := NewWithT(t)
		shim := clusterShim(cluster)

		// current cluster objects for the test scenario
		clusterWithInfrastructureRef := cluster.DeepCopy()
		clusterWithInfrastructureRef.Spec.InfrastructureRef = fakeRef1

		// aggregating current cluster objects into ClusterState (simulating getCurrentState)
		scope := scope.New(clusterWithInfrastructureRef)
		scope.Current.InfrastructureCluster = infrastructureClusterTemplate.DeepCopy()
		scope.Current.InfrastructureCluster.SetOwnerReferences([]metav1.OwnerReference{*ownerReferenceTo(shim)})
		scope.Blueprint = blueprint

		obj, err := computeInfrastructureCluster(ctx, scope)
		g.Expect(err).ToNot(HaveOccurred())
		g.Expect(obj).ToNot(BeNil())
		g.Expect(hasOwnerReferenceFrom(obj, shim)).To(BeTrue())
	})
}

func TestComputeControlPlaneInfrastructureMachineTemplate(t *testing.T) {
	// templates and ClusterClass
	labels := map[string]string{"l1": ""}
	annotations := map[string]string{"a1": ""}

	// current cluster objects
	cluster := &clusterv1.Cluster{
		ObjectMeta: metav1.ObjectMeta{
			Name:      "cluster1",
			Namespace: metav1.NamespaceDefault,
		},
		Spec: clusterv1.ClusterSpec{
			Topology: &clusterv1.Topology{
				ControlPlane: clusterv1.ControlPlaneTopology{
					Metadata: clusterv1.ObjectMeta{
						Labels:      map[string]string{"l2": ""},
						Annotations: map[string]string{"a2": ""},
					},
				},
			},
		},
	}

	infrastructureMachineTemplate := builder.InfrastructureMachineTemplate(metav1.NamespaceDefault, "template1").
		Build()
	clusterClass := builder.ClusterClass(metav1.NamespaceDefault, "class1").
		WithControlPlaneMetadata(labels, annotations).
		WithControlPlaneInfrastructureMachineTemplate(infrastructureMachineTemplate).Build()

	// aggregating templates and cluster class into a blueprint (simulating getBlueprint)
	blueprint := &scope.ClusterBlueprint{
		Topology:     cluster.Spec.Topology,
		ClusterClass: clusterClass,
		ControlPlane: &scope.ControlPlaneBlueprint{
			InfrastructureMachineTemplate: infrastructureMachineTemplate,
		},
	}

	t.Run("Generates the infrastructureMachineTemplate from the template", func(t *testing.T) {
		g := NewWithT(t)

		// aggregating current cluster objects into ClusterState (simulating getCurrentState)
		scope := scope.New(cluster)
		scope.Blueprint = blueprint

		obj, err := computeControlPlaneInfrastructureMachineTemplate(ctx, scope)
		g.Expect(err).ToNot(HaveOccurred())
		g.Expect(obj).ToNot(BeNil())

		assertTemplateToTemplate(g, assertTemplateInput{
			cluster:     scope.Current.Cluster,
			templateRef: blueprint.ClusterClass.Spec.ControlPlane.MachineInfrastructure.Ref,
			template:    blueprint.ControlPlane.InfrastructureMachineTemplate,
			currentRef:  nil,
			obj:         obj,
		})

		// Ensure Cluster ownership is added to generated InfrastructureCluster.
		g.Expect(obj.GetOwnerReferences()).To(HaveLen(1))
		g.Expect(obj.GetOwnerReferences()[0].Kind).To(Equal("Cluster"))
		g.Expect(obj.GetOwnerReferences()[0].Name).To(Equal(cluster.Name))
	})
	t.Run("If there is already a reference to the infrastructureMachineTemplate, it preserves the reference name", func(t *testing.T) {
		g := NewWithT(t)

		// current cluster objects for the test scenario
		currentInfrastructureMachineTemplate := builder.InfrastructureMachineTemplate(metav1.NamespaceDefault, "cluster1-template1").Build()

		controlPlane := &unstructured.Unstructured{Object: map[string]interface{}{}}
		err := contract.ControlPlane().MachineTemplate().InfrastructureRef().Set(controlPlane, currentInfrastructureMachineTemplate)
		g.Expect(err).ToNot(HaveOccurred())

		// aggregating current cluster objects into ClusterState (simulating getCurrentState)
		s := scope.New(cluster)
		s.Current.ControlPlane = &scope.ControlPlaneState{
			Object:                        controlPlane,
			InfrastructureMachineTemplate: currentInfrastructureMachineTemplate,
		}
		s.Blueprint = blueprint

		obj, err := computeControlPlaneInfrastructureMachineTemplate(ctx, s)
		g.Expect(err).ToNot(HaveOccurred())
		g.Expect(obj).ToNot(BeNil())

		assertTemplateToTemplate(g, assertTemplateInput{
			cluster:     s.Current.Cluster,
			templateRef: blueprint.ClusterClass.Spec.ControlPlane.MachineInfrastructure.Ref,
			template:    blueprint.ControlPlane.InfrastructureMachineTemplate,
			currentRef:  contract.ObjToRef(currentInfrastructureMachineTemplate),
			obj:         obj,
		})
	})
}

func TestComputeControlPlane(t *testing.T) {
	// templates and ClusterClass
	labels := map[string]string{"l1": ""}
	annotations := map[string]string{"a1": ""}

	controlPlaneTemplate := builder.ControlPlaneTemplate(metav1.NamespaceDefault, "template1").
		Build()
	controlPlaneMachineTemplateLabels := map[string]string{
		"machineTemplateLabel": "machineTemplateLabelValue",
	}
	controlPlaneMachineTemplateAnnotations := map[string]string{
		"machineTemplateAnnotation": "machineTemplateAnnotationValue",
	}
	controlPlaneTemplateWithMachineTemplate := controlPlaneTemplate.DeepCopy()
	_ = contract.ControlPlaneTemplate().Template().MachineTemplate().Metadata().Set(controlPlaneTemplateWithMachineTemplate, &clusterv1.ObjectMeta{
		Labels:      controlPlaneMachineTemplateLabels,
		Annotations: controlPlaneMachineTemplateAnnotations,
	})
	clusterClassDuration := 20 * time.Second
	clusterClass := builder.ClusterClass(metav1.NamespaceDefault, "class1").
		WithControlPlaneMetadata(labels, annotations).
		WithControlPlaneTemplate(controlPlaneTemplate).
		WithControlPlaneNodeDrainTimeout(&metav1.Duration{Duration: clusterClassDuration}).
		WithControlPlaneNodeVolumeDetachTimeout(&metav1.Duration{Duration: clusterClassDuration}).
		WithControlPlaneNodeDeletionTimeout(&metav1.Duration{Duration: clusterClassDuration}).
		Build()
	// TODO: Replace with object builder.
	// current cluster objects
	version := "v1.21.2"
	replicas := int32(3)
	topologyDuration := 10 * time.Second
	nodeDrainTimeout := metav1.Duration{Duration: topologyDuration}
	nodeVolumeDetachTimeout := metav1.Duration{Duration: topologyDuration}
	nodeDeletionTimeout := metav1.Duration{Duration: topologyDuration}
	cluster := &clusterv1.Cluster{
		ObjectMeta: metav1.ObjectMeta{
			Name:      "cluster1",
			Namespace: metav1.NamespaceDefault,
		},
		Spec: clusterv1.ClusterSpec{
			Topology: &clusterv1.Topology{
				Version: version,
				ControlPlane: clusterv1.ControlPlaneTopology{
					Metadata: clusterv1.ObjectMeta{
						Labels:      map[string]string{"l2": ""},
						Annotations: map[string]string{"a2": ""},
					},
					Replicas:                &replicas,
					NodeDrainTimeout:        &nodeDrainTimeout,
					NodeVolumeDetachTimeout: &nodeVolumeDetachTimeout,
					NodeDeletionTimeout:     &nodeDeletionTimeout,
				},
			},
		},
	}

	t.Run("Generates the ControlPlane from the template", func(t *testing.T) {
		g := NewWithT(t)

		blueprint := &scope.ClusterBlueprint{
			Topology:     cluster.Spec.Topology,
			ClusterClass: clusterClass,
			ControlPlane: &scope.ControlPlaneBlueprint{
				Template: controlPlaneTemplate,
			},
		}

		// aggregating current cluster objects into ClusterState (simulating getCurrentState)
		scope := scope.New(cluster)
		scope.Blueprint = blueprint

		r := &Reconciler{}

		obj, err := r.computeControlPlane(ctx, scope, nil)
		g.Expect(err).ToNot(HaveOccurred())
		g.Expect(obj).ToNot(BeNil())

		assertTemplateToObject(g, assertTemplateInput{
			cluster:     scope.Current.Cluster,
			templateRef: blueprint.ClusterClass.Spec.ControlPlane.Ref,
			template:    blueprint.ControlPlane.Template,
			currentRef:  nil,
			obj:         obj,
			labels:      util.MergeMap(blueprint.Topology.ControlPlane.Metadata.Labels, blueprint.ClusterClass.Spec.ControlPlane.Metadata.Labels),
			annotations: util.MergeMap(blueprint.Topology.ControlPlane.Metadata.Annotations, blueprint.ClusterClass.Spec.ControlPlane.Metadata.Annotations),
		})

		assertNestedField(g, obj, version, contract.ControlPlane().Version().Path()...)
		assertNestedField(g, obj, int64(replicas), contract.ControlPlane().Replicas().Path()...)
		assertNestedField(g, obj, topologyDuration.String(), contract.ControlPlane().MachineTemplate().NodeDrainTimeout().Path()...)
		assertNestedField(g, obj, topologyDuration.String(), contract.ControlPlane().MachineTemplate().NodeVolumeDetachTimeout().Path()...)
		assertNestedField(g, obj, topologyDuration.String(), contract.ControlPlane().MachineTemplate().NodeDeletionTimeout().Path()...)
		assertNestedFieldUnset(g, obj, contract.ControlPlane().MachineTemplate().InfrastructureRef().Path()...)

		// Ensure no ownership is added to generated ControlPlane.
		g.Expect(obj.GetOwnerReferences()).To(BeEmpty())
	})
	t.Run("Generates the ControlPlane from the template using ClusterClass defaults", func(t *testing.T) {
		g := NewWithT(t)

		cluster := &clusterv1.Cluster{
			ObjectMeta: metav1.ObjectMeta{
				Name:      "cluster1",
				Namespace: metav1.NamespaceDefault,
			},
			Spec: clusterv1.ClusterSpec{
				Topology: &clusterv1.Topology{
					Version: version,
					ControlPlane: clusterv1.ControlPlaneTopology{
						Metadata: clusterv1.ObjectMeta{
							Labels:      map[string]string{"l2": ""},
							Annotations: map[string]string{"a2": ""},
						},
						Replicas: &replicas,
						// no values for NodeDrainTimeout, NodeVolumeDetachTimeout, NodeDeletionTimeout
					},
				},
			},
		}

		blueprint := &scope.ClusterBlueprint{
			Topology:     cluster.Spec.Topology,
			ClusterClass: clusterClass,
			ControlPlane: &scope.ControlPlaneBlueprint{
				Template: controlPlaneTemplate,
			},
		}

		// aggregating current cluster objects into ClusterState (simulating getCurrentState)
		scope := scope.New(cluster)
		scope.Blueprint = blueprint

		r := &Reconciler{}

		obj, err := r.computeControlPlane(ctx, scope, nil)
		g.Expect(err).ToNot(HaveOccurred())
		g.Expect(obj).ToNot(BeNil())

		// checking only values from CC defaults
		assertNestedField(g, obj, clusterClassDuration.String(), contract.ControlPlane().MachineTemplate().NodeDrainTimeout().Path()...)
		assertNestedField(g, obj, clusterClassDuration.String(), contract.ControlPlane().MachineTemplate().NodeVolumeDetachTimeout().Path()...)
		assertNestedField(g, obj, clusterClassDuration.String(), contract.ControlPlane().MachineTemplate().NodeDeletionTimeout().Path()...)
	})
	t.Run("Skips setting replicas if required", func(t *testing.T) {
		g := NewWithT(t)

		// current cluster objects
		clusterWithoutReplicas := cluster.DeepCopy()
		clusterWithoutReplicas.Spec.Topology.ControlPlane.Replicas = nil

		blueprint := &scope.ClusterBlueprint{
			Topology:     clusterWithoutReplicas.Spec.Topology,
			ClusterClass: clusterClass,
			ControlPlane: &scope.ControlPlaneBlueprint{
				Template: controlPlaneTemplate,
			},
		}

		// aggregating current cluster objects into ClusterState (simulating getCurrentState)
		scope := scope.New(clusterWithoutReplicas)
		scope.Blueprint = blueprint

		r := &Reconciler{}

		obj, err := r.computeControlPlane(ctx, scope, nil)
		g.Expect(err).ToNot(HaveOccurred())
		g.Expect(obj).ToNot(BeNil())

		assertTemplateToObject(g, assertTemplateInput{
			cluster:     scope.Current.Cluster,
			templateRef: blueprint.ClusterClass.Spec.ControlPlane.Ref,
			template:    blueprint.ControlPlane.Template,
			currentRef:  nil,
			obj:         obj,
			labels:      util.MergeMap(blueprint.Topology.ControlPlane.Metadata.Labels, blueprint.ClusterClass.Spec.ControlPlane.Metadata.Labels),
			annotations: util.MergeMap(blueprint.Topology.ControlPlane.Metadata.Annotations, blueprint.ClusterClass.Spec.ControlPlane.Metadata.Annotations),
		})

		assertNestedField(g, obj, version, contract.ControlPlane().Version().Path()...)
		assertNestedFieldUnset(g, obj, contract.ControlPlane().Replicas().Path()...)
		assertNestedFieldUnset(g, obj, contract.ControlPlane().MachineTemplate().InfrastructureRef().Path()...)
	})
	t.Run("Generates the ControlPlane from the template and adds the infrastructure machine template if required", func(t *testing.T) {
		g := NewWithT(t)

		// templates and ClusterClass
		infrastructureMachineTemplate := builder.InfrastructureMachineTemplate(metav1.NamespaceDefault, "template1").Build()
		clusterClass := builder.ClusterClass(metav1.NamespaceDefault, "class1").
			WithControlPlaneMetadata(labels, annotations).
			WithControlPlaneTemplate(controlPlaneTemplateWithMachineTemplate).
			WithControlPlaneInfrastructureMachineTemplate(infrastructureMachineTemplate).Build()

		// aggregating templates and cluster class into a blueprint (simulating getBlueprint)
		blueprint := &scope.ClusterBlueprint{
			Topology:     cluster.Spec.Topology,
			ClusterClass: clusterClass,
			ControlPlane: &scope.ControlPlaneBlueprint{
				Template:                      controlPlaneTemplateWithMachineTemplate,
				InfrastructureMachineTemplate: infrastructureMachineTemplate,
			},
		}

		// aggregating current cluster objects into ClusterState (simulating getCurrentState)
		s := scope.New(cluster)
		s.Blueprint = blueprint
		s.Current.ControlPlane = &scope.ControlPlaneState{}

		r := &Reconciler{}

		obj, err := r.computeControlPlane(ctx, s, infrastructureMachineTemplate)
		g.Expect(err).ToNot(HaveOccurred())
		g.Expect(obj).ToNot(BeNil())

		// machineTemplate is removed from the template for assertion as we can't
		// simply compare the machineTemplate in template with the one in object as
		// computeControlPlane() adds additional fields like the timeouts to machineTemplate.
		// Note: machineTemplate ia asserted further down below instead.
		controlPlaneTemplateWithoutMachineTemplate := blueprint.ControlPlane.Template.DeepCopy()
		unstructured.RemoveNestedField(controlPlaneTemplateWithoutMachineTemplate.Object, "spec", "template", "spec", "machineTemplate")

		assertTemplateToObject(g, assertTemplateInput{
			cluster:     s.Current.Cluster,
			templateRef: blueprint.ClusterClass.Spec.ControlPlane.Ref,
			template:    controlPlaneTemplateWithoutMachineTemplate,
			currentRef:  nil,
			obj:         obj,
			labels:      util.MergeMap(blueprint.Topology.ControlPlane.Metadata.Labels, blueprint.ClusterClass.Spec.ControlPlane.Metadata.Labels),
			annotations: util.MergeMap(blueprint.Topology.ControlPlane.Metadata.Annotations, blueprint.ClusterClass.Spec.ControlPlane.Metadata.Annotations),
		})
		gotMetadata, err := contract.ControlPlane().MachineTemplate().Metadata().Get(obj)
		g.Expect(err).ToNot(HaveOccurred())

		expectedLabels := util.MergeMap(s.Current.Cluster.Spec.Topology.ControlPlane.Metadata.Labels, blueprint.ClusterClass.Spec.ControlPlane.Metadata.Labels, controlPlaneMachineTemplateLabels)
		expectedLabels[clusterv1.ClusterNameLabel] = cluster.Name
		expectedLabels[clusterv1.ClusterTopologyOwnedLabel] = ""
		g.Expect(gotMetadata).To(Equal(&clusterv1.ObjectMeta{
			Labels:      expectedLabels,
			Annotations: util.MergeMap(s.Current.Cluster.Spec.Topology.ControlPlane.Metadata.Annotations, blueprint.ClusterClass.Spec.ControlPlane.Metadata.Annotations, controlPlaneMachineTemplateAnnotations),
		}))

		assertNestedField(g, obj, version, contract.ControlPlane().Version().Path()...)
		assertNestedField(g, obj, int64(replicas), contract.ControlPlane().Replicas().Path()...)
		assertNestedField(g, obj, map[string]interface{}{
			"kind":       infrastructureMachineTemplate.GetKind(),
			"namespace":  infrastructureMachineTemplate.GetNamespace(),
			"name":       infrastructureMachineTemplate.GetName(),
			"apiVersion": infrastructureMachineTemplate.GetAPIVersion(),
		}, contract.ControlPlane().MachineTemplate().InfrastructureRef().Path()...)
	})
	t.Run("If there is already a reference to the ControlPlane, it preserves the reference name", func(t *testing.T) {
		g := NewWithT(t)

		// current cluster objects for the test scenario
		clusterWithControlPlaneRef := cluster.DeepCopy()
		clusterWithControlPlaneRef.Spec.ControlPlaneRef = fakeRef1

		blueprint := &scope.ClusterBlueprint{
			Topology:     clusterWithControlPlaneRef.Spec.Topology,
			ClusterClass: clusterClass,
			ControlPlane: &scope.ControlPlaneBlueprint{
				Template: controlPlaneTemplate,
			},
		}

		// aggregating current cluster objects into ClusterState (simulating getCurrentState)
		scope := scope.New(clusterWithControlPlaneRef)
		scope.Blueprint = blueprint

		r := &Reconciler{}

		obj, err := r.computeControlPlane(ctx, scope, nil)
		g.Expect(err).ToNot(HaveOccurred())
		g.Expect(obj).ToNot(BeNil())

		assertTemplateToObject(g, assertTemplateInput{
			cluster:     scope.Current.Cluster,
			templateRef: blueprint.ClusterClass.Spec.ControlPlane.Ref,
			template:    blueprint.ControlPlane.Template,
			currentRef:  scope.Current.Cluster.Spec.ControlPlaneRef,
			obj:         obj,
			labels:      util.MergeMap(blueprint.Topology.ControlPlane.Metadata.Labels, blueprint.ClusterClass.Spec.ControlPlane.Metadata.Labels),
			annotations: util.MergeMap(blueprint.Topology.ControlPlane.Metadata.Annotations, blueprint.ClusterClass.Spec.ControlPlane.Metadata.Annotations),
		})
	})
	t.Run("Should choose the correct version for control plane", func(t *testing.T) {
		// Note: in all of the following tests we are setting it up so that there are not machine deployments.
		// A more extensive list of scenarios is tested in TestComputeControlPlaneVersion.
		tests := []struct {
			name                string
			currentControlPlane *unstructured.Unstructured
			topologyVersion     string
			expectedVersion     string
		}{
			{
				name:                "use cluster.spec.topology.version if creating a new control plane",
				currentControlPlane: nil,
				topologyVersion:     "v1.2.3",
				expectedVersion:     "v1.2.3",
			},
			{
				name: "use controlplane.spec.version if the control plane's spec.version is not equal to status.version",
				currentControlPlane: builder.ControlPlane("test1", "cp1").
					WithSpecFields(map[string]interface{}{
						"spec.version": "v1.2.2",
					}).
					WithStatusFields(map[string]interface{}{
						"status.version": "v1.2.1",
					}).
					Build(),
				topologyVersion: "v1.2.3",
				expectedVersion: "v1.2.2",
			},
		}

		for _, tt := range tests {
			t.Run(tt.name, func(t *testing.T) {
				g := NewWithT(t)

				// Current cluster objects for the test scenario.
				clusterWithControlPlaneRef := cluster.DeepCopy()
				clusterWithControlPlaneRef.Spec.ControlPlaneRef = fakeRef1
				clusterWithControlPlaneRef.Spec.Topology.Version = tt.topologyVersion

				blueprint := &scope.ClusterBlueprint{
					Topology:     clusterWithControlPlaneRef.Spec.Topology,
					ClusterClass: clusterClass,
					ControlPlane: &scope.ControlPlaneBlueprint{
						Template: controlPlaneTemplate,
					},
				}

				// Aggregating current cluster objects into ClusterState (simulating getCurrentState).
				s := scope.New(clusterWithControlPlaneRef)
				s.Blueprint = blueprint
				s.Current.ControlPlane = &scope.ControlPlaneState{
					Object: tt.currentControlPlane,
				}

				r := &Reconciler{}

				obj, err := r.computeControlPlane(ctx, s, nil)
				g.Expect(err).ToNot(HaveOccurred())
				g.Expect(obj).NotTo(BeNil())
				assertNestedField(g, obj, tt.expectedVersion, contract.ControlPlane().Version().Path()...)
			})
		}
	})
	t.Run("Carry over the owner reference to ClusterShim, if any", func(t *testing.T) {
		g := NewWithT(t)
		shim := clusterShim(cluster)

		// current cluster objects
		clusterWithoutReplicas := cluster.DeepCopy()
		clusterWithoutReplicas.Spec.Topology.ControlPlane.Replicas = nil

		blueprint := &scope.ClusterBlueprint{
			Topology:     clusterWithoutReplicas.Spec.Topology,
			ClusterClass: clusterClass,
			ControlPlane: &scope.ControlPlaneBlueprint{
				Template: controlPlaneTemplate,
			},
		}

		// aggregating current cluster objects into ClusterState (simulating getCurrentState)
		s := scope.New(clusterWithoutReplicas)
		s.Current.ControlPlane = &scope.ControlPlaneState{
			Object: builder.ControlPlane("test1", "cp1").
				WithSpecFields(map[string]interface{}{
					"spec.version": "v1.2.2",
				}).
				WithStatusFields(map[string]interface{}{
					"status.version": "v1.2.1",
				}).
				Build(),
		}
		s.Current.ControlPlane.Object.SetOwnerReferences([]metav1.OwnerReference{*ownerReferenceTo(shim)})
		s.Blueprint = blueprint

		r := &Reconciler{}

		obj, err := r.computeControlPlane(ctx, s, nil)
		g.Expect(err).ToNot(HaveOccurred())
		g.Expect(obj).ToNot(BeNil())
		g.Expect(hasOwnerReferenceFrom(obj, shim)).To(BeTrue())
	})
}

func TestComputeControlPlaneVersion(t *testing.T) {
	t.Run("Compute control plane version under various circumstances", func(t *testing.T) {
		defer utilfeature.SetFeatureGateDuringTest(t, feature.Gates, feature.RuntimeSDK, true)()

		nonBlockingBeforeClusterUpgradeResponse := &runtimehooksv1.BeforeClusterUpgradeResponse{
			CommonRetryResponse: runtimehooksv1.CommonRetryResponse{
				CommonResponse: runtimehooksv1.CommonResponse{
					Status: runtimehooksv1.ResponseStatusSuccess,
				},
			},
		}

		blockingBeforeClusterUpgradeResponse := &runtimehooksv1.BeforeClusterUpgradeResponse{
			CommonRetryResponse: runtimehooksv1.CommonRetryResponse{
				CommonResponse: runtimehooksv1.CommonResponse{
					Status: runtimehooksv1.ResponseStatusSuccess,
				},
				RetryAfterSeconds: int32(10),
			},
		}

		failureBeforeClusterUpgradeResponse := &runtimehooksv1.BeforeClusterUpgradeResponse{
			CommonRetryResponse: runtimehooksv1.CommonRetryResponse{
				CommonResponse: runtimehooksv1.CommonResponse{
					Status: runtimehooksv1.ResponseStatusFailure,
				},
			},
		}

		catalog := runtimecatalog.New()
		_ = runtimehooksv1.AddToCatalog(catalog)

		beforeClusterUpgradeGVH, err := catalog.GroupVersionHook(runtimehooksv1.BeforeClusterUpgrade)
		if err != nil {
			panic("unable to compute GVH")
		}

		tests := []struct {
			name                        string
			hookResponse                *runtimehooksv1.BeforeClusterUpgradeResponse
			topologyVersion             string
			controlPlaneObj             *unstructured.Unstructured
			upgradingMachineDeployments []string
			expectedVersion             string
			wantErr                     bool
		}{
			{
				name:            "should return cluster.spec.topology.version if creating a new control plane",
				topologyVersion: "v1.2.3",
				controlPlaneObj: nil,
				expectedVersion: "v1.2.3",
			},
			{
				// Control plane is not upgrading implies that controlplane.spec.version is equal to controlplane.status.version.
				// Control plane is not scaling implies that controlplane.spec.replicas is equal to controlplane.status.replicas,
				// Controlplane.status.updatedReplicas and controlplane.status.readyReplicas.
				name:            "should return cluster.spec.topology.version if the control plane is not upgrading and not scaling",
				hookResponse:    nonBlockingBeforeClusterUpgradeResponse,
				topologyVersion: "v1.2.3",
				controlPlaneObj: builder.ControlPlane("test1", "cp1").
					WithSpecFields(map[string]interface{}{
						"spec.version":  "v1.2.2",
						"spec.replicas": int64(2),
					}).
					WithStatusFields(map[string]interface{}{
						"status.version":             "v1.2.2",
						"status.replicas":            int64(2),
						"status.updatedReplicas":     int64(2),
						"status.readyReplicas":       int64(2),
						"status.unavailableReplicas": int64(0),
					}).
					Build(),
				expectedVersion: "v1.2.3",
			},
			{
				// Control plane is considered upgrading if controlplane.spec.version is not equal to controlplane.status.version.
				name:            "should return controlplane.spec.version if the control plane is upgrading",
				topologyVersion: "v1.2.3",
				controlPlaneObj: builder.ControlPlane("test1", "cp1").
					WithSpecFields(map[string]interface{}{
						"spec.version": "v1.2.2",
					}).
					WithStatusFields(map[string]interface{}{
						"status.version": "v1.2.1",
					}).
					Build(),
				expectedVersion: "v1.2.2",
			},
			{
				// Control plane is considered scaling if controlplane.spec.replicas is not equal to any of
				// controlplane.status.replicas, controlplane.status.readyReplicas, controlplane.status.updatedReplicas.
				name:            "should return controlplane.spec.version if the control plane is scaling",
				topologyVersion: "v1.2.3",
				controlPlaneObj: builder.ControlPlane("test1", "cp1").
					WithSpecFields(map[string]interface{}{
						"spec.version":  "v1.2.2",
						"spec.replicas": int64(2),
					}).
					WithStatusFields(map[string]interface{}{
						"status.version":             "v1.2.2",
						"status.replicas":            int64(1),
						"status.updatedReplicas":     int64(1),
						"status.readyReplicas":       int64(1),
						"status.unavailableReplicas": int64(0),
					}).
					Build(),
				expectedVersion: "v1.2.2",
			},
			{
				name:            "should return controlplane.spec.version if control plane is not upgrading and not scaling and one of the machine deployments is upgrading",
				topologyVersion: "v1.2.3",
				controlPlaneObj: builder.ControlPlane("test1", "cp1").
					WithSpecFields(map[string]interface{}{
						"spec.version":  "v1.2.2",
						"spec.replicas": int64(2),
					}).
					WithStatusFields(map[string]interface{}{
						"status.version":             "v1.2.2",
						"status.replicas":            int64(2),
						"status.updatedReplicas":     int64(2),
						"status.readyReplicas":       int64(2),
						"status.unavailableReplicas": int64(0),
					}).
					Build(),
				upgradingMachineDeployments: []string{"md1"},
				expectedVersion:             "v1.2.2",
			},
			{
				name:            "should return cluster.spec.topology.version if control plane is not upgrading and not scaling and none of the machine deployments are upgrading - hook returns non blocking response",
				hookResponse:    nonBlockingBeforeClusterUpgradeResponse,
				topologyVersion: "v1.2.3",
				controlPlaneObj: builder.ControlPlane("test1", "cp1").
					WithSpecFields(map[string]interface{}{
						"spec.version":  "v1.2.2",
						"spec.replicas": int64(2),
					}).
					WithStatusFields(map[string]interface{}{
						"status.version":             "v1.2.2",
						"status.replicas":            int64(2),
						"status.updatedReplicas":     int64(2),
						"status.readyReplicas":       int64(2),
						"status.unavailableReplicas": int64(0),
					}).
					Build(),
				upgradingMachineDeployments: []string{},
				expectedVersion:             "v1.2.3",
			},
			{
				name:            "should return the controlplane.spec.version if the BeforeClusterUpgrade hooks returns a blocking response",
				hookResponse:    blockingBeforeClusterUpgradeResponse,
				topologyVersion: "v1.2.3",
				controlPlaneObj: builder.ControlPlane("test1", "cp1").
					WithSpecFields(map[string]interface{}{
						"spec.version":  "v1.2.2",
						"spec.replicas": int64(2),
					}).
					WithStatusFields(map[string]interface{}{
						"status.version":             "v1.2.2",
						"status.replicas":            int64(2),
						"status.updatedReplicas":     int64(2),
						"status.readyReplicas":       int64(2),
						"status.unavailableReplicas": int64(0),
					}).
					Build(),
				expectedVersion: "v1.2.2",
			},
			{
				name:            "should fail if the BeforeClusterUpgrade hooks returns a failure response",
				hookResponse:    failureBeforeClusterUpgradeResponse,
				topologyVersion: "v1.2.3",
				controlPlaneObj: builder.ControlPlane("test1", "cp1").
					WithSpecFields(map[string]interface{}{
						"spec.version":  "v1.2.2",
						"spec.replicas": int64(2),
					}).
					WithStatusFields(map[string]interface{}{
						"status.version":             "v1.2.2",
						"status.replicas":            int64(2),
						"status.updatedReplicas":     int64(2),
						"status.readyReplicas":       int64(2),
						"status.unavailableReplicas": int64(0),
					}).
					Build(),
				expectedVersion: "v1.2.2",
				wantErr:         true,
			},
		}
		for _, tt := range tests {
			t.Run(tt.name, func(t *testing.T) {
				g := NewWithT(t)

				s := &scope.Scope{
					Blueprint: &scope.ClusterBlueprint{Topology: &clusterv1.Topology{
						Version: tt.topologyVersion,
						ControlPlane: clusterv1.ControlPlaneTopology{
							Replicas: pointer.Int32(2),
						},
					}},
					Current: &scope.ClusterState{
						Cluster: &clusterv1.Cluster{
							ObjectMeta: metav1.ObjectMeta{
								Name:      "test-cluster",
								Namespace: "test-ns",
							},
						},
						ControlPlane: &scope.ControlPlaneState{Object: tt.controlPlaneObj},
					},
					UpgradeTracker:      scope.NewUpgradeTracker(),
					HookResponseTracker: scope.NewHookResponseTracker(),
				}
				if len(tt.upgradingMachineDeployments) > 0 {
					s.UpgradeTracker.MachineDeployments.MarkUpgrading(tt.upgradingMachineDeployments...)
				}

				runtimeClient := fakeruntimeclient.NewRuntimeClientBuilder().
					WithCatalog(catalog).
					WithCallAllExtensionResponses(map[runtimecatalog.GroupVersionHook]runtimehooksv1.ResponseObject{
						beforeClusterUpgradeGVH: tt.hookResponse,
					}).
					Build()

				fakeClient := fake.NewClientBuilder().WithObjects(s.Current.Cluster).Build()

				r := &Reconciler{
					Client:        fakeClient,
					APIReader:     fakeClient,
					RuntimeClient: runtimeClient,
				}
				version, err := r.computeControlPlaneVersion(ctx, s)
				if tt.wantErr {
					g.Expect(err).To(HaveOccurred())
				} else {
					g.Expect(err).ToNot(HaveOccurred())
					g.Expect(version).To(Equal(tt.expectedVersion))
					// Verify that if the upgrade is pending it is captured in the upgrade tracker.
					upgradePending := tt.expectedVersion != tt.topologyVersion
					g.Expect(s.UpgradeTracker.ControlPlane.IsPendingUpgrade).To(Equal(upgradePending))
				}
			})
		}
	})

	t.Run("Calling AfterControlPlaneUpgrade hook", func(t *testing.T) {
		defer utilfeature.SetFeatureGateDuringTest(t, feature.Gates, feature.RuntimeSDK, true)()

		catalog := runtimecatalog.New()
		_ = runtimehooksv1.AddToCatalog(catalog)

		afterControlPlaneUpgradeGVH, err := catalog.GroupVersionHook(runtimehooksv1.AfterControlPlaneUpgrade)
		if err != nil {
			panic(err)
		}

		blockingResponse := &runtimehooksv1.AfterControlPlaneUpgradeResponse{
			CommonRetryResponse: runtimehooksv1.CommonRetryResponse{
				RetryAfterSeconds: int32(10),
				CommonResponse: runtimehooksv1.CommonResponse{
					Status: runtimehooksv1.ResponseStatusSuccess,
				},
			},
		}
		nonBlockingResponse := &runtimehooksv1.AfterControlPlaneUpgradeResponse{
			CommonRetryResponse: runtimehooksv1.CommonRetryResponse{
				RetryAfterSeconds: int32(0),
				CommonResponse: runtimehooksv1.CommonResponse{
					Status: runtimehooksv1.ResponseStatusSuccess,
				},
			},
		}
		failureResponse := &runtimehooksv1.AfterControlPlaneUpgradeResponse{
			CommonRetryResponse: runtimehooksv1.CommonRetryResponse{
				CommonResponse: runtimehooksv1.CommonResponse{
					Status: runtimehooksv1.ResponseStatusFailure,
				},
			},
		}

		topologyVersion := "v1.2.3"
		lowerVersion := "v1.2.2"
		controlPlaneStable := builder.ControlPlane("test-ns", "cp1").
			WithSpecFields(map[string]interface{}{
				"spec.version":  topologyVersion,
				"spec.replicas": int64(2),
			}).
			WithStatusFields(map[string]interface{}{
				"status.version":         topologyVersion,
				"status.replicas":        int64(2),
				"status.updatedReplicas": int64(2),
				"status.readyReplicas":   int64(2),
			}).
			Build()

		controlPlaneUpgrading := builder.ControlPlane("test-ns", "cp1").
			WithSpecFields(map[string]interface{}{
				"spec.version":  topologyVersion,
				"spec.replicas": int64(2),
			}).
			WithStatusFields(map[string]interface{}{
				"status.version":         lowerVersion,
				"status.replicas":        int64(2),
				"status.updatedReplicas": int64(2),
				"status.readyReplicas":   int64(2),
			}).
			Build()

		controlPlaneProvisioning := builder.ControlPlane("test-ns", "cp1").
			WithSpecFields(map[string]interface{}{
				"spec.version":  "v1.2.2",
				"spec.replicas": int64(2),
			}).
			WithStatusFields(map[string]interface{}{
				"status.version": "",
			}).
			Build()

		tests := []struct {
			name               string
			s                  *scope.Scope
			hookResponse       *runtimehooksv1.AfterControlPlaneUpgradeResponse
			wantIntentToCall   bool
			wantHookToBeCalled bool
			wantHookToBlock    bool
			wantErr            bool
		}{
			{
				name: "should not call hook if it is not marked",
				s: &scope.Scope{
					Blueprint: &scope.ClusterBlueprint{
						Topology: &clusterv1.Topology{
							Version:      topologyVersion,
							ControlPlane: clusterv1.ControlPlaneTopology{},
						},
					},
					Current: &scope.ClusterState{
						Cluster: &clusterv1.Cluster{
							ObjectMeta: metav1.ObjectMeta{
								Name:      "test-cluster",
								Namespace: "test-ns",
							},
							Spec: clusterv1.ClusterSpec{},
						},
						ControlPlane: &scope.ControlPlaneState{
							Object: controlPlaneStable,
						},
					},
					UpgradeTracker:      scope.NewUpgradeTracker(),
					HookResponseTracker: scope.NewHookResponseTracker(),
				},
				wantIntentToCall:   false,
				wantHookToBeCalled: false,
				wantErr:            false,
			},
			{
				name: "should not call hook if the control plane is provisioning - there is intent to call hook",
				s: &scope.Scope{
					Blueprint: &scope.ClusterBlueprint{
						Topology: &clusterv1.Topology{
							Version:      topologyVersion,
							ControlPlane: clusterv1.ControlPlaneTopology{},
						},
					},
					Current: &scope.ClusterState{
						Cluster: &clusterv1.Cluster{
							ObjectMeta: metav1.ObjectMeta{
								Name:      "test-cluster",
								Namespace: "test-ns",
								Annotations: map[string]string{
									runtimev1.PendingHooksAnnotation: "AfterControlPlaneUpgrade",
								},
							},
							Spec: clusterv1.ClusterSpec{},
						},
						ControlPlane: &scope.ControlPlaneState{
							Object: controlPlaneProvisioning,
						},
					},
					UpgradeTracker:      scope.NewUpgradeTracker(),
					HookResponseTracker: scope.NewHookResponseTracker(),
				},
				wantIntentToCall:   true,
				wantHookToBeCalled: false,
				wantErr:            false,
			},
			{
				name: "should not call hook if the control plane is upgrading - there is intent to call hook",
				s: &scope.Scope{
					Blueprint: &scope.ClusterBlueprint{
						Topology: &clusterv1.Topology{
							Version:      topologyVersion,
							ControlPlane: clusterv1.ControlPlaneTopology{},
						},
					},
					Current: &scope.ClusterState{
						Cluster: &clusterv1.Cluster{
							ObjectMeta: metav1.ObjectMeta{
								Name:      "test-cluster",
								Namespace: "test-ns",
								Annotations: map[string]string{
									runtimev1.PendingHooksAnnotation: "AfterControlPlaneUpgrade",
								},
							},
							Spec: clusterv1.ClusterSpec{},
						},
						ControlPlane: &scope.ControlPlaneState{
							Object: controlPlaneUpgrading,
						},
					},
					UpgradeTracker:      scope.NewUpgradeTracker(),
					HookResponseTracker: scope.NewHookResponseTracker(),
				},
				wantIntentToCall:   true,
				wantHookToBeCalled: false,
				wantErr:            false,
			},
			{
				name: "should call hook if the control plane is at desired version - non blocking response should remove hook from pending hooks list and allow MD upgrades",
				s: &scope.Scope{
					Blueprint: &scope.ClusterBlueprint{
						Topology: &clusterv1.Topology{
							Version:      topologyVersion,
							ControlPlane: clusterv1.ControlPlaneTopology{},
						},
					},
					Current: &scope.ClusterState{
						Cluster: &clusterv1.Cluster{
							ObjectMeta: metav1.ObjectMeta{
								Name:      "test-cluster",
								Namespace: "test-ns",
								Annotations: map[string]string{
									runtimev1.PendingHooksAnnotation: "AfterControlPlaneUpgrade",
								},
							},
							Spec: clusterv1.ClusterSpec{},
						},
						ControlPlane: &scope.ControlPlaneState{
							Object: controlPlaneStable,
						},
					},
					UpgradeTracker:      scope.NewUpgradeTracker(),
					HookResponseTracker: scope.NewHookResponseTracker(),
				},
				hookResponse:       nonBlockingResponse,
				wantIntentToCall:   false,
				wantHookToBeCalled: true,
				wantHookToBlock:    false,
				wantErr:            false,
			},
			{
				name: "should call hook if the control plane is at desired version - blocking response should leave the hook in pending hooks list and block MD upgrades",
				s: &scope.Scope{
					Blueprint: &scope.ClusterBlueprint{
						Topology: &clusterv1.Topology{
							Version:      topologyVersion,
							ControlPlane: clusterv1.ControlPlaneTopology{},
						},
					},
					Current: &scope.ClusterState{
						Cluster: &clusterv1.Cluster{
							ObjectMeta: metav1.ObjectMeta{
								Name:      "test-cluster",
								Namespace: "test-ns",
								Annotations: map[string]string{
									runtimev1.PendingHooksAnnotation: "AfterControlPlaneUpgrade",
								},
							},
							Spec: clusterv1.ClusterSpec{},
						},
						ControlPlane: &scope.ControlPlaneState{
							Object: controlPlaneStable,
						},
					},
					UpgradeTracker:      scope.NewUpgradeTracker(),
					HookResponseTracker: scope.NewHookResponseTracker(),
				},
				hookResponse:       blockingResponse,
				wantIntentToCall:   true,
				wantHookToBeCalled: true,
				wantHookToBlock:    true,
				wantErr:            false,
			},
			{
				name: "should call hook if the control plane is at desired version - failure response should leave the hook in pending hooks list",
				s: &scope.Scope{
					Blueprint: &scope.ClusterBlueprint{
						Topology: &clusterv1.Topology{
							Version:      topologyVersion,
							ControlPlane: clusterv1.ControlPlaneTopology{},
						},
					},
					Current: &scope.ClusterState{
						Cluster: &clusterv1.Cluster{
							ObjectMeta: metav1.ObjectMeta{
								Name:      "test-cluster",
								Namespace: "test-ns",
								Annotations: map[string]string{
									runtimev1.PendingHooksAnnotation: "AfterControlPlaneUpgrade",
								},
							},
							Spec: clusterv1.ClusterSpec{},
						},
						ControlPlane: &scope.ControlPlaneState{
							Object: controlPlaneStable,
						},
					},
					UpgradeTracker:      scope.NewUpgradeTracker(),
					HookResponseTracker: scope.NewHookResponseTracker(),
				},
				hookResponse:       failureResponse,
				wantIntentToCall:   true,
				wantHookToBeCalled: true,
				wantErr:            true,
			},
		}

		for _, tt := range tests {
			t.Run(tt.name, func(t *testing.T) {
				g := NewWithT(t)

				fakeRuntimeClient := fakeruntimeclient.NewRuntimeClientBuilder().
					WithCallAllExtensionResponses(map[runtimecatalog.GroupVersionHook]runtimehooksv1.ResponseObject{
						afterControlPlaneUpgradeGVH: tt.hookResponse,
					}).
					WithCatalog(catalog).
					Build()

				fakeClient := fake.NewClientBuilder().WithObjects(tt.s.Current.Cluster).Build()

				r := &Reconciler{
					Client:        fakeClient,
					APIReader:     fakeClient,
					RuntimeClient: fakeRuntimeClient,
				}

				_, err := r.computeControlPlaneVersion(ctx, tt.s)
				g.Expect(fakeRuntimeClient.CallAllCount(runtimehooksv1.AfterControlPlaneUpgrade) == 1).To(Equal(tt.wantHookToBeCalled))
				g.Expect(hooks.IsPending(runtimehooksv1.AfterControlPlaneUpgrade, tt.s.Current.Cluster)).To(Equal(tt.wantIntentToCall))
				g.Expect(err != nil).To(Equal(tt.wantErr))
				if tt.wantHookToBeCalled && !tt.wantErr {
					g.Expect(tt.s.HookResponseTracker.IsBlocking(runtimehooksv1.AfterControlPlaneUpgrade)).To(Equal(tt.wantHookToBlock))
				}
			})
		}
	})

	t.Run("register intent to call AfterClusterUpgrade and AfterControlPlaneUpgrade hooks", func(t *testing.T) {
		defer utilfeature.SetFeatureGateDuringTest(t, feature.Gates, feature.RuntimeSDK, true)()

		catalog := runtimecatalog.New()
		_ = runtimehooksv1.AddToCatalog(catalog)
		beforeClusterUpgradeGVH, err := catalog.GroupVersionHook(runtimehooksv1.BeforeClusterUpgrade)
		if err != nil {
			panic("unable to compute GVH")
		}
		beforeClusterUpgradeNonBlockingResponse := &runtimehooksv1.BeforeClusterUpgradeResponse{
			CommonRetryResponse: runtimehooksv1.CommonRetryResponse{
				CommonResponse: runtimehooksv1.CommonResponse{
					Status: runtimehooksv1.ResponseStatusSuccess,
				},
			},
		}

		controlPlaneStable := builder.ControlPlane("test-ns", "cp1").
			WithSpecFields(map[string]interface{}{
				"spec.version":  "v1.2.2",
				"spec.replicas": int64(2),
			}).
			WithStatusFields(map[string]interface{}{
				"status.version":             "v1.2.2",
				"status.replicas":            int64(2),
				"status.updatedReplicas":     int64(2),
				"status.readyReplicas":       int64(2),
				"status.unavailableReplicas": int64(0),
			}).
			Build()

		s := &scope.Scope{
			Blueprint: &scope.ClusterBlueprint{Topology: &clusterv1.Topology{
				Version: "v1.2.3",
				ControlPlane: clusterv1.ControlPlaneTopology{
					Replicas: pointer.Int32(2),
				},
			}},
			Current: &scope.ClusterState{
				Cluster: &clusterv1.Cluster{
					ObjectMeta: metav1.ObjectMeta{
						Name:      "test-cluster",
						Namespace: "test-ns",
					},
				},
				ControlPlane: &scope.ControlPlaneState{Object: controlPlaneStable},
			},
			UpgradeTracker:      scope.NewUpgradeTracker(),
			HookResponseTracker: scope.NewHookResponseTracker(),
		}

		runtimeClient := fakeruntimeclient.NewRuntimeClientBuilder().
			WithCatalog(catalog).
			WithCallAllExtensionResponses(map[runtimecatalog.GroupVersionHook]runtimehooksv1.ResponseObject{
				beforeClusterUpgradeGVH: beforeClusterUpgradeNonBlockingResponse,
			}).
			Build()

		fakeClient := fake.NewClientBuilder().WithObjects(s.Current.Cluster).Build()

		r := &Reconciler{
			Client:        fakeClient,
			APIReader:     fakeClient,
			RuntimeClient: runtimeClient,
		}

		desiredVersion, err := r.computeControlPlaneVersion(ctx, s)
		g := NewWithT(t)
		g.Expect(err).ToNot(HaveOccurred())
		// When successfully picking up the new version the intent to call AfterControlPlaneUpgrade and AfterClusterUpgrade hooks should be registered.
		g.Expect(desiredVersion).To(Equal("v1.2.3"))
		g.Expect(hooks.IsPending(runtimehooksv1.AfterControlPlaneUpgrade, s.Current.Cluster)).To(BeTrue())
		g.Expect(hooks.IsPending(runtimehooksv1.AfterClusterUpgrade, s.Current.Cluster)).To(BeTrue())
	})
}

func TestComputeCluster(t *testing.T) {
	g := NewWithT(t)

	// generated objects
	infrastructureCluster := builder.InfrastructureCluster(metav1.NamespaceDefault, "infrastructureCluster1").
		Build()
	controlPlane := builder.ControlPlane(metav1.NamespaceDefault, "controlplane1").
		Build()

	// current cluster objects
	cluster := &clusterv1.Cluster{
		ObjectMeta: metav1.ObjectMeta{
			Name:      "cluster1",
			Namespace: metav1.NamespaceDefault,
		},
	}

	// aggregating current cluster objects into ClusterState (simulating getCurrentState)
	scope := scope.New(cluster)

	obj, err := computeCluster(ctx, scope, infrastructureCluster, controlPlane)
	g.Expect(err).ToNot(HaveOccurred())
	g.Expect(obj).ToNot(BeNil())

	// TypeMeta
	g.Expect(obj.APIVersion).To(Equal(cluster.APIVersion))
	g.Expect(obj.Kind).To(Equal(cluster.Kind))

	// ObjectMeta
	g.Expect(obj.Name).To(Equal(cluster.Name))
	g.Expect(obj.Namespace).To(Equal(cluster.Namespace))
	g.Expect(obj.GetLabels()).To(HaveKeyWithValue(clusterv1.ClusterNameLabel, cluster.Name))
	g.Expect(obj.GetLabels()).To(HaveKeyWithValue(clusterv1.ClusterTopologyOwnedLabel, ""))

	// Spec
	g.Expect(obj.Spec.InfrastructureRef).To(Equal(contract.ObjToRef(infrastructureCluster)))
	g.Expect(obj.Spec.ControlPlaneRef).To(Equal(contract.ObjToRef(controlPlane)))
}

func TestComputeMachineDeployment(t *testing.T) {
	workerInfrastructureMachineTemplate := builder.InfrastructureMachineTemplate(metav1.NamespaceDefault, "linux-worker-inframachinetemplate").
		Build()
	workerBootstrapTemplate := builder.BootstrapTemplate(metav1.NamespaceDefault, "linux-worker-bootstraptemplate").
		Build()
	labels := map[string]string{"fizzLabel": "buzz", "fooLabel": "bar"}
	annotations := map[string]string{"fizzAnnotation": "buzz", "fooAnnotation": "bar"}

	unhealthyConditions := []clusterv1.UnhealthyCondition{
		{
			Type:    corev1.NodeReady,
			Status:  corev1.ConditionUnknown,
			Timeout: metav1.Duration{Duration: 5 * time.Minute},
		},
		{
			Type:    corev1.NodeReady,
			Status:  corev1.ConditionFalse,
			Timeout: metav1.Duration{Duration: 5 * time.Minute},
		},
	}
	nodeTimeoutDuration := &metav1.Duration{Duration: time.Duration(1)}

	clusterClassFailureDomain := "A"
	clusterClassDuration := metav1.Duration{Duration: 20 * time.Second}
	var clusterClassMinReadySeconds int32 = 20
	clusterClassStrategy := clusterv1.MachineDeploymentStrategy{
		Type: clusterv1.OnDeleteMachineDeploymentStrategyType,
	}
	md1 := builder.MachineDeploymentClass("linux-worker").
		WithLabels(labels).
		WithAnnotations(annotations).
		WithInfrastructureTemplate(workerInfrastructureMachineTemplate).
		WithBootstrapTemplate(workerBootstrapTemplate).
		WithMachineHealthCheckClass(&clusterv1.MachineHealthCheckClass{
			UnhealthyConditions: unhealthyConditions,
			NodeStartupTimeout:  nodeTimeoutDuration,
		}).
		WithFailureDomain(&clusterClassFailureDomain).
		WithNodeDrainTimeout(&clusterClassDuration).
		WithNodeVolumeDetachTimeout(&clusterClassDuration).
		WithNodeDeletionTimeout(&clusterClassDuration).
		WithMinReadySeconds(&clusterClassMinReadySeconds).
		WithStrategy(&clusterClassStrategy).
		Build()
	mcds := []clusterv1.MachineDeploymentClass{*md1}
	fakeClass := builder.ClusterClass(metav1.NamespaceDefault, "class1").
		WithWorkerMachineDeploymentClasses(mcds...).
		Build()

	version := "v1.21.2"
	cluster := &clusterv1.Cluster{
		ObjectMeta: metav1.ObjectMeta{
			Name:      "cluster1",
			Namespace: metav1.NamespaceDefault,
		},
		Spec: clusterv1.ClusterSpec{
			Topology: &clusterv1.Topology{
				Version: version,
			},
		},
	}

	blueprint := &scope.ClusterBlueprint{
		Topology:     cluster.Spec.Topology,
		ClusterClass: fakeClass,
		MachineDeployments: map[string]*scope.MachineDeploymentBlueprint{
			"linux-worker": {
				Metadata: clusterv1.ObjectMeta{
					Labels:      labels,
					Annotations: annotations,
				},
				BootstrapTemplate:             workerBootstrapTemplate,
				InfrastructureMachineTemplate: workerInfrastructureMachineTemplate,
				MachineHealthCheck: &clusterv1.MachineHealthCheckClass{
					UnhealthyConditions: unhealthyConditions,
					NodeStartupTimeout: &metav1.Duration{
						Duration: time.Duration(1)},
				},
			},
		},
	}

	replicas := int32(5)
	topologyFailureDomain := "B"
	topologyDuration := metav1.Duration{Duration: 10 * time.Second}
	var topologyMinReadySeconds int32 = 10
	topologyStrategy := clusterv1.MachineDeploymentStrategy{
		Type: clusterv1.RollingUpdateMachineDeploymentStrategyType,
	}
	mdTopology := clusterv1.MachineDeploymentTopology{
		Metadata: clusterv1.ObjectMeta{
			Labels: map[string]string{
				// Should overwrite the label from the MachineDeployment class.
				"fooLabel": "baz",
			},
			Annotations: map[string]string{
				// Should overwrite the annotation from the MachineDeployment class.
				"fooAnnotation": "baz",
				// These annotations should not be propagated to the MachineDeployment.
				clusterv1.ClusterTopologyDeferUpgradeAnnotation:        "",
				clusterv1.ClusterTopologyHoldUpgradeSequenceAnnotation: "",
			},
		},
		Class:                   "linux-worker",
		Name:                    "big-pool-of-machines",
		Replicas:                &replicas,
		FailureDomain:           &topologyFailureDomain,
		NodeDrainTimeout:        &topologyDuration,
		NodeVolumeDetachTimeout: &topologyDuration,
		NodeDeletionTimeout:     &topologyDuration,
		MinReadySeconds:         &topologyMinReadySeconds,
		Strategy:                &topologyStrategy,
	}

	t.Run("Generates the machine deployment and the referenced templates", func(t *testing.T) {
		g := NewWithT(t)
		scope := scope.New(cluster)
		scope.Blueprint = blueprint

		actual, err := computeMachineDeployment(ctx, scope, mdTopology)
		g.Expect(err).ToNot(HaveOccurred())

		g.Expect(actual.BootstrapTemplate.GetLabels()).To(HaveKeyWithValue(clusterv1.ClusterTopologyMachineDeploymentNameLabel, "big-pool-of-machines"))

		// Ensure Cluster ownership is added to generated BootstrapTemplate.
		g.Expect(actual.BootstrapTemplate.GetOwnerReferences()).To(HaveLen(1))
		g.Expect(actual.BootstrapTemplate.GetOwnerReferences()[0].Kind).To(Equal("Cluster"))
		g.Expect(actual.BootstrapTemplate.GetOwnerReferences()[0].Name).To(Equal(cluster.Name))

		g.Expect(actual.InfrastructureMachineTemplate.GetLabels()).To(HaveKeyWithValue(clusterv1.ClusterTopologyMachineDeploymentNameLabel, "big-pool-of-machines"))

		// Ensure Cluster ownership is added to generated InfrastructureMachineTemplate.
		g.Expect(actual.InfrastructureMachineTemplate.GetOwnerReferences()).To(HaveLen(1))
		g.Expect(actual.InfrastructureMachineTemplate.GetOwnerReferences()[0].Kind).To(Equal("Cluster"))
		g.Expect(actual.InfrastructureMachineTemplate.GetOwnerReferences()[0].Name).To(Equal(cluster.Name))

		actualMd := actual.Object
		g.Expect(*actualMd.Spec.Replicas).To(Equal(replicas))
		g.Expect(*actualMd.Spec.MinReadySeconds).To(Equal(topologyMinReadySeconds))
		g.Expect(*actualMd.Spec.Strategy).To(Equal(topologyStrategy))
		g.Expect(*actualMd.Spec.Template.Spec.FailureDomain).To(Equal(topologyFailureDomain))
		g.Expect(*actualMd.Spec.Template.Spec.NodeDrainTimeout).To(Equal(topologyDuration))
		g.Expect(*actualMd.Spec.Template.Spec.NodeVolumeDetachTimeout).To(Equal(topologyDuration))
		g.Expect(*actualMd.Spec.Template.Spec.NodeDeletionTimeout).To(Equal(topologyDuration))
		g.Expect(actualMd.Spec.ClusterName).To(Equal("cluster1"))
		g.Expect(actualMd.Name).To(ContainSubstring("cluster1"))
		g.Expect(actualMd.Name).To(ContainSubstring("big-pool-of-machines"))

		expectedAnnotations := util.MergeMap(mdTopology.Metadata.Annotations, md1.Template.Metadata.Annotations)
		delete(expectedAnnotations, clusterv1.ClusterTopologyHoldUpgradeSequenceAnnotation)
		delete(expectedAnnotations, clusterv1.ClusterTopologyDeferUpgradeAnnotation)
		g.Expect(actualMd.Annotations).To(Equal(expectedAnnotations))
		g.Expect(actualMd.Spec.Template.ObjectMeta.Annotations).To(Equal(expectedAnnotations))

		g.Expect(actualMd.Labels).To(Equal(util.MergeMap(mdTopology.Metadata.Labels, md1.Template.Metadata.Labels, map[string]string{
			clusterv1.ClusterNameLabel:                          cluster.Name,
			clusterv1.ClusterTopologyOwnedLabel:                 "",
			clusterv1.ClusterTopologyMachineDeploymentNameLabel: "big-pool-of-machines",
		})))
		g.Expect(actualMd.Spec.Selector.MatchLabels).To(Equal(map[string]string{
			clusterv1.ClusterNameLabel:                          cluster.Name,
			clusterv1.ClusterTopologyOwnedLabel:                 "",
			clusterv1.ClusterTopologyMachineDeploymentNameLabel: "big-pool-of-machines",
		}))
		g.Expect(actualMd.Spec.Template.ObjectMeta.Labels).To(Equal(util.MergeMap(mdTopology.Metadata.Labels, md1.Template.Metadata.Labels, map[string]string{
			clusterv1.ClusterNameLabel:                          cluster.Name,
			clusterv1.ClusterTopologyOwnedLabel:                 "",
			clusterv1.ClusterTopologyMachineDeploymentNameLabel: "big-pool-of-machines",
		})))

		g.Expect(actualMd.Spec.Template.Spec.InfrastructureRef.Name).ToNot(Equal("linux-worker-inframachinetemplate"))
		g.Expect(actualMd.Spec.Template.Spec.Bootstrap.ConfigRef.Name).ToNot(Equal("linux-worker-bootstraptemplate"))
	})
	t.Run("Generates the machine deployment and the referenced templates using ClusterClass defaults", func(t *testing.T) {
		g := NewWithT(t)
		scope := scope.New(cluster)
		scope.Blueprint = blueprint

		mdTopology := clusterv1.MachineDeploymentTopology{
			Metadata: clusterv1.ObjectMeta{
				Labels: map[string]string{"foo": "baz"},
			},
			Class:    "linux-worker",
			Name:     "big-pool-of-machines",
			Replicas: &replicas,
			// missing FailureDomain, NodeDrainTimeout, NodeVolumeDetachTimeout, NodeDeletionTimeout, MinReadySeconds, Strategy
		}

		actual, err := computeMachineDeployment(ctx, scope, mdTopology)
		g.Expect(err).ToNot(HaveOccurred())

		// checking only values from CC defaults
		actualMd := actual.Object
		g.Expect(*actualMd.Spec.MinReadySeconds).To(Equal(clusterClassMinReadySeconds))
		g.Expect(*actualMd.Spec.Strategy).To(Equal(clusterClassStrategy))
		g.Expect(*actualMd.Spec.Template.Spec.FailureDomain).To(Equal(clusterClassFailureDomain))
		g.Expect(*actualMd.Spec.Template.Spec.NodeDrainTimeout).To(Equal(clusterClassDuration))
		g.Expect(*actualMd.Spec.Template.Spec.NodeVolumeDetachTimeout).To(Equal(clusterClassDuration))
		g.Expect(*actualMd.Spec.Template.Spec.NodeDeletionTimeout).To(Equal(clusterClassDuration))
	})

	t.Run("If there is already a machine deployment, it preserves the object name and the reference names", func(t *testing.T) {
		g := NewWithT(t)
		s := scope.New(cluster)
		s.Blueprint = blueprint

		currentReplicas := int32(3)
		currentMd := &clusterv1.MachineDeployment{
			ObjectMeta: metav1.ObjectMeta{
				Name: "existing-deployment-1",
			},
			Spec: clusterv1.MachineDeploymentSpec{
				Replicas: &currentReplicas,
				Template: clusterv1.MachineTemplateSpec{
					Spec: clusterv1.MachineSpec{
						Version: pointer.String("v1.21.2"),
						Bootstrap: clusterv1.Bootstrap{
							ConfigRef: contract.ObjToRef(workerBootstrapTemplate),
						},
						InfrastructureRef: *contract.ObjToRef(workerInfrastructureMachineTemplate),
					},
				},
			},
		}
		s.Current.MachineDeployments = map[string]*scope.MachineDeploymentState{
			"big-pool-of-machines": {
				Object:                        currentMd,
				BootstrapTemplate:             workerBootstrapTemplate,
				InfrastructureMachineTemplate: workerInfrastructureMachineTemplate,
			},
		}

		actual, err := computeMachineDeployment(ctx, s, mdTopology)
		g.Expect(err).ToNot(HaveOccurred())

		actualMd := actual.Object

		g.Expect(*actualMd.Spec.Replicas).NotTo(Equal(currentReplicas))
		g.Expect(*actualMd.Spec.Template.Spec.FailureDomain).To(Equal(topologyFailureDomain))
		g.Expect(actualMd.Name).To(Equal("existing-deployment-1"))

		expectedAnnotations := util.MergeMap(mdTopology.Metadata.Annotations, md1.Template.Metadata.Annotations)
		delete(expectedAnnotations, clusterv1.ClusterTopologyHoldUpgradeSequenceAnnotation)
		delete(expectedAnnotations, clusterv1.ClusterTopologyDeferUpgradeAnnotation)
		g.Expect(actualMd.Annotations).To(Equal(expectedAnnotations))
		g.Expect(actualMd.Spec.Template.ObjectMeta.Annotations).To(Equal(expectedAnnotations))

		g.Expect(actualMd.Labels).To(Equal(util.MergeMap(mdTopology.Metadata.Labels, md1.Template.Metadata.Labels, map[string]string{
			clusterv1.ClusterNameLabel:                          cluster.Name,
			clusterv1.ClusterTopologyOwnedLabel:                 "",
			clusterv1.ClusterTopologyMachineDeploymentNameLabel: "big-pool-of-machines",
		})))
		g.Expect(actualMd.Spec.Selector.MatchLabels).To(Equal(map[string]string{
			clusterv1.ClusterNameLabel:                          cluster.Name,
			clusterv1.ClusterTopologyOwnedLabel:                 "",
			clusterv1.ClusterTopologyMachineDeploymentNameLabel: "big-pool-of-machines",
		}))
		g.Expect(actualMd.Spec.Template.ObjectMeta.Labels).To(Equal(util.MergeMap(mdTopology.Metadata.Labels, md1.Template.Metadata.Labels, map[string]string{
			clusterv1.ClusterNameLabel:                          cluster.Name,
			clusterv1.ClusterTopologyOwnedLabel:                 "",
			clusterv1.ClusterTopologyMachineDeploymentNameLabel: "big-pool-of-machines",
		})))

		g.Expect(actualMd.Spec.Template.Spec.InfrastructureRef.Name).To(Equal("linux-worker-inframachinetemplate"))
		g.Expect(actualMd.Spec.Template.Spec.Bootstrap.ConfigRef.Name).To(Equal("linux-worker-bootstraptemplate"))
	})

	t.Run("If a machine deployment references a topology class that does not exist, machine deployment generation fails", func(t *testing.T) {
		g := NewWithT(t)
		scope := scope.New(cluster)
		scope.Blueprint = blueprint

		mdTopology = clusterv1.MachineDeploymentTopology{
			Metadata: clusterv1.ObjectMeta{
				Labels: map[string]string{"foo": "baz"},
			},
			Class: "windows-worker",
			Name:  "big-pool-of-machines",
		}

		_, err := computeMachineDeployment(ctx, scope, mdTopology)
		g.Expect(err).To(HaveOccurred())
	})

	t.Run("Should choose the correct version for machine deployment", func(t *testing.T) {
		controlPlaneStable123 := builder.ControlPlane("test1", "cp1").
			WithSpecFields(map[string]interface{}{
				"spec.version":  "v1.2.3",
				"spec.replicas": int64(2),
			}).
			WithStatusFields(map[string]interface{}{
				"status.version":         "v1.2.3",
				"status.replicas":        int64(2),
				"status.updatedReplicas": int64(2),
				"status.readyReplicas":   int64(2),
			}).
			Build()

		// Note: in all the following tests we are setting it up so that the control plane is already
		// stable at the topology version.
		// A more extensive list of scenarios is tested in TestComputeMachineDeploymentVersion.
		tests := []struct {
			name                        string
			upgradingMachineDeployments []string
			currentMDVersion            *string
			upgradeConcurrency          string
			topologyVersion             string
			expectedVersion             string
		}{
			{
				name:                        "use cluster.spec.topology.version if creating a new machine deployment",
				upgradingMachineDeployments: []string{},
				upgradeConcurrency:          "1",
				currentMDVersion:            nil,
				topologyVersion:             "v1.2.3",
				expectedVersion:             "v1.2.3",
			},
			{
				name:                        "use cluster.spec.topology.version if creating a new machine deployment while another machine deployment is upgrading",
				upgradingMachineDeployments: []string{"upgrading-md1"},
				upgradeConcurrency:          "1",
				currentMDVersion:            nil,
				topologyVersion:             "v1.2.3",
				expectedVersion:             "v1.2.3",
<<<<<<< HEAD
			},
			{
				name:                        "use machine deployment's spec.template.spec.version if one of the machine deployments is upgrading, concurrency limit reached",
				upgradingMachineDeployments: []string{"upgrading-md1"},
				upgradeConcurrency:          "1",
				currentMDVersion:            pointer.String("v1.2.2"),
				topologyVersion:             "v1.2.3",
				expectedVersion:             "v1.2.2",
			},
			{
=======
			},
			{
				name:                        "use machine deployment's spec.template.spec.version if one of the machine deployments is upgrading, concurrency limit reached",
				upgradingMachineDeployments: []string{"upgrading-md1"},
				upgradeConcurrency:          "1",
				currentMDVersion:            pointer.String("v1.2.2"),
				topologyVersion:             "v1.2.3",
				expectedVersion:             "v1.2.2",
			},
			{
>>>>>>> 3290c5a2
				name:                        "use cluster.spec.topology.version if one of the machine deployments is upgrading, concurrency limit not reached",
				upgradingMachineDeployments: []string{"upgrading-md1"},
				upgradeConcurrency:          "2",
				currentMDVersion:            pointer.String("v1.2.2"),
				topologyVersion:             "v1.2.3",
				expectedVersion:             "v1.2.3",
			},
		}
		for _, tt := range tests {
			t.Run(tt.name, func(t *testing.T) {
				g := NewWithT(t)

				testCluster := cluster.DeepCopy()
				if testCluster.Annotations == nil {
					testCluster.Annotations = map[string]string{}
				}
				testCluster.Annotations[clusterv1.ClusterTopologyUpgradeConcurrencyAnnotation] = tt.upgradeConcurrency

				s := scope.New(testCluster)
				s.Blueprint = blueprint
				s.Blueprint.Topology.Version = tt.topologyVersion
				s.Blueprint.Topology.ControlPlane = clusterv1.ControlPlaneTopology{
					Replicas: pointer.Int32(2),
				}
				s.Blueprint.Topology.Workers = &clusterv1.WorkersTopology{}

				mdsState := scope.MachineDeploymentsStateMap{}
				if tt.currentMDVersion != nil {
					// testing a case with an existing machine deployment
					// add the stable machine deployment to the current machine deployments state
					md := builder.MachineDeployment("test-namespace", "big-pool-of-machines").
						WithGeneration(1).
						WithReplicas(2).
						WithVersion(*tt.currentMDVersion).
						WithStatus(clusterv1.MachineDeploymentStatus{
							ObservedGeneration: 2,
							Replicas:           2,
							ReadyReplicas:      2,
							UpdatedReplicas:    2,
							AvailableReplicas:  2,
						}).
						Build()
					mdsState = duplicateMachineDeploymentsState(mdsState)
					mdsState["big-pool-of-machines"] = &scope.MachineDeploymentState{
						Object: md,
					}
				}
				s.Current.MachineDeployments = mdsState
				s.Current.ControlPlane = &scope.ControlPlaneState{
					Object: controlPlaneStable123,
				}
<<<<<<< HEAD
				s.UpgradeTracker.MachineDeployments.MarkRollingOut(s.Current.MachineDeployments.RollingOut()...)
				desiredControlPlaneState := &scope.ControlPlaneState{
					Object: controlPlaneStable123,
				}
=======
>>>>>>> 3290c5a2

				mdTopology := clusterv1.MachineDeploymentTopology{
					Class:    "linux-worker",
					Name:     "big-pool-of-machines",
					Replicas: pointer.Int32(2),
				}
<<<<<<< HEAD
				s.UpgradeTracker.MachineDeployments.MarkUpgradingAndRollingOut(tt.upgradingMachineDeployments...)
				obj, err := computeMachineDeployment(ctx, s, desiredControlPlaneState, mdTopology)
				g.Expect(err).NotTo(HaveOccurred())
=======
				s.UpgradeTracker.MachineDeployments.MarkUpgrading(tt.upgradingMachineDeployments...)
				obj, err := computeMachineDeployment(ctx, s, mdTopology)
				g.Expect(err).ToNot(HaveOccurred())
>>>>>>> 3290c5a2
				g.Expect(*obj.Object.Spec.Template.Spec.Version).To(Equal(tt.expectedVersion))
			})
		}
	})

	t.Run("Should correctly generate a MachineHealthCheck for the MachineDeployment", func(t *testing.T) {
		g := NewWithT(t)
		scope := scope.New(cluster)
		scope.Blueprint = blueprint
		mdTopology := clusterv1.MachineDeploymentTopology{
			Class: "linux-worker",
			Name:  "big-pool-of-machines",
		}

		actual, err := computeMachineDeployment(ctx, scope, mdTopology)
		g.Expect(err).ToNot(HaveOccurred())
		// Check that the ClusterName and selector are set properly for the MachineHealthCheck.
		g.Expect(actual.MachineHealthCheck.Spec.ClusterName).To(Equal(cluster.Name))
		g.Expect(actual.MachineHealthCheck.Spec.Selector).To(Equal(metav1.LabelSelector{MatchLabels: map[string]string{
			clusterv1.ClusterTopologyOwnedLabel:                 actual.Object.Spec.Selector.MatchLabels[clusterv1.ClusterTopologyOwnedLabel],
			clusterv1.ClusterTopologyMachineDeploymentNameLabel: actual.Object.Spec.Selector.MatchLabels[clusterv1.ClusterTopologyMachineDeploymentNameLabel],
		}}))

		// Check that the NodeStartupTime is set as expected.
		g.Expect(actual.MachineHealthCheck.Spec.NodeStartupTimeout).To(Equal(nodeTimeoutDuration))

		// Check that UnhealthyConditions are set as expected.
		g.Expect(actual.MachineHealthCheck.Spec.UnhealthyConditions).To(Equal(unhealthyConditions))
	})
}

func TestComputeMachineDeploymentVersion(t *testing.T) {
<<<<<<< HEAD
	controlPlaneStable122 := builder.ControlPlane("test1", "cp1").
		WithSpecFields(map[string]interface{}{
			"spec.version":  "v1.2.2",
			"spec.replicas": int64(2),
		}).
		WithStatusFields(map[string]interface{}{
			"status.version":             "v1.2.2",
			"status.replicas":            int64(2),
			"status.updatedReplicas":     int64(2),
			"status.readyReplicas":       int64(2),
			"status.unavailableReplicas": int64(0),
		}).
		Build()
	controlPlaneStable123 := builder.ControlPlane("test1", "cp1").
		WithSpecFields(map[string]interface{}{
			"spec.version":  "v1.2.3",
			"spec.replicas": int64(2),
		}).
		WithStatusFields(map[string]interface{}{
			"status.version":             "v1.2.3",
			"status.replicas":            int64(2),
			"status.updatedReplicas":     int64(2),
			"status.readyReplicas":       int64(2),
			"status.unavailableReplicas": int64(0),
		}).
		Build()
	controlPlaneUpgrading := builder.ControlPlane("test1", "cp1").
		WithSpecFields(map[string]interface{}{
			"spec.version": "v1.2.3",
		}).
		WithStatusFields(map[string]interface{}{
			"status.version": "v1.2.1",
		}).
		Build()
	controlPlaneScaling := builder.ControlPlane("test1", "cp1").
		WithSpecFields(map[string]interface{}{
			"spec.version":  "v1.2.3",
			"spec.replicas": int64(2),
		}).
		WithStatusFields(map[string]interface{}{
			"status.version":             "v1.2.3",
			"status.replicas":            int64(1),
			"status.updatedReplicas":     int64(1),
			"status.readyReplicas":       int64(1),
			"status.unavailableReplicas": int64(0),
		}).
		Build()
	controlPlaneDesired := builder.ControlPlane("test1", "cp1").
		WithSpecFields(map[string]interface{}{
			"spec.version": "v1.2.3",
		}).
		Build()

	tests := []struct {
		name                          string
		machineDeploymentTopology     clusterv1.MachineDeploymentTopology
		currentMachineDeploymentState *scope.MachineDeploymentState
		upgradingMachineDeployments   []string
		upgradeConcurrency            int
		currentControlPlane           *unstructured.Unstructured
		desiredControlPlane           *unstructured.Unstructured
		topologyVersion               string
		expectedVersion               string
=======
	controlPlaneObj := builder.ControlPlane("test1", "cp1").
		Build()

	mdName := "md-1"
	currentMachineDeploymentState := &scope.MachineDeploymentState{Object: builder.MachineDeployment("test1", mdName).WithVersion("v1.2.2").Build()}

	tests := []struct {
		name                                 string
		machineDeploymentTopology            clusterv1.MachineDeploymentTopology
		currentMachineDeploymentState        *scope.MachineDeploymentState
		upgradingMachineDeployments          []string
		upgradeConcurrency                   int
		controlPlaneStartingUpgrade          bool
		controlPlaneUpgrading                bool
		controlPlaneScaling                  bool
		controlPlaneProvisioning             bool
		afterControlPlaneUpgradeHookBlocking bool
		topologyVersion                      string
		expectedVersion                      string
		expectPendingCreate                  bool
		expectPendingUpgrade                 bool
>>>>>>> 3290c5a2
	}{
		{
			name:                          "should return cluster.spec.topology.version if creating a new machine deployment and if control plane is stable - not marked as pending create",
			currentMachineDeploymentState: nil,
<<<<<<< HEAD
			topologyVersion:               "v1.2.3",
			expectedVersion:               "v1.2.3",
=======
			machineDeploymentTopology: clusterv1.MachineDeploymentTopology{
				Name: "md-topology-1",
			},
			topologyVersion:     "v1.2.3",
			expectedVersion:     "v1.2.3",
			expectPendingCreate: false,
		},
		{
			name:                "should return cluster.spec.topology.version if creating a new machine deployment and if control plane is not stable - marked as pending create",
			controlPlaneScaling: true,
			machineDeploymentTopology: clusterv1.MachineDeploymentTopology{
				Name: "md-topology-1",
			},
			topologyVersion:     "v1.2.3",
			expectedVersion:     "v1.2.3",
			expectPendingCreate: true,
>>>>>>> 3290c5a2
		},
		{
			name: "should return machine deployment's spec.template.spec.version if upgrade is deferred",
			machineDeploymentTopology: clusterv1.MachineDeploymentTopology{
				Metadata: clusterv1.ObjectMeta{
					Annotations: map[string]string{
						clusterv1.ClusterTopologyDeferUpgradeAnnotation: "",
					},
				},
			},
<<<<<<< HEAD
			currentMachineDeploymentState: &scope.MachineDeploymentState{Object: builder.MachineDeployment("test1", "md-current").WithVersion("v1.2.2").Build()},
			upgradingMachineDeployments:   []string{},
			currentControlPlane:           controlPlaneStable123,
			desiredControlPlane:           controlPlaneDesired,
=======
			currentMachineDeploymentState: currentMachineDeploymentState,
			upgradingMachineDeployments:   []string{},
>>>>>>> 3290c5a2
			topologyVersion:               "v1.2.3",
			expectedVersion:               "v1.2.2",
			expectPendingUpgrade:          true,
		},
		{
			// Control plane is considered upgrading if the control plane's spec.version and status.version is not equal.
			name:                          "should return machine deployment's spec.template.spec.version if control plane is upgrading",
<<<<<<< HEAD
			currentMachineDeploymentState: &scope.MachineDeploymentState{Object: builder.MachineDeployment("test1", "md-current").WithVersion("v1.2.2").Build()},
			upgradingMachineDeployments:   []string{},
			currentControlPlane:           controlPlaneUpgrading,
=======
			currentMachineDeploymentState: currentMachineDeploymentState,
			upgradingMachineDeployments:   []string{},
			controlPlaneUpgrading:         true,
>>>>>>> 3290c5a2
			topologyVersion:               "v1.2.3",
			expectedVersion:               "v1.2.2",
			expectPendingUpgrade:          true,
		},
		{
			// Control plane is considered ready to upgrade if spec.version of current and desired control planes are not equal.
<<<<<<< HEAD
			name:                          "should return machine deployment's spec.template.spec.version if control plane is ready to upgrade",
			currentMachineDeploymentState: &scope.MachineDeploymentState{Object: builder.MachineDeployment("test1", "md-current").WithVersion("v1.2.2").Build()},
			upgradingMachineDeployments:   []string{},
			currentControlPlane:           controlPlaneStable122,
			desiredControlPlane:           controlPlaneDesired,
=======
			name:                          "should return machine deployment's spec.template.spec.version if control plane is starting upgrade",
			currentMachineDeploymentState: currentMachineDeploymentState,
			upgradingMachineDeployments:   []string{},
			controlPlaneStartingUpgrade:   true,
>>>>>>> 3290c5a2
			topologyVersion:               "v1.2.3",
			expectedVersion:               "v1.2.2",
			expectPendingUpgrade:          true,
		},
		{
			// Control plane is considered scaling if its spec.replicas is not equal to any of status.replicas, status.readyReplicas or status.updatedReplicas.
			name:                          "should return machine deployment's spec.template.spec.version if control plane is scaling",
<<<<<<< HEAD
			currentMachineDeploymentState: &scope.MachineDeploymentState{Object: builder.MachineDeployment("test1", "md-current").WithVersion("v1.2.2").Build()},
			upgradingMachineDeployments:   []string{},
			currentControlPlane:           controlPlaneScaling,
=======
			currentMachineDeploymentState: currentMachineDeploymentState,
			upgradingMachineDeployments:   []string{},
			controlPlaneScaling:           true,
>>>>>>> 3290c5a2
			topologyVersion:               "v1.2.3",
			expectedVersion:               "v1.2.2",
			expectPendingUpgrade:          true,
		},
		{
			name:                          "should return cluster.spec.topology.version if the control plane is not upgrading, not scaling, not ready to upgrade and none of the machine deployments are upgrading",
			currentMachineDeploymentState: currentMachineDeploymentState,
			upgradingMachineDeployments:   []string{},
			topologyVersion:               "v1.2.3",
			expectedVersion:               "v1.2.3",
			expectPendingUpgrade:          false,
		},
		{
			name:                                 "should return machine deployment's spec.template.spec.version if control plane is stable, other machine deployments are upgrading, concurrency limit not reached but AfterControlPlaneUpgrade hook is blocking",
			currentMachineDeploymentState:        currentMachineDeploymentState,
			upgradingMachineDeployments:          []string{"upgrading-md1"},
			upgradeConcurrency:                   2,
			afterControlPlaneUpgradeHookBlocking: true,
			topologyVersion:                      "v1.2.3",
			expectedVersion:                      "v1.2.2",
			expectPendingUpgrade:                 true,
		},
		{
<<<<<<< HEAD
			name:                          "should return cluster.spec.topology.version if the control plane is not upgrading, not scaling, not ready to upgrade and none of the machine deployments are rolling out",
			currentMachineDeploymentState: &scope.MachineDeploymentState{Object: builder.MachineDeployment("test1", "md-current").WithVersion("v1.2.2").Build()},
			upgradingMachineDeployments:   []string{},
			currentControlPlane:           controlPlaneStable123,
			desiredControlPlane:           controlPlaneDesired,
=======
			name:                          "should return cluster.spec.topology.version if control plane is stable, other machine deployments are upgrading, concurrency limit not reached",
			currentMachineDeploymentState: currentMachineDeploymentState,
			upgradingMachineDeployments:   []string{"upgrading-md1"},
			upgradeConcurrency:            2,
>>>>>>> 3290c5a2
			topologyVersion:               "v1.2.3",
			expectedVersion:               "v1.2.3",
			expectPendingUpgrade:          false,
		},
		{
			name:                          "should return machine deployment's spec.template.spec.version if control plane is stable, other machine deployments are upgrading, concurrency limit reached",
			currentMachineDeploymentState: currentMachineDeploymentState,
			upgradingMachineDeployments:   []string{"upgrading-md1", "upgrading-md2"},
			upgradeConcurrency:            2,
			topologyVersion:               "v1.2.3",
			expectedVersion:               "v1.2.2",
			expectPendingUpgrade:          true,
		},
		{
			name:                          "should return cluster.spec.topology.version if control plane is stable, other machine deployments are rolling out, concurrency limit not reached",
			currentMachineDeploymentState: &scope.MachineDeploymentState{Object: builder.MachineDeployment("test1", "md-current").WithVersion("v1.2.2").Build()},
			upgradingMachineDeployments:   []string{"upgrading-md1"},
			upgradeConcurrency:            2,
			currentControlPlane:           controlPlaneStable123,
			desiredControlPlane:           controlPlaneDesired,
			topologyVersion:               "v1.2.3",
			expectedVersion:               "v1.2.3",
		},
		{
			name:                          "should return machine deployment's spec.template.spec.version if control plane is stable, other machine deployments are rolling out, concurrency limit reached",
			currentMachineDeploymentState: &scope.MachineDeploymentState{Object: builder.MachineDeployment("test1", "md-current").WithVersion("v1.2.2").Build()},
			upgradingMachineDeployments:   []string{"upgrading-md1", "upgrading-md2"},
			upgradeConcurrency:            2,
			currentControlPlane:           controlPlaneStable123,
			desiredControlPlane:           controlPlaneDesired,
			topologyVersion:               "v1.2.3",
			expectedVersion:               "v1.2.2",
		},
	}

	for _, tt := range tests {
		t.Run(tt.name, func(t *testing.T) {
			g := NewWithT(t)

			s := &scope.Scope{
				Blueprint: &scope.ClusterBlueprint{Topology: &clusterv1.Topology{
					Version: tt.topologyVersion,
					ControlPlane: clusterv1.ControlPlaneTopology{
						Replicas: pointer.Int32(2),
					},
					Workers: &clusterv1.WorkersTopology{},
				}},
				Current: &scope.ClusterState{
<<<<<<< HEAD
					ControlPlane: &scope.ControlPlaneState{Object: tt.currentControlPlane},
				},
				UpgradeTracker: scope.NewUpgradeTracker(scope.MaxMDUpgradeConcurrency(tt.upgradeConcurrency)),
			}
			desiredControlPlaneState := &scope.ControlPlaneState{Object: tt.desiredControlPlane}
			s.UpgradeTracker.MachineDeployments.MarkUpgradingAndRollingOut(tt.upgradingMachineDeployments...)
			version, err := computeMachineDeploymentVersion(s, tt.machineDeploymentTopology, desiredControlPlaneState, tt.currentMachineDeploymentState)
			g.Expect(err).NotTo(HaveOccurred())
=======
					ControlPlane: &scope.ControlPlaneState{Object: controlPlaneObj},
				},
				UpgradeTracker:      scope.NewUpgradeTracker(scope.MaxMDUpgradeConcurrency(tt.upgradeConcurrency)),
				HookResponseTracker: scope.NewHookResponseTracker(),
			}
			if tt.afterControlPlaneUpgradeHookBlocking {
				s.HookResponseTracker.Add(runtimehooksv1.AfterControlPlaneUpgrade, &runtimehooksv1.AfterControlPlaneUpgradeResponse{
					CommonRetryResponse: runtimehooksv1.CommonRetryResponse{
						RetryAfterSeconds: 10,
					},
				})
			}
			s.UpgradeTracker.ControlPlane.IsStartingUpgrade = tt.controlPlaneStartingUpgrade
			s.UpgradeTracker.ControlPlane.IsUpgrading = tt.controlPlaneUpgrading
			s.UpgradeTracker.ControlPlane.IsScaling = tt.controlPlaneScaling
			s.UpgradeTracker.ControlPlane.IsProvisioning = tt.controlPlaneProvisioning
			s.UpgradeTracker.MachineDeployments.MarkUpgrading(tt.upgradingMachineDeployments...)
			version := computeMachineDeploymentVersion(s, tt.machineDeploymentTopology, tt.currentMachineDeploymentState)
>>>>>>> 3290c5a2
			g.Expect(version).To(Equal(tt.expectedVersion))

			if tt.currentMachineDeploymentState != nil {
				// Verify that if the upgrade is pending it is captured in the upgrade tracker.
				if tt.expectPendingUpgrade {
					g.Expect(s.UpgradeTracker.MachineDeployments.IsPendingUpgrade(mdName)).To(BeTrue(), "MachineDeployment should be marked as pending upgrade")
				} else {
					g.Expect(s.UpgradeTracker.MachineDeployments.IsPendingUpgrade(mdName)).To(BeFalse(), "MachineDeployment should not be marked as pending upgrade")
				}
			} else {
				// Verify that if create the pending it is capture in the tracker.
				if tt.expectPendingCreate {
					g.Expect(s.UpgradeTracker.MachineDeployments.IsPendingCreate(tt.machineDeploymentTopology.Name)).To(BeTrue(), "MachineDeployment topology should be marked as pending create")
				} else {
					g.Expect(s.UpgradeTracker.MachineDeployments.IsPendingCreate(tt.machineDeploymentTopology.Name)).To(BeFalse(), "MachineDeployment topology should not be marked as pending create")
				}
			}
		})
	}
}

func TestIsMachineDeploymentDeferred(t *testing.T) {
	clusterTopology := &clusterv1.Topology{
		Workers: &clusterv1.WorkersTopology{
			MachineDeployments: []clusterv1.MachineDeploymentTopology{
				{
					Name: "md-with-defer-upgrade",
					Metadata: clusterv1.ObjectMeta{
						Annotations: map[string]string{
							clusterv1.ClusterTopologyDeferUpgradeAnnotation: "",
						},
					},
				},
				{
					Name: "md-without-annotations",
				},
				{
					Name: "md-with-hold-upgrade-sequence",
					Metadata: clusterv1.ObjectMeta{
						Annotations: map[string]string{
							clusterv1.ClusterTopologyHoldUpgradeSequenceAnnotation: "",
						},
					},
				},
				{
					Name: "md-after-md-with-hold-upgrade-sequence",
				},
			},
		},
	}

	tests := []struct {
		name       string
		mdTopology clusterv1.MachineDeploymentTopology
		deferred   bool
	}{
		{
			name: "MD with defer-upgrade annotation is deferred",
			mdTopology: clusterv1.MachineDeploymentTopology{
				Name: "md-with-defer-upgrade",
				Metadata: clusterv1.ObjectMeta{
					Annotations: map[string]string{
						clusterv1.ClusterTopologyDeferUpgradeAnnotation: "",
					},
				},
			},
			deferred: true,
		},
		{
			name: "MD without annotations is not deferred",
			mdTopology: clusterv1.MachineDeploymentTopology{
				Name: "md-without-annotations",
			},
			deferred: false,
		},
		{
			name: "MD with hold-upgrade-sequence annotation is deferred",
			mdTopology: clusterv1.MachineDeploymentTopology{
				Name: "md-with-hold-upgrade-sequence",
				Metadata: clusterv1.ObjectMeta{
					Annotations: map[string]string{
						clusterv1.ClusterTopologyHoldUpgradeSequenceAnnotation: "",
					},
				},
			},
			deferred: true,
		},
		{
			name: "MD after MD with hold-upgrade-sequence is deferred",
			mdTopology: clusterv1.MachineDeploymentTopology{
				Name: "md-after-md-with-hold-upgrade-sequence",
			},
			deferred: true,
		},
	}

	for _, tt := range tests {
		t.Run(tt.name, func(t *testing.T) {
			g := NewWithT(t)
			g.Expect(isMachineDeploymentDeferred(clusterTopology, tt.mdTopology)).To(Equal(tt.deferred))
		})
	}
}

func TestTemplateToObject(t *testing.T) {
	template := builder.InfrastructureClusterTemplate(metav1.NamespaceDefault, "infrastructureClusterTemplate").
		WithSpecFields(map[string]interface{}{"spec.template.spec.fakeSetting": true}).
		Build()
	cluster := &clusterv1.Cluster{
		ObjectMeta: metav1.ObjectMeta{
			Name:      "cluster1",
			Namespace: metav1.NamespaceDefault,
		},
	}

	t.Run("Generates an object from a template", func(t *testing.T) {
		g := NewWithT(t)
		obj, err := templateToObject(templateToInput{
			template:              template,
			templateClonedFromRef: fakeRef1,
			cluster:               cluster,
			nameGenerator:         names.SimpleNameGenerator(cluster.Name),
			currentObjectRef:      nil,
		})
		g.Expect(err).ToNot(HaveOccurred())
		g.Expect(obj).ToNot(BeNil())

		assertTemplateToObject(g, assertTemplateInput{
			cluster:     cluster,
			templateRef: fakeRef1,
			template:    template,
			currentRef:  nil,
			obj:         obj,
		})
	})
	t.Run("Overrides the generated name if there is already a reference", func(t *testing.T) {
		g := NewWithT(t)
		obj, err := templateToObject(templateToInput{
			template:              template,
			templateClonedFromRef: fakeRef1,
			cluster:               cluster,
			nameGenerator:         names.SimpleNameGenerator(cluster.Name),
			currentObjectRef:      fakeRef2,
		})
		g.Expect(err).ToNot(HaveOccurred())
		g.Expect(obj).ToNot(BeNil())

		// ObjectMeta
		assertTemplateToObject(g, assertTemplateInput{
			cluster:     cluster,
			templateRef: fakeRef1,
			template:    template,
			currentRef:  fakeRef2,
			obj:         obj,
		})
	})
}

func TestTemplateToTemplate(t *testing.T) {
	template := builder.InfrastructureClusterTemplate(metav1.NamespaceDefault, "infrastructureClusterTemplate").
		WithSpecFields(map[string]interface{}{"spec.template.spec.fakeSetting": true}).
		Build()
	annotations := template.GetAnnotations()
	if annotations == nil {
		annotations = map[string]string{}
	}
	annotations[corev1.LastAppliedConfigAnnotation] = "foo"
	template.SetAnnotations(annotations)

	cluster := &clusterv1.Cluster{
		ObjectMeta: metav1.ObjectMeta{
			Name:      "cluster1",
			Namespace: metav1.NamespaceDefault,
		},
	}

	t.Run("Generates a template from a template", func(t *testing.T) {
		g := NewWithT(t)
		obj, err := templateToTemplate(templateToInput{
			template:              template,
			templateClonedFromRef: fakeRef1,
			cluster:               cluster,
			nameGenerator:         names.SimpleNameGenerator(cluster.Name),
			currentObjectRef:      nil,
		})
		g.Expect(err).ToNot(HaveOccurred())
		g.Expect(obj).ToNot(BeNil())
		assertTemplateToTemplate(g, assertTemplateInput{
			cluster:     cluster,
			templateRef: fakeRef1,
			template:    template,
			currentRef:  nil,
			obj:         obj,
		})
	})
	t.Run("Overrides the generated name if there is already a reference", func(t *testing.T) {
		g := NewWithT(t)
		obj, err := templateToTemplate(templateToInput{
			template:              template,
			templateClonedFromRef: fakeRef1,
			cluster:               cluster,
			nameGenerator:         names.SimpleNameGenerator(cluster.Name),
			currentObjectRef:      fakeRef2,
		})
		g.Expect(err).ToNot(HaveOccurred())
		g.Expect(obj).ToNot(BeNil())
		assertTemplateToTemplate(g, assertTemplateInput{
			cluster:     cluster,
			templateRef: fakeRef1,
			template:    template,
			currentRef:  fakeRef2,
			obj:         obj,
		})
	})
}

type assertTemplateInput struct {
	cluster             *clusterv1.Cluster
	templateRef         *corev1.ObjectReference
	template            *unstructured.Unstructured
	labels, annotations map[string]string
	currentRef          *corev1.ObjectReference
	obj                 *unstructured.Unstructured
}

func assertTemplateToObject(g *WithT, in assertTemplateInput) {
	// TypeMeta
	g.Expect(in.obj.GetAPIVersion()).To(Equal(in.template.GetAPIVersion()))
	g.Expect(in.obj.GetKind()).To(Equal(strings.TrimSuffix(in.template.GetKind(), "Template")))

	// ObjectMeta
	if in.currentRef != nil {
		g.Expect(in.obj.GetName()).To(Equal(in.currentRef.Name))
	} else {
		g.Expect(in.obj.GetName()).To(HavePrefix(in.cluster.Name))
	}
	g.Expect(in.obj.GetNamespace()).To(Equal(in.cluster.Namespace))
	g.Expect(in.obj.GetLabels()).To(HaveKeyWithValue(clusterv1.ClusterNameLabel, in.cluster.Name))
	g.Expect(in.obj.GetLabels()).To(HaveKeyWithValue(clusterv1.ClusterTopologyOwnedLabel, ""))
	for k, v := range in.labels {
		g.Expect(in.obj.GetLabels()).To(HaveKeyWithValue(k, v))
	}
	g.Expect(in.obj.GetAnnotations()).To(HaveKeyWithValue(clusterv1.TemplateClonedFromGroupKindAnnotation, in.templateRef.GroupVersionKind().GroupKind().String()))
	g.Expect(in.obj.GetAnnotations()).To(HaveKeyWithValue(clusterv1.TemplateClonedFromNameAnnotation, in.templateRef.Name))
	for k, v := range in.annotations {
		g.Expect(in.obj.GetAnnotations()).To(HaveKeyWithValue(k, v))
	}
	// Spec
	expectedSpec, ok, err := unstructured.NestedMap(in.template.UnstructuredContent(), "spec", "template", "spec")
	g.Expect(err).ToNot(HaveOccurred())
	g.Expect(ok).To(BeTrue())

	cloneSpec, ok, err := unstructured.NestedMap(in.obj.UnstructuredContent(), "spec")
	g.Expect(err).ToNot(HaveOccurred())
	g.Expect(ok).To(BeTrue())
	for k, v := range expectedSpec {
		g.Expect(cloneSpec).To(HaveKeyWithValue(k, v))
	}
}

func assertTemplateToTemplate(g *WithT, in assertTemplateInput) {
	// TypeMeta
	g.Expect(in.obj.GetAPIVersion()).To(Equal(in.template.GetAPIVersion()))
	g.Expect(in.obj.GetKind()).To(Equal(in.template.GetKind()))

	// ObjectMeta
	if in.currentRef != nil {
		g.Expect(in.obj.GetName()).To(Equal(in.currentRef.Name))
	} else {
		g.Expect(in.obj.GetName()).To(HavePrefix(in.cluster.Name))
	}
	g.Expect(in.obj.GetNamespace()).To(Equal(in.cluster.Namespace))
	g.Expect(in.obj.GetLabels()).To(HaveKeyWithValue(clusterv1.ClusterNameLabel, in.cluster.Name))
	g.Expect(in.obj.GetLabels()).To(HaveKeyWithValue(clusterv1.ClusterTopologyOwnedLabel, ""))
	for k, v := range in.labels {
		g.Expect(in.obj.GetLabels()).To(HaveKeyWithValue(k, v))
	}
	g.Expect(in.obj.GetAnnotations()).To(HaveKeyWithValue(clusterv1.TemplateClonedFromGroupKindAnnotation, in.templateRef.GroupVersionKind().GroupKind().String()))
	g.Expect(in.obj.GetAnnotations()).To(HaveKeyWithValue(clusterv1.TemplateClonedFromNameAnnotation, in.templateRef.Name))
	g.Expect(in.obj.GetAnnotations()).ToNot(HaveKey(corev1.LastAppliedConfigAnnotation))
	for k, v := range in.annotations {
		g.Expect(in.obj.GetAnnotations()).To(HaveKeyWithValue(k, v))
	}
	// Spec
	expectedSpec, ok, err := unstructured.NestedMap(in.template.UnstructuredContent(), "spec")
	g.Expect(err).ToNot(HaveOccurred())
	g.Expect(ok).To(BeTrue())

	cloneSpec, ok, err := unstructured.NestedMap(in.obj.UnstructuredContent(), "spec")
	g.Expect(err).ToNot(HaveOccurred())
	g.Expect(ok).To(BeTrue())
	g.Expect(cloneSpec).To(Equal(expectedSpec))
}

func assertNestedField(g *WithT, obj *unstructured.Unstructured, value interface{}, fields ...string) {
	v, ok, err := unstructured.NestedFieldCopy(obj.UnstructuredContent(), fields...)

	g.Expect(err).ToNot(HaveOccurred())
	g.Expect(ok).To(BeTrue())
	g.Expect(v).To(Equal(value))
}

func assertNestedFieldUnset(g *WithT, obj *unstructured.Unstructured, fields ...string) {
	_, ok, err := unstructured.NestedFieldCopy(obj.UnstructuredContent(), fields...)

	g.Expect(err).ToNot(HaveOccurred())
	g.Expect(ok).To(BeFalse())
}

func duplicateMachineDeploymentsState(s scope.MachineDeploymentsStateMap) scope.MachineDeploymentsStateMap {
	n := make(scope.MachineDeploymentsStateMap)
	for k, v := range s {
		n[k] = v
	}
	return n
}

func TestMergeMap(t *testing.T) {
	t.Run("Merge maps", func(t *testing.T) {
		g := NewWithT(t)

		m := util.MergeMap(
			map[string]string{
				"a": "a",
				"b": "b",
			}, map[string]string{
				"a": "ax",
				"c": "c",
			},
		)
		g.Expect(m).To(HaveKeyWithValue("a", "a"))
		g.Expect(m).To(HaveKeyWithValue("b", "b"))
		g.Expect(m).To(HaveKeyWithValue("c", "c"))
	})
	t.Run("Nils empty maps", func(t *testing.T) {
		g := NewWithT(t)

		m := util.MergeMap(map[string]string{}, map[string]string{})
		g.Expect(m).To(BeNil())
	})
}

func Test_computeMachineHealthCheck(t *testing.T) {
	maxUnhealthyValue := intstr.FromString("100%")
	mhcSpec := &clusterv1.MachineHealthCheckClass{
		UnhealthyConditions: []clusterv1.UnhealthyCondition{
			{
				Type:    corev1.NodeReady,
				Status:  corev1.ConditionUnknown,
				Timeout: metav1.Duration{Duration: 5 * time.Minute},
			},
			{
				Type:    corev1.NodeReady,
				Status:  corev1.ConditionFalse,
				Timeout: metav1.Duration{Duration: 5 * time.Minute},
			},
		},
		NodeStartupTimeout: &metav1.Duration{
			Duration: time.Duration(1)},
	}
	selector := &metav1.LabelSelector{MatchLabels: map[string]string{
		"foo": "bar",
	}}
	healthCheckTarget := builder.MachineDeployment("ns1", "md1").Build()
	clusterName := "cluster1"
	want := &clusterv1.MachineHealthCheck{
		TypeMeta: metav1.TypeMeta{
			Kind:       clusterv1.GroupVersion.WithKind("MachineHealthCheck").Kind,
			APIVersion: clusterv1.GroupVersion.String(),
		},
		ObjectMeta: metav1.ObjectMeta{
			Name:      "md1",
			Namespace: "ns1",
			// Label is added by defaulting values using MachineHealthCheck.Default()
			Labels: map[string]string{
				"cluster.x-k8s.io/cluster-name":     "cluster1",
				clusterv1.ClusterTopologyOwnedLabel: "",
			},
		},
		Spec: clusterv1.MachineHealthCheckSpec{
			ClusterName: "cluster1",
			Selector: metav1.LabelSelector{MatchLabels: map[string]string{
				"foo": "bar",
			}},
			// MaxUnhealthy is added by defaulting values using MachineHealthCheck.Default()
			MaxUnhealthy: &maxUnhealthyValue,
			UnhealthyConditions: []clusterv1.UnhealthyCondition{
				{
					Type:    corev1.NodeReady,
					Status:  corev1.ConditionUnknown,
					Timeout: metav1.Duration{Duration: 5 * time.Minute},
				},
				{
					Type:    corev1.NodeReady,
					Status:  corev1.ConditionFalse,
					Timeout: metav1.Duration{Duration: 5 * time.Minute},
				},
			},
			NodeStartupTimeout: &metav1.Duration{
				Duration: time.Duration(1)},
		},
	}

	t.Run("set all fields correctly", func(t *testing.T) {
		g := NewWithT(t)

		got := computeMachineHealthCheck(healthCheckTarget, selector, clusterName, mhcSpec)

		g.Expect(got).To(Equal(want), cmp.Diff(got, want))
	})
}

func TestCalculateRefDesiredAPIVersion(t *testing.T) {
	tests := []struct {
		name                    string
		currentRef              *corev1.ObjectReference
		desiredReferencedObject *unstructured.Unstructured
		want                    *corev1.ObjectReference
		wantErr                 bool
	}{
		{
			name: "Return desired ref if current ref is nil",
			desiredReferencedObject: &unstructured.Unstructured{Object: map[string]interface{}{
				"apiVersion": "infrastructure.cluster.x-k8s.io/v1beta1",
				"kind":       "DockerCluster",
				"metadata": map[string]interface{}{
					"name":      "my-cluster-abc",
					"namespace": metav1.NamespaceDefault,
				},
			}},
			want: &corev1.ObjectReference{
				APIVersion: "infrastructure.cluster.x-k8s.io/v1beta1",
				Kind:       "DockerCluster",
				Name:       "my-cluster-abc",
				Namespace:  metav1.NamespaceDefault,
			},
		},
		{
			name: "Error for invalid apiVersion",
			currentRef: &corev1.ObjectReference{
				APIVersion: "invalid/api/version",
				Kind:       "DockerCluster",
				Name:       "my-cluster-abc",
				Namespace:  metav1.NamespaceDefault,
			},
			desiredReferencedObject: &unstructured.Unstructured{Object: map[string]interface{}{
				"apiVersion": "infrastructure.cluster.x-k8s.io/v1beta1",
				"kind":       "DockerCluster",
				"metadata": map[string]interface{}{
					"name":      "my-cluster-abc",
					"namespace": metav1.NamespaceDefault,
				},
			}},
			wantErr: true,
		},
		{
			name: "Return desired ref if group changed",
			currentRef: &corev1.ObjectReference{
				APIVersion: "infrastructure.cluster.x-k8s.io/v1beta1",
				Kind:       "DockerCluster",
				Name:       "my-cluster-abc",
				Namespace:  metav1.NamespaceDefault,
			},
			desiredReferencedObject: &unstructured.Unstructured{Object: map[string]interface{}{
				"apiVersion": "infrastructure2.cluster.x-k8s.io/v1beta1",
				"kind":       "DockerCluster",
				"metadata": map[string]interface{}{
					"name":      "my-cluster-abc",
					"namespace": metav1.NamespaceDefault,
				},
			}},
			want: &corev1.ObjectReference{
				// Group changed => apiVersion is taken from desired.
				APIVersion: "infrastructure2.cluster.x-k8s.io/v1beta1",
				Kind:       "DockerCluster",
				Name:       "my-cluster-abc",
				Namespace:  metav1.NamespaceDefault,
			},
		},
		{
			name: "Return desired ref if kind changed",
			currentRef: &corev1.ObjectReference{
				APIVersion: "infrastructure.cluster.x-k8s.io/v1beta1",
				Kind:       "DockerCluster",
				Name:       "my-cluster-abc",
				Namespace:  metav1.NamespaceDefault,
			},
			desiredReferencedObject: &unstructured.Unstructured{Object: map[string]interface{}{
				"apiVersion": "infrastructure.cluster.x-k8s.io/v1beta1",
				"kind":       "DockerCluster2",
				"metadata": map[string]interface{}{
					"name":      "my-cluster-abc",
					"namespace": metav1.NamespaceDefault,
				},
			}},
			want: &corev1.ObjectReference{
				// Kind changed => apiVersion is taken from desired.
				APIVersion: "infrastructure.cluster.x-k8s.io/v1beta1",
				Kind:       "DockerCluster2",
				Name:       "my-cluster-abc",
				Namespace:  metav1.NamespaceDefault,
			},
		},
		{
			name: "Return current apiVersion if group and kind are the same",
			currentRef: &corev1.ObjectReference{
				APIVersion: "infrastructure.cluster.x-k8s.io/v1beta2",
				Kind:       "DockerCluster",
				Name:       "my-cluster-abc",
				Namespace:  metav1.NamespaceDefault,
			},
			desiredReferencedObject: &unstructured.Unstructured{Object: map[string]interface{}{
				"apiVersion": "infrastructure.cluster.x-k8s.io/v1beta1",
				"kind":       "DockerCluster",
				"metadata": map[string]interface{}{
					"name":      "my-cluster-abc",
					"namespace": metav1.NamespaceDefault,
				},
			}},
			want: &corev1.ObjectReference{
				// Group and kind are the same => apiVersion is taken from currentRef.
				APIVersion: "infrastructure.cluster.x-k8s.io/v1beta2",
				Kind:       "DockerCluster",
				Name:       "my-cluster-abc",
				Namespace:  metav1.NamespaceDefault,
			},
		},
	}
	for _, tt := range tests {
		t.Run(tt.name, func(t *testing.T) {
			g := NewWithT(t)

			got, err := calculateRefDesiredAPIVersion(tt.currentRef, tt.desiredReferencedObject)
			if tt.wantErr {
				g.Expect(err).To(HaveOccurred())
				return
			}
			g.Expect(err).ToNot(HaveOccurred())

			g.Expect(got).To(Equal(tt.want))
		})
	}
}<|MERGE_RESOLUTION|>--- conflicted
+++ resolved
@@ -1617,7 +1617,6 @@
 				currentMDVersion:            nil,
 				topologyVersion:             "v1.2.3",
 				expectedVersion:             "v1.2.3",
-<<<<<<< HEAD
 			},
 			{
 				name:                        "use machine deployment's spec.template.spec.version if one of the machine deployments is upgrading, concurrency limit reached",
@@ -1628,18 +1627,6 @@
 				expectedVersion:             "v1.2.2",
 			},
 			{
-=======
-			},
-			{
-				name:                        "use machine deployment's spec.template.spec.version if one of the machine deployments is upgrading, concurrency limit reached",
-				upgradingMachineDeployments: []string{"upgrading-md1"},
-				upgradeConcurrency:          "1",
-				currentMDVersion:            pointer.String("v1.2.2"),
-				topologyVersion:             "v1.2.3",
-				expectedVersion:             "v1.2.2",
-			},
-			{
->>>>>>> 3290c5a2
 				name:                        "use cluster.spec.topology.version if one of the machine deployments is upgrading, concurrency limit not reached",
 				upgradingMachineDeployments: []string{"upgrading-md1"},
 				upgradeConcurrency:          "2",
@@ -1691,28 +1678,15 @@
 				s.Current.ControlPlane = &scope.ControlPlaneState{
 					Object: controlPlaneStable123,
 				}
-<<<<<<< HEAD
-				s.UpgradeTracker.MachineDeployments.MarkRollingOut(s.Current.MachineDeployments.RollingOut()...)
-				desiredControlPlaneState := &scope.ControlPlaneState{
-					Object: controlPlaneStable123,
-				}
-=======
->>>>>>> 3290c5a2
 
 				mdTopology := clusterv1.MachineDeploymentTopology{
 					Class:    "linux-worker",
 					Name:     "big-pool-of-machines",
 					Replicas: pointer.Int32(2),
 				}
-<<<<<<< HEAD
-				s.UpgradeTracker.MachineDeployments.MarkUpgradingAndRollingOut(tt.upgradingMachineDeployments...)
-				obj, err := computeMachineDeployment(ctx, s, desiredControlPlaneState, mdTopology)
-				g.Expect(err).NotTo(HaveOccurred())
-=======
 				s.UpgradeTracker.MachineDeployments.MarkUpgrading(tt.upgradingMachineDeployments...)
 				obj, err := computeMachineDeployment(ctx, s, mdTopology)
 				g.Expect(err).ToNot(HaveOccurred())
->>>>>>> 3290c5a2
 				g.Expect(*obj.Object.Spec.Template.Spec.Version).To(Equal(tt.expectedVersion))
 			})
 		}
@@ -1745,71 +1719,6 @@
 }
 
 func TestComputeMachineDeploymentVersion(t *testing.T) {
-<<<<<<< HEAD
-	controlPlaneStable122 := builder.ControlPlane("test1", "cp1").
-		WithSpecFields(map[string]interface{}{
-			"spec.version":  "v1.2.2",
-			"spec.replicas": int64(2),
-		}).
-		WithStatusFields(map[string]interface{}{
-			"status.version":             "v1.2.2",
-			"status.replicas":            int64(2),
-			"status.updatedReplicas":     int64(2),
-			"status.readyReplicas":       int64(2),
-			"status.unavailableReplicas": int64(0),
-		}).
-		Build()
-	controlPlaneStable123 := builder.ControlPlane("test1", "cp1").
-		WithSpecFields(map[string]interface{}{
-			"spec.version":  "v1.2.3",
-			"spec.replicas": int64(2),
-		}).
-		WithStatusFields(map[string]interface{}{
-			"status.version":             "v1.2.3",
-			"status.replicas":            int64(2),
-			"status.updatedReplicas":     int64(2),
-			"status.readyReplicas":       int64(2),
-			"status.unavailableReplicas": int64(0),
-		}).
-		Build()
-	controlPlaneUpgrading := builder.ControlPlane("test1", "cp1").
-		WithSpecFields(map[string]interface{}{
-			"spec.version": "v1.2.3",
-		}).
-		WithStatusFields(map[string]interface{}{
-			"status.version": "v1.2.1",
-		}).
-		Build()
-	controlPlaneScaling := builder.ControlPlane("test1", "cp1").
-		WithSpecFields(map[string]interface{}{
-			"spec.version":  "v1.2.3",
-			"spec.replicas": int64(2),
-		}).
-		WithStatusFields(map[string]interface{}{
-			"status.version":             "v1.2.3",
-			"status.replicas":            int64(1),
-			"status.updatedReplicas":     int64(1),
-			"status.readyReplicas":       int64(1),
-			"status.unavailableReplicas": int64(0),
-		}).
-		Build()
-	controlPlaneDesired := builder.ControlPlane("test1", "cp1").
-		WithSpecFields(map[string]interface{}{
-			"spec.version": "v1.2.3",
-		}).
-		Build()
-
-	tests := []struct {
-		name                          string
-		machineDeploymentTopology     clusterv1.MachineDeploymentTopology
-		currentMachineDeploymentState *scope.MachineDeploymentState
-		upgradingMachineDeployments   []string
-		upgradeConcurrency            int
-		currentControlPlane           *unstructured.Unstructured
-		desiredControlPlane           *unstructured.Unstructured
-		topologyVersion               string
-		expectedVersion               string
-=======
 	controlPlaneObj := builder.ControlPlane("test1", "cp1").
 		Build()
 
@@ -1831,15 +1740,10 @@
 		expectedVersion                      string
 		expectPendingCreate                  bool
 		expectPendingUpgrade                 bool
->>>>>>> 3290c5a2
 	}{
 		{
 			name:                          "should return cluster.spec.topology.version if creating a new machine deployment and if control plane is stable - not marked as pending create",
 			currentMachineDeploymentState: nil,
-<<<<<<< HEAD
-			topologyVersion:               "v1.2.3",
-			expectedVersion:               "v1.2.3",
-=======
 			machineDeploymentTopology: clusterv1.MachineDeploymentTopology{
 				Name: "md-topology-1",
 			},
@@ -1856,7 +1760,6 @@
 			topologyVersion:     "v1.2.3",
 			expectedVersion:     "v1.2.3",
 			expectPendingCreate: true,
->>>>>>> 3290c5a2
 		},
 		{
 			name: "should return machine deployment's spec.template.spec.version if upgrade is deferred",
@@ -1867,15 +1770,8 @@
 					},
 				},
 			},
-<<<<<<< HEAD
-			currentMachineDeploymentState: &scope.MachineDeploymentState{Object: builder.MachineDeployment("test1", "md-current").WithVersion("v1.2.2").Build()},
-			upgradingMachineDeployments:   []string{},
-			currentControlPlane:           controlPlaneStable123,
-			desiredControlPlane:           controlPlaneDesired,
-=======
 			currentMachineDeploymentState: currentMachineDeploymentState,
 			upgradingMachineDeployments:   []string{},
->>>>>>> 3290c5a2
 			topologyVersion:               "v1.2.3",
 			expectedVersion:               "v1.2.2",
 			expectPendingUpgrade:          true,
@@ -1883,33 +1779,19 @@
 		{
 			// Control plane is considered upgrading if the control plane's spec.version and status.version is not equal.
 			name:                          "should return machine deployment's spec.template.spec.version if control plane is upgrading",
-<<<<<<< HEAD
-			currentMachineDeploymentState: &scope.MachineDeploymentState{Object: builder.MachineDeployment("test1", "md-current").WithVersion("v1.2.2").Build()},
-			upgradingMachineDeployments:   []string{},
-			currentControlPlane:           controlPlaneUpgrading,
-=======
 			currentMachineDeploymentState: currentMachineDeploymentState,
 			upgradingMachineDeployments:   []string{},
 			controlPlaneUpgrading:         true,
->>>>>>> 3290c5a2
 			topologyVersion:               "v1.2.3",
 			expectedVersion:               "v1.2.2",
 			expectPendingUpgrade:          true,
 		},
 		{
 			// Control plane is considered ready to upgrade if spec.version of current and desired control planes are not equal.
-<<<<<<< HEAD
-			name:                          "should return machine deployment's spec.template.spec.version if control plane is ready to upgrade",
-			currentMachineDeploymentState: &scope.MachineDeploymentState{Object: builder.MachineDeployment("test1", "md-current").WithVersion("v1.2.2").Build()},
-			upgradingMachineDeployments:   []string{},
-			currentControlPlane:           controlPlaneStable122,
-			desiredControlPlane:           controlPlaneDesired,
-=======
 			name:                          "should return machine deployment's spec.template.spec.version if control plane is starting upgrade",
 			currentMachineDeploymentState: currentMachineDeploymentState,
 			upgradingMachineDeployments:   []string{},
 			controlPlaneStartingUpgrade:   true,
->>>>>>> 3290c5a2
 			topologyVersion:               "v1.2.3",
 			expectedVersion:               "v1.2.2",
 			expectPendingUpgrade:          true,
@@ -1917,15 +1799,9 @@
 		{
 			// Control plane is considered scaling if its spec.replicas is not equal to any of status.replicas, status.readyReplicas or status.updatedReplicas.
 			name:                          "should return machine deployment's spec.template.spec.version if control plane is scaling",
-<<<<<<< HEAD
-			currentMachineDeploymentState: &scope.MachineDeploymentState{Object: builder.MachineDeployment("test1", "md-current").WithVersion("v1.2.2").Build()},
-			upgradingMachineDeployments:   []string{},
-			currentControlPlane:           controlPlaneScaling,
-=======
 			currentMachineDeploymentState: currentMachineDeploymentState,
 			upgradingMachineDeployments:   []string{},
 			controlPlaneScaling:           true,
->>>>>>> 3290c5a2
 			topologyVersion:               "v1.2.3",
 			expectedVersion:               "v1.2.2",
 			expectPendingUpgrade:          true,
@@ -1949,18 +1825,10 @@
 			expectPendingUpgrade:                 true,
 		},
 		{
-<<<<<<< HEAD
-			name:                          "should return cluster.spec.topology.version if the control plane is not upgrading, not scaling, not ready to upgrade and none of the machine deployments are rolling out",
-			currentMachineDeploymentState: &scope.MachineDeploymentState{Object: builder.MachineDeployment("test1", "md-current").WithVersion("v1.2.2").Build()},
-			upgradingMachineDeployments:   []string{},
-			currentControlPlane:           controlPlaneStable123,
-			desiredControlPlane:           controlPlaneDesired,
-=======
 			name:                          "should return cluster.spec.topology.version if control plane is stable, other machine deployments are upgrading, concurrency limit not reached",
 			currentMachineDeploymentState: currentMachineDeploymentState,
 			upgradingMachineDeployments:   []string{"upgrading-md1"},
 			upgradeConcurrency:            2,
->>>>>>> 3290c5a2
 			topologyVersion:               "v1.2.3",
 			expectedVersion:               "v1.2.3",
 			expectPendingUpgrade:          false,
@@ -1974,26 +1842,6 @@
 			expectedVersion:               "v1.2.2",
 			expectPendingUpgrade:          true,
 		},
-		{
-			name:                          "should return cluster.spec.topology.version if control plane is stable, other machine deployments are rolling out, concurrency limit not reached",
-			currentMachineDeploymentState: &scope.MachineDeploymentState{Object: builder.MachineDeployment("test1", "md-current").WithVersion("v1.2.2").Build()},
-			upgradingMachineDeployments:   []string{"upgrading-md1"},
-			upgradeConcurrency:            2,
-			currentControlPlane:           controlPlaneStable123,
-			desiredControlPlane:           controlPlaneDesired,
-			topologyVersion:               "v1.2.3",
-			expectedVersion:               "v1.2.3",
-		},
-		{
-			name:                          "should return machine deployment's spec.template.spec.version if control plane is stable, other machine deployments are rolling out, concurrency limit reached",
-			currentMachineDeploymentState: &scope.MachineDeploymentState{Object: builder.MachineDeployment("test1", "md-current").WithVersion("v1.2.2").Build()},
-			upgradingMachineDeployments:   []string{"upgrading-md1", "upgrading-md2"},
-			upgradeConcurrency:            2,
-			currentControlPlane:           controlPlaneStable123,
-			desiredControlPlane:           controlPlaneDesired,
-			topologyVersion:               "v1.2.3",
-			expectedVersion:               "v1.2.2",
-		},
 	}
 
 	for _, tt := range tests {
@@ -2009,16 +1857,6 @@
 					Workers: &clusterv1.WorkersTopology{},
 				}},
 				Current: &scope.ClusterState{
-<<<<<<< HEAD
-					ControlPlane: &scope.ControlPlaneState{Object: tt.currentControlPlane},
-				},
-				UpgradeTracker: scope.NewUpgradeTracker(scope.MaxMDUpgradeConcurrency(tt.upgradeConcurrency)),
-			}
-			desiredControlPlaneState := &scope.ControlPlaneState{Object: tt.desiredControlPlane}
-			s.UpgradeTracker.MachineDeployments.MarkUpgradingAndRollingOut(tt.upgradingMachineDeployments...)
-			version, err := computeMachineDeploymentVersion(s, tt.machineDeploymentTopology, desiredControlPlaneState, tt.currentMachineDeploymentState)
-			g.Expect(err).NotTo(HaveOccurred())
-=======
 					ControlPlane: &scope.ControlPlaneState{Object: controlPlaneObj},
 				},
 				UpgradeTracker:      scope.NewUpgradeTracker(scope.MaxMDUpgradeConcurrency(tt.upgradeConcurrency)),
@@ -2037,7 +1875,6 @@
 			s.UpgradeTracker.ControlPlane.IsProvisioning = tt.controlPlaneProvisioning
 			s.UpgradeTracker.MachineDeployments.MarkUpgrading(tt.upgradingMachineDeployments...)
 			version := computeMachineDeploymentVersion(s, tt.machineDeploymentTopology, tt.currentMachineDeploymentState)
->>>>>>> 3290c5a2
 			g.Expect(version).To(Equal(tt.expectedVersion))
 
 			if tt.currentMachineDeploymentState != nil {
