/*
Copyright 2019 The Kubernetes Authors.

Licensed under the Apache License, Version 2.0 (the "License");
you may not use this file except in compliance with the License.
You may obtain a copy of the License at

    http://www.apache.org/licenses/LICENSE-2.0

Unless required by applicable law or agreed to in writing, software
distributed under the License is distributed on an "AS IS" BASIS,
WITHOUT WARRANTIES OR CONDITIONS OF ANY KIND, either express or implied.
See the License for the specific language governing permissions and
limitations under the License.
*/

package machine

import (
	"context"
	"fmt"
	"time"

	"github.com/pkg/errors"
	corev1 "k8s.io/api/core/v1"
	apierrors "k8s.io/apimachinery/pkg/api/errors"
	metav1 "k8s.io/apimachinery/pkg/apis/meta/v1"
	"k8s.io/apimachinery/pkg/apis/meta/v1/unstructured"
	"k8s.io/apimachinery/pkg/runtime/schema"
	"k8s.io/klog/v2"
	"k8s.io/utils/ptr"
	ctrl "sigs.k8s.io/controller-runtime"
	"sigs.k8s.io/controller-runtime/pkg/controller/controllerutil"
	"sigs.k8s.io/controller-runtime/pkg/handler"

	clusterv1 "sigs.k8s.io/cluster-api/api/v1beta1"
	"sigs.k8s.io/cluster-api/controllers/external"
	capierrors "sigs.k8s.io/cluster-api/errors"
	"sigs.k8s.io/cluster-api/util"
	"sigs.k8s.io/cluster-api/util/annotations"
	"sigs.k8s.io/cluster-api/util/conditions"
	utilconversion "sigs.k8s.io/cluster-api/util/conversion"
	"sigs.k8s.io/cluster-api/util/patch"
)

var externalReadyWait = 30 * time.Second

func (r *Reconciler) reconcilePhase(_ context.Context, m *clusterv1.Machine) {
	originalPhase := m.Status.Phase

	// Set the phase to "pending" if nil.
	if m.Status.Phase == "" {
		m.Status.SetTypedPhase(clusterv1.MachinePhasePending)
	}

	// Set the phase to "provisioning" if bootstrap is ready and the infrastructure isn't.
	if m.Status.BootstrapReady && !m.Status.InfrastructureReady {
		m.Status.SetTypedPhase(clusterv1.MachinePhaseProvisioning)
	}

	// Set the phase to "provisioned" if there is a provider ID.
	if m.Spec.ProviderID != nil {
		m.Status.SetTypedPhase(clusterv1.MachinePhaseProvisioned)
	}

	// Set the phase to "running" if there is a NodeRef field and infrastructure is ready.
	if m.Status.NodeRef != nil && m.Status.InfrastructureReady {
		m.Status.SetTypedPhase(clusterv1.MachinePhaseRunning)
	}

	// Set the phase to "failed" if any of Status.FailureReason or Status.FailureMessage is not-nil.
	if m.Status.FailureReason != nil || m.Status.FailureMessage != nil {
		m.Status.SetTypedPhase(clusterv1.MachinePhaseFailed)
	}

	// Set the phase to "deleting" if the deletion timestamp is set.
	if !m.DeletionTimestamp.IsZero() {
		m.Status.SetTypedPhase(clusterv1.MachinePhaseDeleting)
	}

	// If the phase has changed, update the LastUpdated timestamp
	if m.Status.Phase != originalPhase {
		now := metav1.Now()
		m.Status.LastUpdated = &now
	}
}

// reconcileExternal handles generic unstructured objects referenced by a Machine.
func (r *Reconciler) reconcileExternal(ctx context.Context, cluster *clusterv1.Cluster, m *clusterv1.Machine, ref *corev1.ObjectReference) (external.ReconcileOutput, error) {
	if err := utilconversion.UpdateReferenceAPIContract(ctx, r.Client, ref); err != nil {
		return external.ReconcileOutput{}, err
	}

	result, err := r.ensureExternalOwnershipAndWatch(ctx, cluster, m, ref)
	if err != nil {
		return external.ReconcileOutput{}, err
	}
	if result.RequeueAfter > 0 || result.Paused {
		return result, nil
	}

	obj := result.Result

	// Set failure reason and message, if any.
	failureReason, failureMessage, err := external.FailuresFrom(obj)
	if err != nil {
		return external.ReconcileOutput{}, err
	}
	if failureReason != "" {
		machineStatusError := capierrors.MachineStatusError(failureReason)
		m.Status.FailureReason = &machineStatusError
	}
	if failureMessage != "" {
<<<<<<< HEAD
		m.Status.FailureMessage = pointer.String(
=======
		m.Status.FailureMessage = ptr.To(
>>>>>>> a5898a2f
			fmt.Sprintf("Failure detected from referenced resource %v with name %q: %s",
				obj.GroupVersionKind(), obj.GetName(), failureMessage),
		)
	}

	return external.ReconcileOutput{Result: obj}, nil
}

// ensureExternalOwnershipAndWatch ensures that only the Machine owns the external object,
// adds a watch to the external object if one does not already exist and adds the necessary labels.
func (r *Reconciler) ensureExternalOwnershipAndWatch(ctx context.Context, cluster *clusterv1.Cluster, m *clusterv1.Machine, ref *corev1.ObjectReference) (external.ReconcileOutput, error) {
	log := ctrl.LoggerFrom(ctx)

	obj, err := external.Get(ctx, r.UnstructuredCachingClient, ref, m.Namespace)
	if err != nil {
		if apierrors.IsNotFound(errors.Cause(err)) {
			log.Info("could not find external ref, requeuing", ref.Kind, klog.KRef(ref.Namespace, ref.Name))
			return external.ReconcileOutput{RequeueAfter: externalReadyWait}, nil
		}
		return external.ReconcileOutput{}, err
	}

	// Ensure we add a watch to the external object, if there isn't one already.
	if err := r.externalTracker.Watch(log, obj, handler.EnqueueRequestForOwner(r.Client.Scheme(), r.Client.RESTMapper(), &clusterv1.Machine{})); err != nil {
		return external.ReconcileOutput{}, err
	}

	// if external ref is paused, return error.
	if annotations.IsPaused(cluster, obj) {
		log.V(3).Info("External object referenced is paused")
		return external.ReconcileOutput{Paused: true}, nil
	}

	// Initialize the patch helper.
	patchHelper, err := patch.NewHelper(obj, r.Client)
	if err != nil {
		return external.ReconcileOutput{}, err
	}

	// removeOnCreateOwnerRefs removes MachineSet and control plane owners from the objects referred to by a Machine.
	// These owner references are added initially because Machines don't exist when those objects are created.
	// At this point the Machine exists and can be set as the controller reference.
	if err := removeOnCreateOwnerRefs(cluster, m, obj); err != nil {
		return external.ReconcileOutput{}, err
	}

	// Set external object ControllerReference to the Machine.
	if err := controllerutil.SetControllerReference(m, obj, r.Client.Scheme()); err != nil {
		return external.ReconcileOutput{}, err
	}

	// Set the Cluster label.
	labels := obj.GetLabels()
	if labels == nil {
		labels = make(map[string]string)
	}
	labels[clusterv1.ClusterNameLabel] = m.Spec.ClusterName
	obj.SetLabels(labels)

	// Always attempt to Patch the external object.
	if err := patchHelper.Patch(ctx, obj); err != nil {
		return external.ReconcileOutput{}, err
	}

	return external.ReconcileOutput{Result: obj}, nil
}

// reconcileBootstrap reconciles the Spec.Bootstrap.ConfigRef object on a Machine.
func (r *Reconciler) reconcileBootstrap(ctx context.Context, s *scope) (ctrl.Result, error) {
	log := ctrl.LoggerFrom(ctx)
	cluster := s.cluster
	m := s.machine

	// If the Bootstrap ref is nil (and so the machine should use user generated data secret), return.
	if m.Spec.Bootstrap.ConfigRef == nil {
		return ctrl.Result{}, nil
	}

	// Call generic external reconciler if we have an external reference.
	externalResult, err := r.reconcileExternal(ctx, cluster, m, m.Spec.Bootstrap.ConfigRef)
	if err != nil {
		return ctrl.Result{}, err
	}
	s.bootstrapConfig = externalResult.Result

	// If the external object is paused return.
	if externalResult.Paused {
		return ctrl.Result{}, nil
	}

	if externalResult.RequeueAfter > 0 {
		return ctrl.Result{RequeueAfter: externalResult.RequeueAfter}, nil
	}

	// If the bootstrap data is populated, set ready and return.
	if m.Spec.Bootstrap.DataSecretName != nil {
		m.Status.BootstrapReady = true
		conditions.MarkTrue(m, clusterv1.BootstrapReadyCondition)
		return ctrl.Result{}, nil
	}
	bootstrapConfig := externalResult.Result

	// If the bootstrap config is being deleted, return early.
	if !bootstrapConfig.GetDeletionTimestamp().IsZero() {
		return ctrl.Result{}, nil
	}

	// Determine if the bootstrap provider is ready.
	ready, err := external.IsReady(bootstrapConfig)
	if err != nil {
		return ctrl.Result{}, err
	}

	// Report a summary of current status of the bootstrap object defined for this machine.
	conditions.SetMirror(m, clusterv1.BootstrapReadyCondition,
		conditions.UnstructuredGetter(bootstrapConfig),
		conditions.WithFallbackValue(ready, clusterv1.WaitingForDataSecretFallbackReason, clusterv1.ConditionSeverityInfo, ""),
	)

	// If the bootstrap provider is not ready, requeue.
	if !ready {
		log.Info("Waiting for bootstrap provider to generate data secret and report status.ready", bootstrapConfig.GetKind(), klog.KObj(bootstrapConfig))
		return ctrl.Result{}, nil
	}

	// Get and set the name of the secret containing the bootstrap data.
	secretName, _, err := unstructured.NestedString(bootstrapConfig.Object, "status", "dataSecretName")
	if err != nil {
		return ctrl.Result{}, errors.Wrapf(err, "failed to retrieve dataSecretName from bootstrap provider for Machine %q in namespace %q", m.Name, m.Namespace)
	} else if secretName == "" {
		return ctrl.Result{}, errors.Errorf("retrieved empty dataSecretName from bootstrap provider for Machine %q in namespace %q", m.Name, m.Namespace)
	}
	m.Spec.Bootstrap.DataSecretName = ptr.To(secretName)
	if !m.Status.BootstrapReady {
		log.Info("Bootstrap provider generated data secret and reports status.ready", bootstrapConfig.GetKind(), klog.KObj(bootstrapConfig), "Secret", klog.KRef(m.Namespace, secretName))
	}
	m.Status.BootstrapReady = true
	return ctrl.Result{}, nil
}

// reconcileInfrastructure reconciles the Spec.InfrastructureRef object on a Machine.
func (r *Reconciler) reconcileInfrastructure(ctx context.Context, s *scope) (ctrl.Result, error) {
	log := ctrl.LoggerFrom(ctx)
	cluster := s.cluster
	m := s.machine

	// Call generic external reconciler.
	infraReconcileResult, err := r.reconcileExternal(ctx, cluster, m, &m.Spec.InfrastructureRef)
	if err != nil {
		return ctrl.Result{}, err
	}
	s.infraMachine = infraReconcileResult.Result
	if infraReconcileResult.RequeueAfter > 0 {
		// Infra object went missing after the machine was up and running
		if m.Status.InfrastructureReady {
			log.Error(err, "Machine infrastructure reference has been deleted after being ready, setting failure state")
			m.Status.FailureReason = ptr.To(capierrors.InvalidConfigurationMachineError)
			m.Status.FailureMessage = ptr.To(fmt.Sprintf("Machine infrastructure resource %v with name %q has been deleted after being ready",
				m.Spec.InfrastructureRef.GroupVersionKind(), m.Spec.InfrastructureRef.Name))
			return ctrl.Result{}, errors.Errorf("could not find %v %q for Machine %q in namespace %q, requeuing", m.Spec.InfrastructureRef.GroupVersionKind().String(), m.Spec.InfrastructureRef.Name, m.Name, m.Namespace)
		}
		return ctrl.Result{RequeueAfter: infraReconcileResult.RequeueAfter}, nil
	}
	// if the external object is paused, return without any further processing
	if infraReconcileResult.Paused {
		return ctrl.Result{}, nil
	}
	infraConfig := infraReconcileResult.Result

	if !infraConfig.GetDeletionTimestamp().IsZero() {
		return ctrl.Result{}, nil
	}

	// Determine if the infrastructure provider is ready.
	ready, err := external.IsReady(infraConfig)
	if err != nil {
		return ctrl.Result{}, err
	}
	if ready && !m.Status.InfrastructureReady {
		log.Info("Infrastructure provider has completed machine infrastructure provisioning and reports status.ready", infraConfig.GetKind(), klog.KObj(infraConfig))
	}
	m.Status.InfrastructureReady = ready

	// Report a summary of current status of the infrastructure object defined for this machine.
	conditions.SetMirror(m, clusterv1.InfrastructureReadyCondition,
		conditions.UnstructuredGetter(infraConfig),
		conditions.WithFallbackValue(ready, clusterv1.WaitingForInfrastructureFallbackReason, clusterv1.ConditionSeverityInfo, ""),
	)

	// If the infrastructure provider is not ready, return early.
	if !ready {
		log.Info("Waiting for infrastructure provider to create machine infrastructure and report status.ready", infraConfig.GetKind(), klog.KObj(infraConfig))
		return ctrl.Result{}, nil
	}

	// Get Spec.ProviderID from the infrastructure provider.
	var providerID string
	if err := util.UnstructuredUnmarshalField(infraConfig, &providerID, "spec", "providerID"); err != nil {
		return ctrl.Result{}, errors.Wrapf(err, "failed to retrieve Spec.ProviderID from infrastructure provider for Machine %q in namespace %q", m.Name, m.Namespace)
	} else if providerID == "" {
		return ctrl.Result{}, errors.Errorf("retrieved empty Spec.ProviderID from infrastructure provider for Machine %q in namespace %q", m.Name, m.Namespace)
	}

	// Get and set Status.Addresses from the infrastructure provider.
	err = util.UnstructuredUnmarshalField(infraConfig, &m.Status.Addresses, "status", "addresses")
	if err != nil && err != util.ErrUnstructuredFieldNotFound {
		return ctrl.Result{}, errors.Wrapf(err, "failed to retrieve addresses from infrastructure provider for Machine %q in namespace %q", m.Name, m.Namespace)
	}

	// Get and set the failure domain from the infrastructure provider.
	var failureDomain string
	err = util.UnstructuredUnmarshalField(infraConfig, &failureDomain, "spec", "failureDomain")
	switch {
	case err == util.ErrUnstructuredFieldNotFound: // no-op
	case err != nil:
		return ctrl.Result{}, errors.Wrapf(err, "failed to retrieve failure domain from infrastructure provider for Machine %q in namespace %q", m.Name, m.Namespace)
	default:
		m.Spec.FailureDomain = ptr.To(failureDomain)
	}

	m.Spec.ProviderID = ptr.To(providerID)
	return ctrl.Result{}, nil
}

func (r *Reconciler) reconcileCertificateExpiry(_ context.Context, s *scope) (ctrl.Result, error) {
	m := s.machine
	var annotations map[string]string

	if !util.IsControlPlaneMachine(m) {
		// If the machine is not a control plane machine, return early.
		return ctrl.Result{}, nil
	}

	var expiryInfoFound bool

	// Check for certificate expiry information in the machine annotation.
	// This should take precedence over other information.
	annotations = m.GetAnnotations()
	if expiry, ok := annotations[clusterv1.MachineCertificatesExpiryDateAnnotation]; ok {
		expiryInfoFound = true
		expiryTime, err := time.Parse(time.RFC3339, expiry)
		if err != nil {
			return ctrl.Result{}, errors.Wrapf(err, "failed to reconcile certificates expiry: failed to parse expiry date from annotation on %s", klog.KObj(m))
		}
		expTime := metav1.NewTime(expiryTime)
		m.Status.CertificatesExpiryDate = &expTime
	} else if s.bootstrapConfig != nil {
		// If the expiry information is not available on the machine annotation
		// look for it on the bootstrap config.
		annotations = s.bootstrapConfig.GetAnnotations()
		if expiry, ok := annotations[clusterv1.MachineCertificatesExpiryDateAnnotation]; ok {
			expiryInfoFound = true
			expiryTime, err := time.Parse(time.RFC3339, expiry)
			if err != nil {
				return ctrl.Result{}, errors.Wrapf(err, "failed to reconcile certificates expiry: failed to parse expiry date from annotation on %s", klog.KObj(s.bootstrapConfig))
			}
			expTime := metav1.NewTime(expiryTime)
			m.Status.CertificatesExpiryDate = &expTime
		}
	}

	// If the certificates expiry information is not fond on the machine
	// and on the bootstrap config then reset machine.status.certificatesExpiryDate.
	if !expiryInfoFound {
		m.Status.CertificatesExpiryDate = nil
	}

	return ctrl.Result{}, nil
}

// removeOnCreateOwnerRefs will remove any MachineSet or control plane owner references from passed objects.
func removeOnCreateOwnerRefs(cluster *clusterv1.Cluster, m *clusterv1.Machine, obj *unstructured.Unstructured) error {
	cpGVK := getControlPlaneGVKForMachine(cluster, m)
	for _, owner := range obj.GetOwnerReferences() {
		ownerGV, err := schema.ParseGroupVersion(owner.APIVersion)
		if err != nil {
			return errors.Wrapf(err, "Could not remove ownerReference %v from object %s/%s", owner.String(), obj.GetKind(), obj.GetName())
		}
		if (ownerGV.Group == clusterv1.GroupVersion.Group && owner.Kind == "MachineSet") ||
			(cpGVK != nil && ownerGV.Group == cpGVK.GroupVersion().Group && owner.Kind == cpGVK.Kind) {
			ownerRefs := util.RemoveOwnerRef(obj.GetOwnerReferences(), owner)
			obj.SetOwnerReferences(ownerRefs)
		}
	}
	return nil
}

// getControlPlaneGVKForMachine returns the Kind of the control plane in the Cluster associated with the Machine.
// This function checks that the Machine is managed by a control plane, and then retrieves the Kind from the Cluster's
// .spec.controlPlaneRef.
func getControlPlaneGVKForMachine(cluster *clusterv1.Cluster, machine *clusterv1.Machine) *schema.GroupVersionKind {
	if _, ok := machine.GetLabels()[clusterv1.MachineControlPlaneLabel]; ok {
		if cluster.Spec.ControlPlaneRef != nil {
			gvk := cluster.Spec.ControlPlaneRef.GroupVersionKind()
			return &gvk
		}
	}
	return nil
}<|MERGE_RESOLUTION|>--- conflicted
+++ resolved
@@ -111,11 +111,7 @@
 		m.Status.FailureReason = &machineStatusError
 	}
 	if failureMessage != "" {
-<<<<<<< HEAD
-		m.Status.FailureMessage = pointer.String(
-=======
 		m.Status.FailureMessage = ptr.To(
->>>>>>> a5898a2f
 			fmt.Sprintf("Failure detected from referenced resource %v with name %q: %s",
 				obj.GroupVersionKind(), obj.GetName(), failureMessage),
 		)
