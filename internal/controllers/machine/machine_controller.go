/*
Copyright 2019 The Kubernetes Authors.

Licensed under the Apache License, Version 2.0 (the "License");
you may not use this file except in compliance with the License.
You may obtain a copy of the License at

    http://www.apache.org/licenses/LICENSE-2.0

Unless required by applicable law or agreed to in writing, software
distributed under the License is distributed on an "AS IS" BASIS,
WITHOUT WARRANTIES OR CONDITIONS OF ANY KIND, either express or implied.
See the License for the specific language governing permissions and
limitations under the License.
*/

package machine

import (
	"context"
	"fmt"
<<<<<<< HEAD
=======
	"slices"
>>>>>>> 79e6731b
	"strings"
	"time"

	"github.com/go-logr/logr"
	"github.com/pkg/errors"
	corev1 "k8s.io/api/core/v1"
	storagev1 "k8s.io/api/storage/v1"
	apierrors "k8s.io/apimachinery/pkg/api/errors"
	metav1 "k8s.io/apimachinery/pkg/apis/meta/v1"
	"k8s.io/apimachinery/pkg/apis/meta/v1/unstructured"
	"k8s.io/apimachinery/pkg/types"
	kerrors "k8s.io/apimachinery/pkg/util/errors"
	"k8s.io/apimachinery/pkg/util/sets"
	"k8s.io/apimachinery/pkg/util/wait"
	"k8s.io/client-go/tools/record"
	"k8s.io/klog/v2"
	"k8s.io/utils/ptr"
	ctrl "sigs.k8s.io/controller-runtime"
	"sigs.k8s.io/controller-runtime/pkg/builder"
	"sigs.k8s.io/controller-runtime/pkg/client"
	"sigs.k8s.io/controller-runtime/pkg/controller"
	"sigs.k8s.io/controller-runtime/pkg/controller/controllerutil"
	"sigs.k8s.io/controller-runtime/pkg/handler"
	"sigs.k8s.io/controller-runtime/pkg/predicate"
	"sigs.k8s.io/controller-runtime/pkg/reconcile"

	clusterv1 "sigs.k8s.io/cluster-api/api/v1beta1"
	"sigs.k8s.io/cluster-api/api/v1beta1/index"
	"sigs.k8s.io/cluster-api/controllers/clustercache"
	"sigs.k8s.io/cluster-api/controllers/external"
	"sigs.k8s.io/cluster-api/controllers/noderefutil"
	"sigs.k8s.io/cluster-api/feature"
	"sigs.k8s.io/cluster-api/internal/controllers/machine/drain"
	"sigs.k8s.io/cluster-api/internal/util/ssa"
	"sigs.k8s.io/cluster-api/util"
	"sigs.k8s.io/cluster-api/util/annotations"
	"sigs.k8s.io/cluster-api/util/cache"
	"sigs.k8s.io/cluster-api/util/collections"
	"sigs.k8s.io/cluster-api/util/conditions"
	"sigs.k8s.io/cluster-api/util/finalizers"
	clog "sigs.k8s.io/cluster-api/util/log"
	"sigs.k8s.io/cluster-api/util/patch"
	"sigs.k8s.io/cluster-api/util/paused"
	"sigs.k8s.io/cluster-api/util/predicates"
)

const (
	drainRetryInterval               = time.Duration(20) * time.Second
	waitForVolumeDetachRetryInterval = time.Duration(20) * time.Second
)

var (
	errNilNodeRef                 = errors.New("noderef is nil")
	errLastControlPlaneNode       = errors.New("last control plane member")
	errNoControlPlaneNodes        = errors.New("no control plane members")
	errClusterIsBeingDeleted      = errors.New("cluster is being deleted")
	errControlPlaneIsBeingDeleted = errors.New("control plane is being deleted")
)

// Update permissions on /finalizers subresrouce is required on management clusters with 'OwnerReferencesPermissionEnforcement' plugin enabled.
// See: https://kubernetes.io/docs/reference/access-authn-authz/admission-controllers/#ownerreferencespermissionenforcement
//
// +kubebuilder:rbac:groups=core,resources=events,verbs=create;patch
// +kubebuilder:rbac:groups=core,resources=secrets,verbs=get;list;watch
// +kubebuilder:rbac:groups=infrastructure.cluster.x-k8s.io;bootstrap.cluster.x-k8s.io,resources=*,verbs=get;list;watch;create;update;patch;delete
// +kubebuilder:rbac:groups=cluster.x-k8s.io,resources=machines;machines/status;machines/finalizers,verbs=get;list;watch;create;update;patch;delete
<<<<<<< HEAD
=======
// +kubebuilder:rbac:groups=cluster.x-k8s.io,resources=machinedrainrules,verbs=get;list;watch
>>>>>>> 79e6731b
// +kubebuilder:rbac:groups=apiextensions.k8s.io,resources=customresourcedefinitions,verbs=get;list;watch

// Reconciler reconciles a Machine object.
type Reconciler struct {
	Client       client.Client
	APIReader    client.Reader
	ClusterCache clustercache.ClusterCache

	// WatchFilterValue is the label value used to filter events prior to reconciliation.
	WatchFilterValue string

	RemoteConditionsGracePeriod time.Duration

	controller      controller.Controller
	recorder        record.EventRecorder
	externalTracker external.ObjectTracker

	// nodeDeletionRetryTimeout determines how long the controller will retry deleting a node
	// during a single reconciliation.
	nodeDeletionRetryTimeout time.Duration
	ssaCache                 ssa.Cache

	// reconcileDeleteCache is used to store when reconcileDelete should not be executed before a
	// specific time for a specific Request. This is used to implement rate-limiting to avoid
	// e.g. spamming workload clusters with eviction requests during Node drain.
	reconcileDeleteCache cache.Cache[cache.ReconcileEntry]

	predicateLog *logr.Logger
}

func (r *Reconciler) SetupWithManager(ctx context.Context, mgr ctrl.Manager, options controller.Options) error {
	if r.Client == nil || r.APIReader == nil || r.ClusterCache == nil || r.RemoteConditionsGracePeriod < 2*time.Minute {
		// A minimum of 2m is enforced to ensure the ClusterCache always drops the connection before the grace period is reached.
		// In the worst case the ClusterCache will take FailureThreshold x (Interval + Timeout) = 5x(10s+5s) = 75s to drop a
		// connection. There might be some additional delays in health checking under high load. So we use 2m as a minimum
		// to have some buffer.
		return errors.New("Client, APIReader and ClusterCache must not be nil and RemoteConditionsGracePeriod must not be < 2m")
	}

	r.predicateLog = ptr.To(ctrl.LoggerFrom(ctx).WithValues("controller", "machine"))
	clusterToMachines, err := util.ClusterToTypedObjectsMapper(mgr.GetClient(), &clusterv1.MachineList{}, mgr.GetScheme())
	if err != nil {
		return err
	}
	msToMachines, err := util.MachineSetToObjectsMapper(mgr.GetClient(), &clusterv1.MachineList{}, mgr.GetScheme())
	if err != nil {
		return err
	}
	mdToMachines, err := util.MachineDeploymentToObjectsMapper(mgr.GetClient(), &clusterv1.MachineList{}, mgr.GetScheme())
	if err != nil {
		return err
	}

	if r.nodeDeletionRetryTimeout.Nanoseconds() == 0 {
		r.nodeDeletionRetryTimeout = 10 * time.Second
	}
	c, err := ctrl.NewControllerManagedBy(mgr).
		For(&clusterv1.Machine{}).
		WithOptions(options).
		WithEventFilter(predicates.ResourceHasFilterLabel(mgr.GetScheme(), *r.predicateLog, r.WatchFilterValue)).
		Watches(
			&clusterv1.Cluster{},
			handler.EnqueueRequestsFromMapFunc(clusterToMachines),
			builder.WithPredicates(
				// TODO: should this wait for Cluster.Status.InfrastructureReady similar to Infra Machine resources?
				predicates.All(mgr.GetScheme(), *r.predicateLog,
					predicates.ResourceIsChanged(mgr.GetScheme(), *r.predicateLog),
					predicates.ClusterControlPlaneInitialized(mgr.GetScheme(), *r.predicateLog),
					predicates.ResourceHasFilterLabel(mgr.GetScheme(), *r.predicateLog, r.WatchFilterValue),
				),
			)).
		WatchesRawSource(r.ClusterCache.GetClusterSource("machine", clusterToMachines, clustercache.WatchForProbeFailure(r.RemoteConditionsGracePeriod))).
		Watches(
			&clusterv1.MachineSet{},
			handler.EnqueueRequestsFromMapFunc(msToMachines),
			builder.WithPredicates(predicates.ResourceIsChanged(mgr.GetScheme(), *r.predicateLog)),
		).
		Watches(
			&clusterv1.MachineDeployment{},
			handler.EnqueueRequestsFromMapFunc(mdToMachines),
			builder.WithPredicates(predicates.ResourceIsChanged(mgr.GetScheme(), *r.predicateLog)),
		).
		Build(r)
	if err != nil {
		return errors.Wrap(err, "failed setting up with a controller manager")
	}

	r.controller = c
	r.recorder = mgr.GetEventRecorderFor("machine-controller")
	r.externalTracker = external.ObjectTracker{
		Controller:      c,
		Cache:           mgr.GetCache(),
		Scheme:          mgr.GetScheme(),
		PredicateLogger: r.predicateLog,
	}
	r.ssaCache = ssa.NewCache()
	r.reconcileDeleteCache = cache.New[cache.ReconcileEntry]()
	return nil
}

func (r *Reconciler) Reconcile(ctx context.Context, req ctrl.Request) (_ ctrl.Result, reterr error) {
	// Fetch the Machine instance
	m := &clusterv1.Machine{}
	if err := r.Client.Get(ctx, req.NamespacedName, m); err != nil {
		if apierrors.IsNotFound(err) {
			// Object not found, return.  Created objects are automatically garbage collected.
			// For additional cleanup logic use finalizers.
			return ctrl.Result{}, nil
		}

		// Error reading the object - requeue the request.
		return ctrl.Result{}, err
	}

	log := ctrl.LoggerFrom(ctx).WithValues("Cluster", klog.KRef(m.Namespace, m.Spec.ClusterName))
	ctx = ctrl.LoggerInto(ctx, log)

	// Add finalizer first if not set to avoid the race condition between init and delete.
	if finalizerAdded, err := finalizers.EnsureFinalizer(ctx, r.Client, m, clusterv1.MachineFinalizer); err != nil || finalizerAdded {
		return ctrl.Result{}, err
	}

	// AddOwners adds the owners of Machine as k/v pairs to the logger.
	// Specifically, it will add KubeadmControlPlane, MachineSet and MachineDeployment.
	ctx, log, err := clog.AddOwners(ctx, r.Client, m)
	if err != nil {
		return ctrl.Result{}, err
	}

	cluster, err := util.GetClusterByName(ctx, r.Client, m.ObjectMeta.Namespace, m.Spec.ClusterName)
	if err != nil {
		return ctrl.Result{}, errors.Wrapf(err, "failed to get cluster %q for machine %q in namespace %q",
			m.Spec.ClusterName, m.Name, m.Namespace)
	}

	if isPaused, conditionChanged, err := paused.EnsurePausedCondition(ctx, r.Client, cluster, m); err != nil || isPaused || conditionChanged {
		return ctrl.Result{}, err
	}

	if !m.ObjectMeta.DeletionTimestamp.IsZero() {
		// Check reconcileDeleteCache to ensure we won't run reconcileDelete too frequently.
		// Note: The reconcileDelete func will add entries to the cache.
		if cacheEntry, ok := r.reconcileDeleteCache.Has(cache.NewReconcileEntryKey(m)); ok {
			if requeueAfter, requeue := cacheEntry.ShouldRequeue(time.Now()); requeue {
				return ctrl.Result{RequeueAfter: requeueAfter}, nil
			}
		}
	}

	s := &scope{
		cluster: cluster,
		machine: m,
	}

	// Initialize the patch helper
	patchHelper, err := patch.NewHelper(m, r.Client)
	if err != nil {
		return ctrl.Result{}, err
	}

	defer func() {
		r.updateStatus(ctx, s)

		// Always attempt to patch the object and status after each reconciliation.
		// Patch ObservedGeneration only if the reconciliation completed successfully
		patchOpts := []patch.Option{}
		if reterr == nil {
			patchOpts = append(patchOpts, patch.WithStatusObservedGeneration{})
		}
		if err := patchMachine(ctx, patchHelper, m, patchOpts...); err != nil {
			reterr = kerrors.NewAggregate([]error{reterr, err})
		}
	}()

	alwaysReconcile := []machineReconcileFunc{
		r.reconcileMachineOwnerAndLabels,
		r.reconcileBootstrap,
		r.reconcileInfrastructure,
		r.reconcileNode,
		r.reconcileCertificateExpiry,
	}

	// Handle deletion reconciliation loop.
	if !m.ObjectMeta.DeletionTimestamp.IsZero() {
		reconcileDelete := append(
			alwaysReconcile,
			r.reconcileDelete,
		)

		res, err := doReconcile(ctx, reconcileDelete, s)
		// Requeue if the reconcile failed because connection to workload cluster was down.
		if errors.Is(err, clustercache.ErrClusterNotConnected) {
			log.V(5).Info("Requeuing because connection to the workload cluster is down")
			return ctrl.Result{RequeueAfter: time.Minute}, nil
		}
		return res, err
	}

	// Handle normal reconciliation loop.
	res, err := doReconcile(ctx, alwaysReconcile, s)
	// Requeue if the reconcile failed because connection to workload cluster was down.
	if errors.Is(err, clustercache.ErrClusterNotConnected) {
		log.V(5).Info("Requeuing because connection to the workload cluster is down")
		return ctrl.Result{RequeueAfter: time.Minute}, nil
	}
	return res, err
}

func patchMachine(ctx context.Context, patchHelper *patch.Helper, machine *clusterv1.Machine, options ...patch.Option) error {
	// Always update the readyCondition by summarizing the state of other conditions.
	// A step counter is added to represent progress during the provisioning process (instead we are hiding it
	// after provisioning - e.g. when a MHC condition exists - or during the deletion process).
	conditions.SetSummary(machine,
		conditions.WithConditions(
			// Infrastructure problems should take precedence over all the other conditions
			clusterv1.InfrastructureReadyCondition,
			// Bootstrap comes after, but it is relevant only during initial machine provisioning.
			clusterv1.BootstrapReadyCondition,
			// MHC reported condition should take precedence over the remediation progress
			clusterv1.MachineHealthCheckSucceededCondition,
			clusterv1.MachineOwnerRemediatedCondition,
			clusterv1.DrainingSucceededCondition,
		),
		conditions.WithStepCounterIf(machine.ObjectMeta.DeletionTimestamp.IsZero() && machine.Spec.ProviderID == nil),
		conditions.WithStepCounterIfOnly(
			clusterv1.BootstrapReadyCondition,
			clusterv1.InfrastructureReadyCondition,
		),
	)

	// Patch the object, ignoring conflicts on the conditions owned by this controller.
	// Also, if requested, we are adding additional options like e.g. Patch ObservedGeneration when issuing the
	// patch at the end of the reconcile loop.
	options = append(options,
		patch.WithOwnedConditions{Conditions: []clusterv1.ConditionType{
			clusterv1.ReadyCondition,
			clusterv1.BootstrapReadyCondition,
			clusterv1.InfrastructureReadyCondition,
			clusterv1.DrainingSucceededCondition,
		}},
		patch.WithOwnedV1Beta2Conditions{Conditions: []string{
			clusterv1.MachineAvailableV1Beta2Condition,
			clusterv1.MachineReadyV1Beta2Condition,
			clusterv1.MachineBootstrapConfigReadyV1Beta2Condition,
			clusterv1.MachineInfrastructureReadyV1Beta2Condition,
			clusterv1.MachineNodeReadyV1Beta2Condition,
			clusterv1.MachineNodeHealthyV1Beta2Condition,
			clusterv1.MachineDeletingV1Beta2Condition,
		}},
	)

	return patchHelper.Patch(ctx, machine, options...)
}

type machineReconcileFunc func(context.Context, *scope) (ctrl.Result, error)

func doReconcile(ctx context.Context, phases []machineReconcileFunc, s *scope) (ctrl.Result, error) {
	res := ctrl.Result{}
	errs := []error{}
	for _, phase := range phases {
		// Call the inner reconciliation methods.
		phaseResult, err := phase(ctx, s)
		if err != nil {
			errs = append(errs, err)
		}
		if len(errs) > 0 {
			continue
		}
		res = util.LowestNonZeroResult(res, phaseResult)
	}

	if len(errs) > 0 {
		return ctrl.Result{}, kerrors.NewAggregate(errs)
	}

	return res, nil
}

// scope holds the different objects that are read and used during the reconcile.
type scope struct {
	// cluster is the Cluster object the Machine belongs to.
	// It is set at the beginning of the reconcile function.
	cluster *clusterv1.Cluster

	// machine is the Machine object. It is set at the beginning
	// of the reconcile function.
	machine *clusterv1.Machine

	// infraMachine is the Infrastructure Machine object that is referenced by the
	// Machine. It is set after reconcileInfrastructure is called.
	infraMachine *unstructured.Unstructured

	// infraMachineNotFound is true if getting the infra machine object failed with an NotFound err
	infraMachineIsNotFound bool

	// bootstrapConfig is the BootstrapConfig object that is referenced by the
	// Machine. It is set after reconcileBootstrap is called.
	bootstrapConfig *unstructured.Unstructured

	// bootstrapConfigNotFound is true if getting the BootstrapConfig object failed with an NotFound err
	bootstrapConfigIsNotFound bool

	// node is the Kubernetes node hosted on the machine.
	node *corev1.Node

	// nodeGetError is the error that occurred when trying to get the Node.
	nodeGetError error

	// reconcileDeleteExecuted will be set to true if the logic in reconcileDelete is executed.
	// We might requeue early in reconcileDelete because of rate-limiting.
	// If the Machine has the deletionTimestamp set and this field is false we don't update the
	// Deleting condition.
	reconcileDeleteExecuted bool

	// deletingReason is the reason that should be used when setting the Deleting condition.
	deletingReason string

	// deletingMessage is the message that should be used when setting the Deleting condition.
	deletingMessage string
}

func (r *Reconciler) reconcileMachineOwnerAndLabels(_ context.Context, s *scope) (ctrl.Result, error) {
	// If the machine is a stand-alone Machine, then set it as directly
	// owned by the Cluster (if not already present).
	if r.shouldAdopt(s.machine) {
		s.machine.SetOwnerReferences(util.EnsureOwnerRef(s.machine.GetOwnerReferences(), metav1.OwnerReference{
			APIVersion: clusterv1.GroupVersion.String(),
			Kind:       "Cluster",
			Name:       s.cluster.Name,
			UID:        s.cluster.UID,
		}))
	}

	// Always add the cluster label.
	if s.machine.Labels == nil {
		s.machine.Labels = make(map[string]string)
	}
	s.machine.Labels[clusterv1.ClusterNameLabel] = s.machine.Spec.ClusterName

	return ctrl.Result{}, nil
}

func (r *Reconciler) reconcileDelete(ctx context.Context, s *scope) (ctrl.Result, error) { //nolint:gocyclo
	log := ctrl.LoggerFrom(ctx)
	cluster := s.cluster
	m := s.machine

	s.reconcileDeleteExecuted = true

	// Add entry to the reconcileDeleteCache so we won't run reconcileDelete more than once per second.
	// Under certain circumstances the ReconcileAfter time will be set to a later time, e.g. when we're waiting
	// for Pods to terminate or volumes to detach.
	// This is done to ensure we're not spamming the workload cluster API server.
	r.reconcileDeleteCache.Add(cache.NewReconcileEntry(s.machine, time.Now().Add(1*time.Second)))

	// Set "fallback" reason and message. This is used if we don't set a more specific reason and message below.
	s.deletingReason = clusterv1.MachineDeletingV1Beta2Reason
	s.deletingMessage = "Deletion started"

	err := r.isDeleteNodeAllowed(ctx, cluster, m)
	isDeleteNodeAllowed := err == nil
	if err != nil {
		switch err {
		case errNoControlPlaneNodes, errLastControlPlaneNode, errNilNodeRef, errClusterIsBeingDeleted, errControlPlaneIsBeingDeleted:
			nodeName := ""
			if m.Status.NodeRef != nil {
				nodeName = m.Status.NodeRef.Name
			}
			log.Info("Skipping deletion of Kubernetes Node associated with Machine as it is not allowed", "Node", klog.KRef("", nodeName), "cause", err.Error())
		default:
			s.deletingReason = clusterv1.MachineDeletingInternalErrorV1Beta2Reason
			s.deletingMessage = "Please check controller logs for errors" //nolint:goconst // Not making this a constant for now
			return ctrl.Result{}, errors.Wrapf(err, "failed to check if Kubernetes Node deletion is allowed")
		}
	}

	if isDeleteNodeAllowed {
		// pre-drain.delete lifecycle hook
		// Return early without error, will requeue if/when the hook owner removes the annotation.
		if annotations.HasWithPrefix(clusterv1.PreDrainDeleteHookAnnotationPrefix, m.ObjectMeta.Annotations) {
			var hooks []string
			for key := range m.ObjectMeta.Annotations {
				if strings.HasPrefix(key, clusterv1.PreDrainDeleteHookAnnotationPrefix) {
					hooks = append(hooks, key)
				}
			}
<<<<<<< HEAD
=======
			slices.Sort(hooks)
>>>>>>> 79e6731b
			log.Info("Waiting for pre-drain hooks to succeed", "hooks", strings.Join(hooks, ","))
			conditions.MarkFalse(m, clusterv1.PreDrainDeleteHookSucceededCondition, clusterv1.WaitingExternalHookReason, clusterv1.ConditionSeverityInfo, "")
			s.deletingReason = clusterv1.MachineDeletingWaitingForPreDrainHookV1Beta2Reason
			s.deletingMessage = fmt.Sprintf("Waiting for pre-drain hooks to succeed (hooks: %s)", strings.Join(hooks, ","))
			return ctrl.Result{}, nil
		}
		conditions.MarkTrue(m, clusterv1.PreDrainDeleteHookSucceededCondition)

		// Drain node before deletion and issue a patch in order to make this operation visible to the users.
		if r.isNodeDrainAllowed(m) {
			patchHelper, err := patch.NewHelper(m, r.Client)
			if err != nil {
				s.deletingReason = clusterv1.MachineDeletingInternalErrorV1Beta2Reason
				s.deletingMessage = "Please check controller logs for errors"
				return ctrl.Result{}, err
			}

			if m.Status.Deletion == nil {
				m.Status.Deletion = &clusterv1.MachineDeletionStatus{}
			}
			if m.Status.Deletion.NodeDrainStartTime == nil {
				m.Status.Deletion.NodeDrainStartTime = ptr.To(metav1.Now())
			}

			// The DrainingSucceededCondition never exists before the node is drained for the first time.
			if conditions.Get(m, clusterv1.DrainingSucceededCondition) == nil {
				conditions.MarkFalse(m, clusterv1.DrainingSucceededCondition, clusterv1.DrainingReason, clusterv1.ConditionSeverityInfo, "Draining the node before deletion")
			}
			s.deletingReason = clusterv1.MachineDeletingDrainingNodeV1Beta2Reason
			s.deletingMessage = fmt.Sprintf("Drain not completed yet (started at %s):", m.Status.Deletion.NodeDrainStartTime.Format(time.RFC3339))

			if err := patchMachine(ctx, patchHelper, m); err != nil {
				s.deletingReason = clusterv1.MachineDeletingInternalErrorV1Beta2Reason
				s.deletingMessage = "Please check controller logs for errors"
				return ctrl.Result{}, err
			}

			result, err := r.drainNode(ctx, s)
			if err != nil {
				conditions.MarkFalse(m, clusterv1.DrainingSucceededCondition, clusterv1.DrainingFailedReason, clusterv1.ConditionSeverityWarning, err.Error())
				s.deletingReason = clusterv1.MachineDeletingDrainingNodeV1Beta2Reason
				s.deletingMessage = "Error draining Node, please check controller logs for errors"
				r.recorder.Eventf(m, corev1.EventTypeWarning, "FailedDrainNode", "error draining Machine's node %q: %v", m.Status.NodeRef.Name, err)
				return ctrl.Result{}, err
			}
			if !result.IsZero() {
				// Note: For non-error cases where the drain is not completed yet the DrainingSucceeded condition is updated in drainNode.
				return result, nil
			}

			conditions.MarkTrue(m, clusterv1.DrainingSucceededCondition)
			r.recorder.Eventf(m, corev1.EventTypeNormal, "SuccessfulDrainNode", "success draining Machine's node %q", m.Status.NodeRef.Name)
		}

		// After node draining is completed, and if isNodeVolumeDetachingAllowed returns True, make sure all
		// volumes are detached before proceeding to delete the Node.
		// In case the node is unreachable, the detachment is skipped.
		if r.isNodeVolumeDetachingAllowed(m) {
			if m.Status.Deletion == nil {
				m.Status.Deletion = &clusterv1.MachineDeletionStatus{}
			}
			if m.Status.Deletion.WaitForNodeVolumeDetachStartTime == nil {
				m.Status.Deletion.WaitForNodeVolumeDetachStartTime = ptr.To(metav1.Now())
			}

			// The VolumeDetachSucceededCondition never exists before we wait for volume detachment for the first time.
			if conditions.Get(m, clusterv1.VolumeDetachSucceededCondition) == nil {
				conditions.MarkFalse(m, clusterv1.VolumeDetachSucceededCondition, clusterv1.WaitingForVolumeDetachReason, clusterv1.ConditionSeverityInfo, "Waiting for node volumes to be detached")
			}
			s.deletingReason = clusterv1.MachineDeletingWaitingForVolumeDetachV1Beta2Reason
			s.deletingMessage = fmt.Sprintf("Waiting for Node volumes to be detached (started at %s)", m.Status.Deletion.WaitForNodeVolumeDetachStartTime.Format(time.RFC3339))

			result, err := r.shouldWaitForNodeVolumes(ctx, s)
			if err != nil {
				s.deletingReason = clusterv1.MachineDeletingWaitingForVolumeDetachV1Beta2Reason
				s.deletingMessage = "Error waiting for volumes to be detached from Node, please check controller logs for errors"
				r.recorder.Eventf(m, corev1.EventTypeWarning, "FailedWaitForVolumeDetach", "error waiting for node volumes detaching, Machine's node %q: %v", m.Status.NodeRef.Name, err)
				return ctrl.Result{}, err
			}
			if !result.IsZero() {
				return result, nil
			}
			conditions.MarkTrue(m, clusterv1.VolumeDetachSucceededCondition)
			r.recorder.Eventf(m, corev1.EventTypeNormal, "NodeVolumesDetached", "success waiting for node volumes detaching Machine's node %q", m.Status.NodeRef.Name)
		}
	}

	// pre-term.delete lifecycle hook
	// Return early without error, will requeue if/when the hook owner removes the annotation.
	if annotations.HasWithPrefix(clusterv1.PreTerminateDeleteHookAnnotationPrefix, m.ObjectMeta.Annotations) {
		var hooks []string
		for key := range m.ObjectMeta.Annotations {
			if strings.HasPrefix(key, clusterv1.PreTerminateDeleteHookAnnotationPrefix) {
				hooks = append(hooks, key)
			}
		}
<<<<<<< HEAD
=======
		slices.Sort(hooks)
>>>>>>> 79e6731b
		log.Info("Waiting for pre-terminate hooks to succeed", "hooks", strings.Join(hooks, ","))
		conditions.MarkFalse(m, clusterv1.PreTerminateDeleteHookSucceededCondition, clusterv1.WaitingExternalHookReason, clusterv1.ConditionSeverityInfo, "")
		s.deletingReason = clusterv1.MachineDeletingWaitingForPreTerminateHookV1Beta2Reason
		s.deletingMessage = fmt.Sprintf("Waiting for pre-terminate hooks to succeed (hooks: %s)", strings.Join(hooks, ","))
		return ctrl.Result{}, nil
	}
	conditions.MarkTrue(m, clusterv1.PreTerminateDeleteHookSucceededCondition)

	infrastructureDeleted, err := r.reconcileDeleteInfrastructure(ctx, s)
	if err != nil {
		s.deletingReason = clusterv1.MachineDeletingInternalErrorV1Beta2Reason
		s.deletingMessage = fmt.Sprintf("Failed to delete %s, please check controller logs for errors", m.Spec.InfrastructureRef.Kind)
		return ctrl.Result{}, err
	}
	if !infrastructureDeleted {
		log.Info("Waiting for infrastructure to be deleted", m.Spec.InfrastructureRef.Kind, klog.KRef(m.Spec.InfrastructureRef.Namespace, m.Spec.InfrastructureRef.Name))
		s.deletingReason = clusterv1.MachineDeletingWaitingForInfrastructureDeletionV1Beta2Reason
		s.deletingMessage = fmt.Sprintf("Waiting for %s to be deleted", m.Spec.InfrastructureRef.Kind)
		return ctrl.Result{}, nil
	}

	if m.Spec.Bootstrap.ConfigRef != nil {
		bootstrapDeleted, err := r.reconcileDeleteBootstrap(ctx, s)
		if err != nil {
			s.deletingReason = clusterv1.MachineDeletingInternalErrorV1Beta2Reason
			s.deletingMessage = fmt.Sprintf("Failed to delete %s, please check controller logs for errors", m.Spec.Bootstrap.ConfigRef.Kind)
			return ctrl.Result{}, err
		}
		if !bootstrapDeleted {
			log.Info("Waiting for bootstrap to be deleted", m.Spec.Bootstrap.ConfigRef.Kind, klog.KRef(m.Spec.Bootstrap.ConfigRef.Namespace, m.Spec.Bootstrap.ConfigRef.Name))
			s.deletingReason = clusterv1.MachineDeletingWaitingForBootstrapDeletionV1Beta2Reason
			s.deletingMessage = fmt.Sprintf("Waiting for %s to be deleted", m.Spec.Bootstrap.ConfigRef.Kind)
			return ctrl.Result{}, nil
		}
	}

	// We only delete the node after the underlying infrastructure is gone.
	// https://github.com/kubernetes-sigs/cluster-api/issues/2565
	if isDeleteNodeAllowed {
		log.Info("Deleting node", "Node", klog.KRef("", m.Status.NodeRef.Name))

		var deleteNodeErr error
		waitErr := wait.PollUntilContextTimeout(ctx, 2*time.Second, r.nodeDeletionRetryTimeout, true, func(ctx context.Context) (bool, error) {
			if deleteNodeErr = r.deleteNode(ctx, cluster, m.Status.NodeRef.Name); deleteNodeErr != nil && !apierrors.IsNotFound(errors.Cause(deleteNodeErr)) {
				return false, nil
			}
			return true, nil
		})
		if waitErr != nil {
			log.Error(deleteNodeErr, "Timed out deleting node", "Node", klog.KRef("", m.Status.NodeRef.Name))
			conditions.MarkFalse(m, clusterv1.MachineNodeHealthyCondition, clusterv1.DeletionFailedReason, clusterv1.ConditionSeverityWarning, "")
			r.recorder.Eventf(m, corev1.EventTypeWarning, "FailedDeleteNode", "error deleting Machine's node: %v", deleteNodeErr)

			// If the node deletion timeout is not expired yet, requeue the Machine for reconciliation.
			if m.Spec.NodeDeletionTimeout == nil || m.Spec.NodeDeletionTimeout.Nanoseconds() == 0 || m.DeletionTimestamp.Add(m.Spec.NodeDeletionTimeout.Duration).After(time.Now()) {
				s.deletingReason = clusterv1.MachineDeletingDeletingNodeV1Beta2Reason
				s.deletingMessage = "Error deleting Node, please check controller logs for errors"
				return ctrl.Result{}, deleteNodeErr
			}
			log.Info("Node deletion timeout expired, continuing without Node deletion.")
		}
	}

	s.deletingReason = clusterv1.MachineDeletingDeletionCompletedV1Beta2Reason
	s.deletingMessage = "Deletion completed"

	controllerutil.RemoveFinalizer(m, clusterv1.MachineFinalizer)
	return ctrl.Result{}, nil
}

const (
	// KubeadmControlPlaneAPIVersion inlined from KCP (we want to avoid importing the KCP API package).
	KubeadmControlPlaneAPIVersion = "controlplane.cluster.x-k8s.io/v1beta1"

	// KubeadmControlPlanePreTerminateHookCleanupAnnotation inlined from KCP (we want to avoid importing the KCP API package).
	KubeadmControlPlanePreTerminateHookCleanupAnnotation = clusterv1.PreTerminateDeleteHookAnnotationPrefix + "/kcp-cleanup"
)

func (r *Reconciler) isNodeDrainAllowed(m *clusterv1.Machine) bool {
	if util.IsControlPlaneMachine(m) && util.HasOwner(m.GetOwnerReferences(), KubeadmControlPlaneAPIVersion, []string{"KubeadmControlPlane"}) {
		if _, exists := m.Annotations[KubeadmControlPlanePreTerminateHookCleanupAnnotation]; !exists {
			return false
		}
	}

	if _, exists := m.ObjectMeta.Annotations[clusterv1.ExcludeNodeDrainingAnnotation]; exists {
		return false
	}

	if r.nodeDrainTimeoutExceeded(m) {
		return false
	}

	return true
}

// isNodeVolumeDetachingAllowed returns False if either ExcludeWaitForNodeVolumeDetachAnnotation annotation is set OR
// nodeVolumeDetachTimeoutExceeded timeout is exceeded, otherwise returns True.
func (r *Reconciler) isNodeVolumeDetachingAllowed(m *clusterv1.Machine) bool {
	if util.IsControlPlaneMachine(m) && util.HasOwner(m.GetOwnerReferences(), KubeadmControlPlaneAPIVersion, []string{"KubeadmControlPlane"}) {
		if _, exists := m.Annotations[KubeadmControlPlanePreTerminateHookCleanupAnnotation]; !exists {
			return false
		}
	}

	if _, exists := m.ObjectMeta.Annotations[clusterv1.ExcludeWaitForNodeVolumeDetachAnnotation]; exists {
		return false
	}

	if r.nodeVolumeDetachTimeoutExceeded(m) {
		return false
	}

	return true
}

func (r *Reconciler) nodeDrainTimeoutExceeded(machine *clusterv1.Machine) bool {
	// if the NodeDrainTimeout type is not set by user
	if machine.Status.Deletion == nil || machine.Spec.NodeDrainTimeout == nil || machine.Spec.NodeDrainTimeout.Seconds() <= 0 {
		return false
	}

	// if the NodeDrainStartTime does not exist
	if machine.Status.Deletion.NodeDrainStartTime == nil {
		return false
	}

	now := time.Now()
	diff := now.Sub(machine.Status.Deletion.NodeDrainStartTime.Time)
	return diff.Seconds() >= machine.Spec.NodeDrainTimeout.Seconds()
}

// nodeVolumeDetachTimeoutExceeded returns False if either NodeVolumeDetachTimeout is set to nil or <=0 OR
// WaitForNodeVolumeDetachStartTime is not set on the Machine. Otherwise returns true if the timeout is expired
// since the WaitForNodeVolumeDetachStartTime.
func (r *Reconciler) nodeVolumeDetachTimeoutExceeded(machine *clusterv1.Machine) bool {
	// if the NodeVolumeDetachTimeout type is not set by user
	if machine.Status.Deletion == nil || machine.Spec.NodeVolumeDetachTimeout == nil || machine.Spec.NodeVolumeDetachTimeout.Seconds() <= 0 {
		return false
	}

	// if the WaitForNodeVolumeDetachStartTime does not exist
	if machine.Status.Deletion.WaitForNodeVolumeDetachStartTime == nil {
		return false
	}

	now := time.Now()
	diff := now.Sub(machine.Status.Deletion.WaitForNodeVolumeDetachStartTime.Time)
	return diff.Seconds() >= machine.Spec.NodeVolumeDetachTimeout.Seconds()
}

// isDeleteNodeAllowed returns nil only if the Machine's NodeRef is not nil
// and if the Machine is not the last control plane node in the cluster.
func (r *Reconciler) isDeleteNodeAllowed(ctx context.Context, cluster *clusterv1.Cluster, machine *clusterv1.Machine) error {
	log := ctrl.LoggerFrom(ctx)
	// Return early if the cluster is being deleted.
	if !cluster.DeletionTimestamp.IsZero() {
		return errClusterIsBeingDeleted
	}

	if machine.Status.NodeRef == nil && machine.Spec.ProviderID != nil {
		// If we don't have a node reference, but a provider id has been set,
		// try to retrieve the node one more time.
		//
		// NOTE: The following is a best-effort attempt to retrieve the node,
		// errors are logged but not returned to ensure machines are deleted
		// even if the node cannot be retrieved.
<<<<<<< HEAD
		remoteClient, err := r.Tracker.GetClient(ctx, util.ObjectKey(cluster))
=======
		remoteClient, err := r.ClusterCache.GetClient(ctx, util.ObjectKey(cluster))
>>>>>>> 79e6731b
		if err != nil {
			log.Error(err, "Failed to get cluster client while deleting Machine and checking for nodes")
		} else {
			node, err := r.getNode(ctx, remoteClient, *machine.Spec.ProviderID)
			if err != nil && err != ErrNodeNotFound {
				log.Error(err, "Failed to get node while deleting Machine")
			} else if err == nil {
				machine.Status.NodeRef = &corev1.ObjectReference{
					APIVersion: corev1.SchemeGroupVersion.String(),
					Kind:       "Node",
					Name:       node.Name,
					UID:        node.UID,
				}
			}
		}
	}

	if machine.Status.NodeRef == nil {
		// Cannot delete something that doesn't exist.
		return errNilNodeRef
	}

	// controlPlaneRef is an optional field in the Cluster so skip the external
	// managed control plane check if it is nil
	if cluster.Spec.ControlPlaneRef != nil {
		controlPlane, err := external.Get(ctx, r.Client, cluster.Spec.ControlPlaneRef)
		if apierrors.IsNotFound(err) {
			// If control plane object in the reference does not exist, log and skip check for
			// external managed control plane
			log.Error(err, "Control plane object specified in cluster spec.controlPlaneRef does not exist", cluster.Spec.ControlPlaneRef.Kind, klog.KRef(cluster.Spec.ControlPlaneRef.Namespace, cluster.Spec.ControlPlaneRef.Name))
		} else {
			if err != nil {
				// If any other error occurs when trying to get the control plane object,
				// return the error so we can retry
				return err
			}

			// Return early if the object referenced by controlPlaneRef is being deleted.
			if !controlPlane.GetDeletionTimestamp().IsZero() {
				return errControlPlaneIsBeingDeleted
			}

			// Check if the ControlPlane is externally managed (AKS, EKS, GKE, etc)
			// and skip the following section if control plane is externally managed
			// because there will be no control plane nodes registered
			if util.IsExternalManagedControlPlane(controlPlane) {
				return nil
			}
		}
	}

	// Get all of the active machines that belong to this cluster.
	machines, err := collections.GetFilteredMachinesForCluster(ctx, r.Client, cluster, collections.ActiveMachines)
	if err != nil {
		return err
	}

	// Whether or not it is okay to delete the NodeRef depends on the
	// number of remaining control plane members and whether or not this
	// machine is one of them.
	numControlPlaneMachines := len(machines.Filter(collections.ControlPlaneMachines(cluster.Name)))
	if numControlPlaneMachines == 0 {
		// Do not delete the NodeRef if there are no remaining members of
		// the control plane.
		return errNoControlPlaneNodes
	}
	// Otherwise it is okay to delete the NodeRef.
	return nil
}

func (r *Reconciler) drainNode(ctx context.Context, s *scope) (ctrl.Result, error) {
	cluster := s.cluster
	machine := s.machine
	nodeName := s.machine.Status.NodeRef.Name

	log := ctrl.LoggerFrom(ctx, "Node", klog.KRef("", nodeName))
	ctx = ctrl.LoggerInto(ctx, log)

	remoteClient, err := r.ClusterCache.GetClient(ctx, util.ObjectKey(cluster))
	if err != nil {
		if errors.Is(err, clustercache.ErrClusterNotConnected) {
			log.V(5).Info("Requeuing drain Node because connection to the workload cluster is down")
			s.deletingReason = clusterv1.MachineDeletingDrainingNodeV1Beta2Reason
			s.deletingMessage = "Requeuing drain Node because connection to the workload cluster is down"
			return ctrl.Result{RequeueAfter: time.Minute}, nil
		}
		log.Error(err, "Error creating a remote client for cluster while draining Node, won't retry")
		return ctrl.Result{}, nil
	}

	node := &corev1.Node{}
	if err := remoteClient.Get(ctx, client.ObjectKey{Name: nodeName}, node); err != nil {
		if apierrors.IsNotFound(err) {
			// If an admin deletes the node directly, we'll end up here.
			log.Info("Could not find Node from Machine.status.nodeRef, skipping Node drain.")
			return ctrl.Result{}, nil
		}
		return ctrl.Result{}, errors.Wrapf(err, "unable to get Node %s", nodeName)
	}

	drainer := &drain.Helper{
		Client:             r.Client,
		RemoteClient:       remoteClient,
		GracePeriodSeconds: -1,
	}

	if noderefutil.IsNodeUnreachable(node) {
		// Kubelet is unreachable, pods will never disappear.

		// SkipWaitForDeleteTimeoutSeconds ensures the drain completes
		// even if pod objects are not deleted.
		drainer.SkipWaitForDeleteTimeoutSeconds = 1

		// kube-apiserver sets the `deletionTimestamp` to a future date computed using the grace period.
		// We are effectively waiting for GracePeriodSeconds + SkipWaitForDeleteTimeoutSeconds.
		// Override the grace period of pods to reduce the time needed to skip them.
		drainer.GracePeriodSeconds = 1

		// Our drain code still respects PDBs when evicting Pods, but that does not mean they are respected
		// in general by the entire system.
		// When a Node becomes unreachable the following happens:
		// * node.kubernetes.io/unreachable:NoExecute taint is set on the Node
		// * taint manager will evict Pods immediately because of the NoExecute taint (without respecting PDBs)
		//   * https://kubernetes.io/docs/concepts/scheduling-eviction/taint-and-toleration/#concepts
		//     "NoExecute": "Pods that do not tolerate the taint are evicted immediately""
		// * our drain code will now ignore the Pods (as they quickly have a deletionTimestamp older than 2 seconds)
		log.V(3).Info("Node is unreachable, draining will use 1s GracePeriodSeconds and will ignore all Pods that have a deletionTimestamp > 1s old")
	}

	if err := drainer.CordonNode(ctx, node); err != nil {
		// Machine will be re-reconciled after a cordon failure.
		return ctrl.Result{}, errors.Wrapf(err, "failed to cordon Node %s", node.Name)
	}

	podDeleteList, err := drainer.GetPodsForEviction(ctx, cluster, machine, nodeName)
	if err != nil {
		return ctrl.Result{}, err
	}

	podsToBeDrained := podDeleteList.Pods()

	if len(podsToBeDrained) == 0 {
		log.Info("Drain completed")
		return ctrl.Result{}, nil
	}

	log.Info("Draining Node")

	evictionResult := drainer.EvictPods(ctx, podDeleteList)

	if evictionResult.DrainCompleted() {
		log.Info("Drain completed, remaining Pods on the Node have been evicted")
		return ctrl.Result{}, nil
	}

	// Add entry to the reconcileDeleteCache so we won't retry drain again before drainRetryInterval.
	r.reconcileDeleteCache.Add(cache.NewReconcileEntry(machine, time.Now().Add(drainRetryInterval)))

	conditionMessage := evictionResult.ConditionMessage(machine.Status.Deletion.NodeDrainStartTime)
	conditions.MarkFalse(machine, clusterv1.DrainingSucceededCondition, clusterv1.DrainingReason, clusterv1.ConditionSeverityInfo, conditionMessage)
	s.deletingReason = clusterv1.MachineDeletingDrainingNodeV1Beta2Reason
	s.deletingMessage = conditionMessage
	podsFailedEviction := []*corev1.Pod{}
	for _, p := range evictionResult.PodsFailedEviction {
		podsFailedEviction = append(podsFailedEviction, p...)
	}
	log.Info(fmt.Sprintf("Drain not completed yet, requeuing in %s", drainRetryInterval),
		"podsFailedEviction", drain.PodListToString(podsFailedEviction, 5),
		"podsWithDeletionTimestamp", drain.PodListToString(evictionResult.PodsDeletionTimestampSet, 5),
		"podsToTriggerEvictionLater", drain.PodListToString(evictionResult.PodsToTriggerEvictionLater, 5),
	)
	return ctrl.Result{RequeueAfter: drainRetryInterval}, nil
}

// shouldWaitForNodeVolumes returns true if node status still have volumes attached and the node is reachable
// pod deletion and volume detach happen asynchronously, so pod could be deleted before volume detached from the node
// this could cause issue for some storage provisioner, for example, vsphere-volume this is problematic
// because if the node is deleted before detach success, then the underline VMDK will be deleted together with the Machine
// so after node draining we need to check if all volumes are detached before deleting the node.
func (r *Reconciler) shouldWaitForNodeVolumes(ctx context.Context, s *scope) (ctrl.Result, error) {
	nodeName := s.machine.Status.NodeRef.Name
	log := ctrl.LoggerFrom(ctx, "Node", klog.KRef("", nodeName))
	ctx = ctrl.LoggerInto(ctx, log)

	cluster := s.cluster
	machine := s.machine

	remoteClient, err := r.ClusterCache.GetClient(ctx, util.ObjectKey(cluster))
	if err != nil {
		return ctrl.Result{}, err
	}

	node := &corev1.Node{}
	if err := remoteClient.Get(ctx, types.NamespacedName{Name: nodeName}, node); err != nil {
		if apierrors.IsNotFound(err) {
			log.Info("Could not find Node from Machine.status.nodeRef, skip waiting for volume detachment.")
			return ctrl.Result{}, nil
		}
		return ctrl.Result{}, err
	}

	if noderefutil.IsNodeUnreachable(node) {
		// If a node is unreachable, we can't detach the volume.
		// We need to skip the detachment as we otherwise block deletions
		// of unreachable nodes when a volume is attached.
		log.Info("Node is unreachable, skip waiting for volume detachment.")
		return ctrl.Result{}, nil
	}

	// Get two sets of information about volumes currently attached to the node:
	// * VolumesAttached names from node.Status.VolumesAttached
	// * PersistentVolume names from VolumeAttachments with status.Attached set to true
	attachedNodeVolumeNames, attachedPVNames, err := getAttachedVolumeInformation(ctx, remoteClient, node)
	if err != nil {
		return ctrl.Result{}, err
	}

	// Return early if there are no volumes to wait for getting detached.
	if len(attachedNodeVolumeNames) == 0 && len(attachedPVNames) == 0 {
		return ctrl.Result{}, nil
	}

	// Get all PVCs we want to ignore because they belong to Pods for which we skipped drain.
	pvcsToIgnoreFromPods, err := getPersistentVolumeClaimsToIgnore(ctx, r.Client, remoteClient, cluster, machine, nodeName)
	if err != nil {
		return ctrl.Result{}, err
	}

	// List all PersistentVolumes and return the ones we want to wait for.
	attachedVolumeInformation, err := getPersistentVolumesWaitingForDetach(ctx, remoteClient, attachedNodeVolumeNames, attachedPVNames, pvcsToIgnoreFromPods)
	if err != nil {
		return ctrl.Result{}, err
	}

	// If no pvcs were found we have to wait for and there is no unmatched information, then we are finished with waiting for volumes.
	if attachedVolumeInformation.isEmpty() {
		return ctrl.Result{}, nil
	}

	// Add entry to the reconcileDeleteCache so we won't retry shouldWaitForNodeVolumes again before waitForVolumeDetachRetryInterval.
	r.reconcileDeleteCache.Add(cache.NewReconcileEntry(machine, time.Now().Add(waitForVolumeDetachRetryInterval)))

	s.deletingReason = clusterv1.MachineDeletingWaitingForVolumeDetachV1Beta2Reason
	s.deletingMessage = attachedVolumeInformation.conditionMessage(machine)

	log.Info("Waiting for Node volumes to be detached",
		attachedVolumeInformation.logKeys()...,
	)
	return ctrl.Result{RequeueAfter: waitForVolumeDetachRetryInterval}, nil
}

func (r *Reconciler) deleteNode(ctx context.Context, cluster *clusterv1.Cluster, name string) error {
	log := ctrl.LoggerFrom(ctx)

	remoteClient, err := r.ClusterCache.GetClient(ctx, util.ObjectKey(cluster))
	if err != nil {
		if errors.Is(err, clustercache.ErrClusterNotConnected) {
			return errors.Wrapf(err, "failed deleting Node because connection to the workload cluster is down")
		}
		log.Error(err, "Error creating a remote client for cluster while deleting Node, won't retry")
		return nil
	}

	node := &corev1.Node{
		ObjectMeta: metav1.ObjectMeta{
			Name: name,
		},
	}

	if err := remoteClient.Delete(ctx, node); err != nil {
		return errors.Wrapf(err, "error deleting node %s", name)
	}
	return nil
}

func (r *Reconciler) reconcileDeleteBootstrap(ctx context.Context, s *scope) (bool, error) {
	if s.bootstrapConfig == nil && s.bootstrapConfigIsNotFound {
		conditions.MarkFalse(s.machine, clusterv1.BootstrapReadyCondition, clusterv1.DeletedReason, clusterv1.ConditionSeverityInfo, "")
		return true, nil
	}

	if s.bootstrapConfig != nil && s.bootstrapConfig.GetDeletionTimestamp().IsZero() {
		if err := r.Client.Delete(ctx, s.bootstrapConfig); err != nil && !apierrors.IsNotFound(err) {
			return false, errors.Wrapf(err,
				"failed to delete %v %q for Machine %q in namespace %q",
				s.bootstrapConfig.GroupVersionKind().Kind, s.bootstrapConfig.GetName(), s.machine.Name, s.machine.Namespace)
		}
	}

	return false, nil
}

func (r *Reconciler) reconcileDeleteInfrastructure(ctx context.Context, s *scope) (bool, error) {
	if s.infraMachine == nil && s.infraMachineIsNotFound {
		conditions.MarkFalse(s.machine, clusterv1.InfrastructureReadyCondition, clusterv1.DeletedReason, clusterv1.ConditionSeverityInfo, "")
		return true, nil
	}

	if s.infraMachine != nil && s.infraMachine.GetDeletionTimestamp().IsZero() {
		if err := r.Client.Delete(ctx, s.infraMachine); err != nil && !apierrors.IsNotFound(err) {
			return false, errors.Wrapf(err,
				"failed to delete %v %q for Machine %q in namespace %q",
				s.infraMachine.GroupVersionKind().Kind, s.infraMachine.GetName(), s.machine.Name, s.machine.Namespace)
		}
	}

	return false, nil
}

// shouldAdopt returns true if the Machine should be adopted as a stand-alone Machine directly owned by the Cluster.
func (r *Reconciler) shouldAdopt(m *clusterv1.Machine) bool {
	// if the machine is controlled by something (MS or KCP), or if it is a stand-alone machine directly owned by the Cluster, then no-op.
	if metav1.GetControllerOf(m) != nil || util.HasOwner(m.GetOwnerReferences(), clusterv1.GroupVersion.String(), []string{"Cluster"}) {
		return false
	}

	// Note: following checks are required because after restore from a backup both the Machine controller and the
	// MachineSet, MachinePool, or ControlPlane controller are racing to adopt Machines, see https://github.com/kubernetes-sigs/cluster-api/issues/7529

	// If the Machine is originated by a MachineSet, it should not be adopted directly by the Cluster as a stand-alone Machine.
	if _, ok := m.Labels[clusterv1.MachineSetNameLabel]; ok {
		return false
	}

	// If the Machine is originated by a MachinePool object, it should not be adopted directly by the Cluster as a stand-alone Machine.
	if _, ok := m.Labels[clusterv1.MachinePoolNameLabel]; ok {
		return false
	}

	// If the Machine is originated by a ControlPlane object, it should not be adopted directly by the Cluster as a stand-alone Machine.
	if _, ok := m.Labels[clusterv1.MachineControlPlaneNameLabel]; ok {
		return false
	}
	return true
}

func (r *Reconciler) watchClusterNodes(ctx context.Context, cluster *clusterv1.Cluster) error {
	log := ctrl.LoggerFrom(ctx)

	if !conditions.IsTrue(cluster, clusterv1.ControlPlaneInitializedCondition) {
		log.V(5).Info("Skipping node watching setup because control plane is not initialized")
		return nil
	}

	return r.ClusterCache.Watch(ctx, util.ObjectKey(cluster), clustercache.NewWatcher(clustercache.WatcherOptions{
		Name:         "machine-watchNodes",
		Watcher:      r.controller,
		Kind:         &corev1.Node{},
		EventHandler: handler.EnqueueRequestsFromMapFunc(r.nodeToMachine),
		Predicates:   []predicate.TypedPredicate[client.Object]{predicates.TypedResourceIsChanged[client.Object](r.Client.Scheme(), *r.predicateLog)},
	}))
}

func (r *Reconciler) nodeToMachine(ctx context.Context, o client.Object) []reconcile.Request {
	node, ok := o.(*corev1.Node)
	if !ok {
		panic(fmt.Sprintf("Expected a Node but got a %T", o))
	}

	var filters []client.ListOption
	// Match by clusterName when the node has the annotation.
	if clusterName, ok := node.GetAnnotations()[clusterv1.ClusterNameAnnotation]; ok {
		filters = append(filters, client.MatchingLabels{
			clusterv1.ClusterNameLabel: clusterName,
		})
	}

	// Match by namespace when the node has the annotation.
	if namespace, ok := node.GetAnnotations()[clusterv1.ClusterNamespaceAnnotation]; ok {
		filters = append(filters, client.InNamespace(namespace))
	}

	// Match by nodeName and status.nodeRef.name.
	machineList := &clusterv1.MachineList{}
	if err := r.Client.List(
		ctx,
		machineList,
		append(filters, client.MatchingFields{index.MachineNodeNameField: node.Name})...); err != nil {
		return nil
	}

	// There should be exactly 1 Machine for the node.
	if len(machineList.Items) == 1 {
		return []reconcile.Request{{NamespacedName: util.ObjectKey(&machineList.Items[0])}}
	}

	// Otherwise let's match by providerID. This is useful when e.g the NodeRef has not been set yet.
	// Match by providerID
	if node.Spec.ProviderID == "" {
		return nil
	}
	machineList = &clusterv1.MachineList{}
	if err := r.Client.List(
		ctx,
		machineList,
		append(filters, client.MatchingFields{index.MachineProviderIDField: node.Spec.ProviderID})...); err != nil {
		return nil
	}

	// There should be exactly 1 Machine for the node.
	if len(machineList.Items) == 1 {
		return []reconcile.Request{{NamespacedName: util.ObjectKey(&machineList.Items[0])}}
	}

	return nil
}

// getAttachedVolumeInformation returns information about volumes attached to the node:
// * VolumesAttached names from node.Status.VolumesAttached.
// * PersistentVolume names from VolumeAttachments with status.Attached set to true.
func getAttachedVolumeInformation(ctx context.Context, remoteClient client.Client, node *corev1.Node) (sets.Set[string], sets.Set[string], error) {
	attachedVolumeName := sets.Set[string]{}
	attachedPVNames := sets.Set[string]{}

	for _, attachedVolume := range node.Status.VolumesAttached {
		attachedVolumeName.Insert(string(attachedVolume.Name))
	}

	if feature.Gates.Enabled(feature.MachineWaitForVolumeDetachConsiderVolumeAttachments) {
		volumeAttachments, err := getVolumeAttachmentForNode(ctx, remoteClient, node.GetName())
		if err != nil {
			return nil, nil, errors.Wrap(err, "failed to list VolumeAttachments")
		}

		for _, va := range volumeAttachments {
			// Return an error if a VolumeAttachments does not refer a PersistentVolume.
			if va.Spec.Source.PersistentVolumeName == nil {
				return nil, nil, errors.Errorf("spec.source.persistentVolumeName for VolumeAttachment %s is not set", va.GetName())
			}
			attachedPVNames.Insert(*va.Spec.Source.PersistentVolumeName)
		}
	}

	return attachedVolumeName, attachedPVNames, nil
}

// getPersistentVolumeClaimsToIgnore gets all pods which have been ignored by drain and returns a list of
// NamespacedNames for all PersistentVolumeClaims referred by the pods.
// Note: this does not require us to list PVC's directly.
func getPersistentVolumeClaimsToIgnore(ctx context.Context, c client.Client, remoteClient client.Client, cluster *clusterv1.Cluster, machine *clusterv1.Machine, nodeName string) (sets.Set[string], error) {
	drainHelper := drain.Helper{
		Client:       c,
		RemoteClient: remoteClient,
	}

	pods, err := drainHelper.GetPodsForEviction(ctx, cluster, machine, nodeName)
	if err != nil {
		return nil, errors.Wrap(err, "failed to find PersistentVolumeClaims from Pods ignored during drain")
	}

	ignoredPods := pods.SkippedPods()

	pvcsToIgnore := sets.Set[string]{}

	for _, pod := range ignoredPods {
		for _, volume := range pod.Spec.Volumes {
			if volume.PersistentVolumeClaim == nil {
				continue
			}

			key := types.NamespacedName{Namespace: pod.GetNamespace(), Name: volume.PersistentVolumeClaim.ClaimName}.String()
			pvcsToIgnore.Insert(key)
		}
	}

	return pvcsToIgnore, nil
}

// getVolumeAttachmentForNode does a paged list of VolumeAttachments and returns a list
// of VolumeAttachments attached to the given node.
func getVolumeAttachmentForNode(ctx context.Context, c client.Client, nodeName string) ([]*storagev1.VolumeAttachment, error) {
	volumeAttachments := []*storagev1.VolumeAttachment{}
	volumeAttachmentList := &storagev1.VolumeAttachmentList{}
	for {
		listOpts := []client.ListOption{
			client.Continue(volumeAttachmentList.GetContinue()),
			client.Limit(100),
		}
		if err := c.List(ctx, volumeAttachmentList, listOpts...); err != nil {
			return nil, errors.Wrap(err, "failed to list VolumeAttachments")
		}

		for _, volumeAttachment := range volumeAttachmentList.Items {
			// Skip VolumeAttachments which are not in attached state.
			if !volumeAttachment.Status.Attached {
				continue
			}
			// Skip VolumeAttachments which are not for the given node.
			if volumeAttachment.Spec.NodeName != nodeName {
				continue
			}
			volumeAttachments = append(volumeAttachments, &volumeAttachment)
		}

		if volumeAttachmentList.GetContinue() == "" {
			break
		}
	}

	return volumeAttachments, nil
}

type attachedVolumeInformation struct {
	// Attached PersistentVolumeClaims filtered by references from pods that don't get drained.
	persistentVolumeClaims []string

	// Attached PersistentVolumes without a corresponding PersistentVolumeClaim.
	persistentVolumesWithoutPVCClaimRef []string

	// Entries in Node.Status.AttachedVolumes[].Name without a corresponding PersistentVolume.
	nodeStatusVolumeNamesWithoutPV []string
	// Names of PersistentVolumes from VolumeAttachments which don't have a corresponding PersistentVolume.
	persistentVolumeNamesWithoutPV []string
}

func (a *attachedVolumeInformation) isEmpty() bool {
	return len(a.persistentVolumeClaims) == 0 &&
		len(a.persistentVolumesWithoutPVCClaimRef) == 0 &&
		len(a.nodeStatusVolumeNamesWithoutPV) == 0 &&
		len(a.persistentVolumeNamesWithoutPV) == 0
}

func (a *attachedVolumeInformation) logKeys() []any {
	logKeys := []any{}
	if len(a.persistentVolumeClaims) > 0 {
		slices.Sort(a.persistentVolumeClaims)
		logKeys = append(logKeys, "PersistentVolumeClaims", clog.StringListToString(a.persistentVolumeClaims))
	}

	if len(a.persistentVolumesWithoutPVCClaimRef) > 0 {
		slices.Sort(a.persistentVolumesWithoutPVCClaimRef)
		logKeys = append(logKeys, "PersistentVolumesWithoutPVCClaimRef", clog.StringListToString(a.persistentVolumesWithoutPVCClaimRef))
	}

	if len(a.nodeStatusVolumeNamesWithoutPV) > 0 {
		slices.Sort(a.nodeStatusVolumeNamesWithoutPV)
		logKeys = append(logKeys, "NodeStatusVolumeNamesWithoutPV", clog.StringListToString(a.nodeStatusVolumeNamesWithoutPV))
	}

	if len(a.persistentVolumeNamesWithoutPV) > 0 {
		slices.Sort(a.persistentVolumeNamesWithoutPV)
		logKeys = append(logKeys, "PersistentVolumeNamesWithoutPV", clog.StringListToString(a.persistentVolumeNamesWithoutPV))
	}

	return logKeys
}

func (a *attachedVolumeInformation) conditionMessage(machine *clusterv1.Machine) string {
	if a.isEmpty() {
		return ""
	}

	conditionMessage := fmt.Sprintf("Waiting for Node volumes to be detached (started at %s)", machine.Status.Deletion.WaitForNodeVolumeDetachStartTime.Format(time.RFC3339))

	if len(a.persistentVolumeClaims) > 0 {
		slices.Sort(a.persistentVolumeClaims)
		conditionMessage = fmt.Sprintf("%s\n* PersistentVolumeClaims: %s", conditionMessage, clog.StringListToString(a.persistentVolumeClaims))
	}

	if len(a.persistentVolumesWithoutPVCClaimRef) > 0 {
		slices.Sort(a.persistentVolumesWithoutPVCClaimRef)
		conditionMessage = fmt.Sprintf("%s\n* PersistentVolumes without a .spec.claimRef to a PersistentVolumeClaim: %s", conditionMessage, clog.StringListToString(a.persistentVolumesWithoutPVCClaimRef))
	}

	if len(a.nodeStatusVolumeNamesWithoutPV) > 0 {
		slices.Sort(a.nodeStatusVolumeNamesWithoutPV)
		conditionMessage = fmt.Sprintf("%s\n* Node with .status.volumesAttached entries not matching a PersistentVolume: %s", conditionMessage, clog.StringListToString(a.nodeStatusVolumeNamesWithoutPV))
	}

	if len(a.persistentVolumeNamesWithoutPV) > 0 {
		slices.Sort(a.persistentVolumeNamesWithoutPV)
		conditionMessage = fmt.Sprintf("%s\n* VolumeAttachment with .spec.source.persistentVolumeName not matching a PersistentVolume: %s", conditionMessage, clog.StringListToString(a.persistentVolumeNamesWithoutPV))
	}

	return conditionMessage
}

// getPersistentVolumesWaitingForDetach returns information about attached volumes
// that correspond either to attachedVolumeNames or attachedPVNames.
// Volumes which refer a PersistentVolumeClaim contained in pvcsToIgnore are filtered out.
func getPersistentVolumesWaitingForDetach(ctx context.Context, c client.Client, attachedNodeVolumeNames, attachedPVNames, pvcsToIgnore sets.Set[string]) (*attachedVolumeInformation, error) {
	attachedPVCs := sets.Set[string]{}
	attachedPVsWithoutPVCClaimRef := []string{}
	foundAttachedNodeVolumeNames := sets.Set[string]{}
	foundAttachedPVNames := sets.Set[string]{}

	// List all PersistentVolumes and preserve the ones we have to wait for.
	// Also store the found VolumeHandles and names of PersistentVolumes to check
	// that all expected PersistentVolumes have been found.
	persistentVolumeList := &corev1.PersistentVolumeList{}
	for {
		listOpts := []client.ListOption{
			client.Continue(persistentVolumeList.GetContinue()),
			client.Limit(100),
		}
		if err := c.List(ctx, persistentVolumeList, listOpts...); err != nil {
			return nil, errors.Wrap(err, "failed to list PersistentVolumes")
		}

		for _, persistentVolume := range persistentVolumeList.Items {
			found := false
			// Lookup if the PersistentVolume matches an entry in attachedVolumeNames.
			if persistentVolume.Spec.CSI != nil {
				attachedVolumeName := fmt.Sprintf("kubernetes.io/csi/%s^%s", persistentVolume.Spec.CSI.Driver, persistentVolume.Spec.CSI.VolumeHandle)
				if attachedNodeVolumeNames.Has(attachedVolumeName) {
					foundAttachedNodeVolumeNames.Insert(attachedVolumeName)
					found = true
				}
			}

			// Lookup if the PersistentVolume matches an entry in attachedPVNames.
			if attachedPVNames.Has(persistentVolume.Name) {
				foundAttachedPVNames.Insert(persistentVolume.Name)
				found = true
			}

			// PersistentVolume which do not match an entry in attachedNodeVolumeNames or
			// attachedPVNames can be ignored.
			if !found {
				continue
			}

			// The ClaimRef should only be nil for unbound volumes and these should not be able to be attached.
			// Also we're unable to map references which are not of Kind PersistentVolumeClaim so we record the PersistentVolume instead.
			if persistentVolume.Spec.ClaimRef == nil || persistentVolume.Spec.ClaimRef.Kind != "PersistentVolumeClaim" {
				attachedPVsWithoutPVCClaimRef = append(attachedPVsWithoutPVCClaimRef, persistentVolume.Name)
				continue
			}

			key := types.NamespacedName{Namespace: persistentVolume.Spec.ClaimRef.Namespace, Name: persistentVolume.Spec.ClaimRef.Name}.String()
			// Add the PersistentVolumeClaim namespaced name to the list we are waiting for being detached.
			attachedPVCs.Insert(key)
		}

		if persistentVolumeList.GetContinue() == "" {
			break
		}
	}

	return &attachedVolumeInformation{
		persistentVolumeClaims:              attachedPVCs.Difference(pvcsToIgnore).UnsortedList(),
		persistentVolumesWithoutPVCClaimRef: attachedPVsWithoutPVCClaimRef,
		nodeStatusVolumeNamesWithoutPV:      attachedNodeVolumeNames.Difference(foundAttachedNodeVolumeNames).UnsortedList(),
		persistentVolumeNamesWithoutPV:      attachedPVNames.Difference(foundAttachedPVNames).UnsortedList(),
	}, nil
}<|MERGE_RESOLUTION|>--- conflicted
+++ resolved
@@ -19,10 +19,7 @@
 import (
 	"context"
 	"fmt"
-<<<<<<< HEAD
-=======
 	"slices"
->>>>>>> 79e6731b
 	"strings"
 	"time"
 
@@ -89,10 +86,7 @@
 // +kubebuilder:rbac:groups=core,resources=secrets,verbs=get;list;watch
 // +kubebuilder:rbac:groups=infrastructure.cluster.x-k8s.io;bootstrap.cluster.x-k8s.io,resources=*,verbs=get;list;watch;create;update;patch;delete
 // +kubebuilder:rbac:groups=cluster.x-k8s.io,resources=machines;machines/status;machines/finalizers,verbs=get;list;watch;create;update;patch;delete
-<<<<<<< HEAD
-=======
 // +kubebuilder:rbac:groups=cluster.x-k8s.io,resources=machinedrainrules,verbs=get;list;watch
->>>>>>> 79e6731b
 // +kubebuilder:rbac:groups=apiextensions.k8s.io,resources=customresourcedefinitions,verbs=get;list;watch
 
 // Reconciler reconciles a Machine object.
@@ -479,10 +473,7 @@
 					hooks = append(hooks, key)
 				}
 			}
-<<<<<<< HEAD
-=======
 			slices.Sort(hooks)
->>>>>>> 79e6731b
 			log.Info("Waiting for pre-drain hooks to succeed", "hooks", strings.Join(hooks, ","))
 			conditions.MarkFalse(m, clusterv1.PreDrainDeleteHookSucceededCondition, clusterv1.WaitingExternalHookReason, clusterv1.ConditionSeverityInfo, "")
 			s.deletingReason = clusterv1.MachineDeletingWaitingForPreDrainHookV1Beta2Reason
@@ -579,10 +570,7 @@
 				hooks = append(hooks, key)
 			}
 		}
-<<<<<<< HEAD
-=======
 		slices.Sort(hooks)
->>>>>>> 79e6731b
 		log.Info("Waiting for pre-terminate hooks to succeed", "hooks", strings.Join(hooks, ","))
 		conditions.MarkFalse(m, clusterv1.PreTerminateDeleteHookSucceededCondition, clusterv1.WaitingExternalHookReason, clusterv1.ConditionSeverityInfo, "")
 		s.deletingReason = clusterv1.MachineDeletingWaitingForPreTerminateHookV1Beta2Reason
@@ -750,11 +738,7 @@
 		// NOTE: The following is a best-effort attempt to retrieve the node,
 		// errors are logged but not returned to ensure machines are deleted
 		// even if the node cannot be retrieved.
-<<<<<<< HEAD
-		remoteClient, err := r.Tracker.GetClient(ctx, util.ObjectKey(cluster))
-=======
 		remoteClient, err := r.ClusterCache.GetClient(ctx, util.ObjectKey(cluster))
->>>>>>> 79e6731b
 		if err != nil {
 			log.Error(err, "Failed to get cluster client while deleting Machine and checking for nodes")
 		} else {
