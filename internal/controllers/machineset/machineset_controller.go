/*
Copyright 2019 The Kubernetes Authors.

Licensed under the Apache License, Version 2.0 (the "License");
you may not use this file except in compliance with the License.
You may obtain a copy of the License at

    http://www.apache.org/licenses/LICENSE-2.0

Unless required by applicable law or agreed to in writing, software
distributed under the License is distributed on an "AS IS" BASIS,
WITHOUT WARRANTIES OR CONDITIONS OF ANY KIND, either express or implied.
See the License for the specific language governing permissions and
limitations under the License.
*/

package machineset

import (
	"context"
	"fmt"
	"strings"
	"time"

	"github.com/pkg/errors"
	corev1 "k8s.io/api/core/v1"
	apierrors "k8s.io/apimachinery/pkg/api/errors"
	metav1 "k8s.io/apimachinery/pkg/apis/meta/v1"
	"k8s.io/apimachinery/pkg/apis/meta/v1/unstructured"
	"k8s.io/apimachinery/pkg/labels"
	kerrors "k8s.io/apimachinery/pkg/util/errors"
	"k8s.io/apiserver/pkg/storage/names"
	"k8s.io/client-go/tools/record"
	"k8s.io/klog/v2"
	ctrl "sigs.k8s.io/controller-runtime"
	"sigs.k8s.io/controller-runtime/pkg/builder"
	"sigs.k8s.io/controller-runtime/pkg/client"
	"sigs.k8s.io/controller-runtime/pkg/controller"
	"sigs.k8s.io/controller-runtime/pkg/handler"
	"sigs.k8s.io/controller-runtime/pkg/source"

	clusterv1 "sigs.k8s.io/cluster-api/api/v1beta1"
	"sigs.k8s.io/cluster-api/controllers/external"
	"sigs.k8s.io/cluster-api/controllers/noderefutil"
	"sigs.k8s.io/cluster-api/controllers/remote"
	"sigs.k8s.io/cluster-api/internal/contract"
	"sigs.k8s.io/cluster-api/internal/controllers/machine"
	capilabels "sigs.k8s.io/cluster-api/internal/labels"
<<<<<<< HEAD
=======
	"sigs.k8s.io/cluster-api/internal/util/ssa"
>>>>>>> 7b92ce45
	"sigs.k8s.io/cluster-api/util"
	"sigs.k8s.io/cluster-api/util/annotations"
	"sigs.k8s.io/cluster-api/util/collections"
	"sigs.k8s.io/cluster-api/util/conditions"
	utilconversion "sigs.k8s.io/cluster-api/util/conversion"
	clog "sigs.k8s.io/cluster-api/util/log"
	"sigs.k8s.io/cluster-api/util/patch"
	"sigs.k8s.io/cluster-api/util/predicates"
)

var (
	// machineSetKind contains the schema.GroupVersionKind for the MachineSet type.
	machineSetKind = clusterv1.GroupVersion.WithKind("MachineSet")

	// stateConfirmationTimeout is the amount of time allowed to wait for desired state.
	stateConfirmationTimeout = 10 * time.Second

	// stateConfirmationInterval is the amount of time between polling for the desired state.
	// The polling is against a local memory cache.
	stateConfirmationInterval = 100 * time.Millisecond
)

const machineSetManagerName = "capi-machineset"

// +kubebuilder:rbac:groups=core,resources=events,verbs=get;list;watch;create;patch
// +kubebuilder:rbac:groups=core,resources=secrets,verbs=get;list;watch
// +kubebuilder:rbac:groups=core,resources=nodes,verbs=get;list;watch;create;update;patch;delete
// +kubebuilder:rbac:groups=infrastructure.cluster.x-k8s.io;bootstrap.cluster.x-k8s.io,resources=*,verbs=get;list;watch;create;update;patch;delete
// +kubebuilder:rbac:groups=cluster.x-k8s.io,resources=machinesets;machinesets/status;machinesets/finalizers,verbs=get;list;watch;create;update;patch;delete

// Reconciler reconciles a MachineSet object.
type Reconciler struct {
	Client    client.Client
	APIReader client.Reader
	Tracker   *remote.ClusterCacheTracker

	// WatchFilterValue is the label value used to filter events prior to reconciliation.
	WatchFilterValue string

	ssaCache ssa.Cache
	recorder record.EventRecorder
}

func (r *Reconciler) SetupWithManager(ctx context.Context, mgr ctrl.Manager, options controller.Options) error {
	clusterToMachineSets, err := util.ClusterToObjectsMapper(mgr.GetClient(), &clusterv1.MachineSetList{}, mgr.GetScheme())
	if err != nil {
		return err
	}

	err = ctrl.NewControllerManagedBy(mgr).
		For(&clusterv1.MachineSet{}).
		Owns(&clusterv1.Machine{}).
		Watches(
			&source.Kind{Type: &clusterv1.Machine{}},
			handler.EnqueueRequestsFromMapFunc(r.MachineToMachineSets),
		).
		WithOptions(options).
		WithEventFilter(predicates.ResourceNotPausedAndHasFilterLabel(ctrl.LoggerFrom(ctx), r.WatchFilterValue)).
		Watches(
			&source.Kind{Type: &clusterv1.Cluster{}},
			handler.EnqueueRequestsFromMapFunc(clusterToMachineSets),
			builder.WithPredicates(
				// TODO: should this wait for Cluster.Status.InfrastructureReady similar to Infra Machine resources?
				predicates.All(ctrl.LoggerFrom(ctx),
					predicates.ClusterUnpaused(ctrl.LoggerFrom(ctx)),
					predicates.ResourceHasFilterLabel(ctrl.LoggerFrom(ctx), r.WatchFilterValue),
				),
			),
		).Complete(r)
	if err != nil {
		return errors.Wrap(err, "failed setting up with a controller manager")
	}

	r.recorder = mgr.GetEventRecorderFor("machineset-controller")
	r.ssaCache = ssa.NewCache()
	return nil
}

func (r *Reconciler) Reconcile(ctx context.Context, req ctrl.Request) (_ ctrl.Result, reterr error) {
	machineSet := &clusterv1.MachineSet{}
	if err := r.Client.Get(ctx, req.NamespacedName, machineSet); err != nil {
		if apierrors.IsNotFound(err) {
			// Object not found, return. Created objects are automatically garbage collected.
			// For additional cleanup logic use finalizers.
			return ctrl.Result{}, nil
		}
		// Error reading the object - requeue the request.
		return ctrl.Result{}, err
	}

	// AddOwners adds the owners of MachineSet as k/v pairs to the logger.
	// Specifically, it will add MachineDeployment.
	ctx, log, err := clog.AddOwners(ctx, r.Client, machineSet)
	if err != nil {
		return ctrl.Result{}, err
	}

	log = log.WithValues("Cluster", klog.KRef(machineSet.ObjectMeta.Namespace, machineSet.Spec.ClusterName))
	ctx = ctrl.LoggerInto(ctx, log)

	cluster, err := util.GetClusterByName(ctx, r.Client, machineSet.ObjectMeta.Namespace, machineSet.Spec.ClusterName)
	if err != nil {
		return ctrl.Result{}, err
	}

	// Return early if the object or Cluster is paused.
	if annotations.IsPaused(cluster, machineSet) {
		log.Info("Reconciliation is paused for this object")
		return ctrl.Result{}, nil
	}

	// Initialize the patch helper
	patchHelper, err := patch.NewHelper(machineSet, r.Client)
	if err != nil {
		return ctrl.Result{}, err
	}

	defer func() {
		// Always attempt to patch the object and status after each reconciliation.
		if err := patchMachineSet(ctx, patchHelper, machineSet); err != nil {
			reterr = kerrors.NewAggregate([]error{reterr, err})
		}
	}()

	// Ignore deleted MachineSets, this can happen when foregroundDeletion
	// is enabled
	if !machineSet.DeletionTimestamp.IsZero() {
		return ctrl.Result{}, nil
	}

	result, err := r.reconcile(ctx, cluster, machineSet)
	if err != nil {
		// Requeue if the reconcile failed because the ClusterCacheTracker was locked for
		// the current cluster because of concurrent access.
		if errors.Is(err, remote.ErrClusterLocked) {
			log.V(5).Info("Requeuing because another worker has the lock on the ClusterCacheTracker")
			return ctrl.Result{Requeue: true}, nil
		}
		log.Error(err, "Failed to reconcile MachineSet")
		r.recorder.Eventf(machineSet, corev1.EventTypeWarning, "ReconcileError", "%v", err)
	}
	return result, err
}

func patchMachineSet(ctx context.Context, patchHelper *patch.Helper, machineSet *clusterv1.MachineSet, options ...patch.Option) error {
	// Always update the readyCondition by summarizing the state of other conditions.
	conditions.SetSummary(machineSet,
		conditions.WithConditions(
			clusterv1.MachinesCreatedCondition,
			clusterv1.ResizedCondition,
			clusterv1.MachinesReadyCondition,
		),
	)

	// Patch the object, ignoring conflicts on the conditions owned by this controller.
	options = append(options,
		patch.WithOwnedConditions{Conditions: []clusterv1.ConditionType{
			clusterv1.ReadyCondition,
			clusterv1.MachinesCreatedCondition,
			clusterv1.ResizedCondition,
			clusterv1.MachinesReadyCondition,
		}},
	)
	return patchHelper.Patch(ctx, machineSet, options...)
}

func (r *Reconciler) reconcile(ctx context.Context, cluster *clusterv1.Cluster, machineSet *clusterv1.MachineSet) (ctrl.Result, error) {
	log := ctrl.LoggerFrom(ctx)

	// Reconcile and retrieve the Cluster object.
	if machineSet.Labels == nil {
		machineSet.Labels = make(map[string]string)
	}
	machineSet.Labels[clusterv1.ClusterNameLabel] = machineSet.Spec.ClusterName

	// If the machine set is a stand alone one, meaning not originated from a MachineDeployment, then set it as directly
	// owned by the Cluster (if not already present).
	if r.shouldAdopt(machineSet) {
		machineSet.SetOwnerReferences(util.EnsureOwnerRef(machineSet.GetOwnerReferences(), metav1.OwnerReference{
			APIVersion: clusterv1.GroupVersion.String(),
			Kind:       "Cluster",
			Name:       cluster.Name,
			UID:        cluster.UID,
		}))
	}

	// Make sure to reconcile the external infrastructure reference.
	if err := reconcileExternalTemplateReference(ctx, r.Client, cluster, &machineSet.Spec.Template.Spec.InfrastructureRef); err != nil {
		return ctrl.Result{}, err
	}
	// Make sure to reconcile the external bootstrap reference, if any.
	if machineSet.Spec.Template.Spec.Bootstrap.ConfigRef != nil {
		if err := reconcileExternalTemplateReference(ctx, r.Client, cluster, machineSet.Spec.Template.Spec.Bootstrap.ConfigRef); err != nil {
			return ctrl.Result{}, err
		}
	}

	// Make sure selector and template to be in the same cluster.
	if machineSet.Spec.Selector.MatchLabels == nil {
		machineSet.Spec.Selector.MatchLabels = make(map[string]string)
	}

	if machineSet.Spec.Template.Labels == nil {
		machineSet.Spec.Template.Labels = make(map[string]string)
	}

	machineSet.Spec.Selector.MatchLabels[clusterv1.ClusterNameLabel] = machineSet.Spec.ClusterName
	machineSet.Spec.Template.Labels[clusterv1.ClusterNameLabel] = machineSet.Spec.ClusterName

	selectorMap, err := metav1.LabelSelectorAsMap(&machineSet.Spec.Selector)
	if err != nil {
		return ctrl.Result{}, errors.Wrapf(err, "failed to convert MachineSet %q label selector to a map", machineSet.Name)
	}

	// Get all Machines linked to this MachineSet.
	allMachines := &clusterv1.MachineList{}
	err = r.Client.List(ctx,
		allMachines,
		client.InNamespace(machineSet.Namespace),
		client.MatchingLabels(selectorMap),
	)
	if err != nil {
		return ctrl.Result{}, errors.Wrap(err, "failed to list machines")
	}

	// Filter out irrelevant machines (i.e. IsControlledBy something else) and claim orphaned machines.
	// Machines in deleted state are deliberately not excluded https://github.com/kubernetes-sigs/cluster-api/pull/3434.
	filteredMachines := make([]*clusterv1.Machine, 0, len(allMachines.Items))
	for idx := range allMachines.Items {
		machine := &allMachines.Items[idx]
		log := log.WithValues("Machine", klog.KObj(machine))
		if shouldExcludeMachine(machineSet, machine) {
			continue
		}

		// Attempt to adopt machine if it meets previous conditions and it has no controller references.
		if metav1.GetControllerOf(machine) == nil {
			if err := r.adoptOrphan(ctx, machineSet, machine); err != nil {
				log.Error(err, "Failed to adopt Machine")
				r.recorder.Eventf(machineSet, corev1.EventTypeWarning, "FailedAdopt", "Failed to adopt Machine %q: %v", machine.Name, err)
				continue
			}
			log.Info("Adopted Machine")
			r.recorder.Eventf(machineSet, corev1.EventTypeNormal, "SuccessfulAdopt", "Adopted Machine %q", machine.Name)
		}

		filteredMachines = append(filteredMachines, machine)
	}

<<<<<<< HEAD
	// If not already present, add a label specifying the MachineSet name to Machines.
	// Ensure all required labels exist on the controlled Machines.
	// This logic is needed to add the `cluster.x-k8s.io/set-name` label to Machines
	// which were created before the `cluster.x-k8s.io/set-name` label was added to
	// all Machines created by a MachineSet or if a user manually removed the label.
	for _, machine := range filteredMachines {
		mdNameOnMachineSet, mdNameSetOnMachineSet := machineSet.Labels[clusterv1.MachineDeploymentLabelName]
		mdNameOnMachine := machine.Labels[clusterv1.MachineDeploymentLabelName]

		// Note: MustEqualValue is used here as the value of this label will be a hash if the MachineSet name is longer than 63 characters.
		if msNameLabelValue, ok := machine.Labels[clusterv1.MachineSetLabelName]; ok && capilabels.MustEqualValue(machineSet.Name, msNameLabelValue) &&
			(!mdNameSetOnMachineSet || mdNameOnMachineSet == mdNameOnMachine) {
			// Continue if the MachineSet name label is already set correctly and
			// either the MachineDeployment name label is not set on the MachineSet or
			// the MachineDeployment name label is set correctly on the Machine.
			continue
		}

		helper, err := patch.NewHelper(machine, r.Client)
		if err != nil {
			return ctrl.Result{}, errors.Wrapf(err, "failed to apply %s label to Machine %q", clusterv1.MachineSetLabelName, machine.Name)
		}
		// Note: MustFormatValue is used here as the value of this label will be a hash if the MachineSet name is longer than 63 characters.
		machine.Labels[clusterv1.MachineSetLabelName] = capilabels.MustFormatValue(machineSet.Name)
		// Propagate the MachineDeploymentLabelName from MachineSet to Machine if it is set on the MachineSet.
		if mdNameSetOnMachineSet {
			machine.Labels[clusterv1.MachineDeploymentLabelName] = mdNameOnMachineSet
		}
		if err := helper.Patch(ctx, machine); err != nil {
			return ctrl.Result{}, errors.Wrapf(err, "failed to apply %s label to Machine %q", clusterv1.MachineSetLabelName, machine.Name)
		}
	}

=======
>>>>>>> 7b92ce45
	// Remediate failed Machines by deleting them.
	var errs []error
	for _, machine := range filteredMachines {
		log := log.WithValues("Machine", klog.KObj(machine))
		// filteredMachines contains machines in deleting status to calculate correct status.
		// skip remediation for those in deleting status.
		if !machine.DeletionTimestamp.IsZero() {
			continue
		}
		if conditions.IsFalse(machine, clusterv1.MachineOwnerRemediatedCondition) {
			log.Info("Deleting machine because marked as unhealthy by the MachineHealthCheck controller")
			patch := client.MergeFrom(machine.DeepCopy())
			if err := r.Client.Delete(ctx, machine); err != nil {
				errs = append(errs, errors.Wrap(err, "failed to delete"))
				continue
			}
			conditions.MarkTrue(machine, clusterv1.MachineOwnerRemediatedCondition)
			if err := r.Client.Status().Patch(ctx, machine, patch); err != nil && !apierrors.IsNotFound(err) {
				errs = append(errs, errors.Wrap(err, "failed to update status"))
			}
		}
	}

	err = kerrors.NewAggregate(errs)
	if err != nil {
		log.Info("Failed while deleting unhealthy machines", "err", err)
		return ctrl.Result{}, errors.Wrap(err, "failed to remediate machines")
	}

	if err := r.syncMachines(ctx, machineSet, filteredMachines); err != nil {
		return ctrl.Result{}, errors.Wrap(err, "failed to update Machines")
	}

	syncErr := r.syncReplicas(ctx, machineSet, filteredMachines)

	// Always updates status as machines come up or die.
	if err := r.updateStatus(ctx, cluster, machineSet, filteredMachines); err != nil {
		return ctrl.Result{}, errors.Wrapf(kerrors.NewAggregate([]error{err, syncErr}), "failed to update MachineSet's Status")
	}

	if syncErr != nil {
		return ctrl.Result{}, errors.Wrapf(syncErr, "failed to sync MachineSet replicas")
	}

	var replicas int32
	if machineSet.Spec.Replicas != nil {
		replicas = *machineSet.Spec.Replicas
	}

	// Resync the MachineSet after MinReadySeconds as a last line of defense to guard against clock-skew.
	// Clock-skew is an issue as it may impact whether an available replica is counted as a ready replica.
	// A replica is available if the amount of time since last transition exceeds MinReadySeconds.
	// If there was a clock skew, checking whether the amount of time since last transition to ready state
	// exceeds MinReadySeconds could be incorrect.
	// To avoid an available replica stuck in the ready state, we force a reconcile after MinReadySeconds,
	// at which point it should confirm any available replica to be available.
	if machineSet.Spec.MinReadySeconds > 0 &&
		machineSet.Status.ReadyReplicas == replicas &&
		machineSet.Status.AvailableReplicas != replicas {
		return ctrl.Result{RequeueAfter: time.Duration(machineSet.Spec.MinReadySeconds) * time.Second}, nil
	}

	// Quickly reconcile until the nodes become Ready.
	if machineSet.Status.ReadyReplicas != replicas {
		return ctrl.Result{RequeueAfter: 15 * time.Second}, nil
	}

	return ctrl.Result{}, nil
}

// syncMachines updates Machines, InfrastructureMachine and BootstrapConfig to propagate in-place mutable fields
// from the MachineSet.
// Note: It also cleans up managed fields of all Machines so that Machines that were
// created/patched before (< v1.4.0) the controller adopted Server-Side-Apply (SSA) can also work with SSA.
// Note: For InfrastructureMachines and BootstrapConfigs it also drops ownership of "metadata.labels" and
// "metadata.annotations" from "manager" so that "capi-machineset" can own these fields and can work with SSA.
// Otherwise fields would be co-owned by our "old" "manager" and "capi-machineset" and then we would not be
// able to e.g. drop labels and annotations.
func (r *Reconciler) syncMachines(ctx context.Context, machineSet *clusterv1.MachineSet, machines []*clusterv1.Machine) error {
	log := ctrl.LoggerFrom(ctx)
	for i := range machines {
		m := machines[i]
		// If the machine is already being deleted, we don't need to update it.
		if !m.DeletionTimestamp.IsZero() {
			continue
		}

		// Cleanup managed fields of all Machines.
		// We do this so that Machines that were created/patched before the controller adopted Server-Side-Apply (SSA)
		// (< v1.4.0) can also work with SSA. Otherwise, fields would be co-owned by our "old" "manager" and
		// "capi-machineset" and then we would not be able to e.g. drop labels and annotations.
		if err := ssa.CleanUpManagedFieldsForSSAAdoption(ctx, r.Client, m, machineSetManagerName); err != nil {
			return errors.Wrapf(err, "failed to update machine: failed to adjust the managedFields of the Machine %q", m.Name)
		}

		// Update Machine to propagate in-place mutable fields from the MachineSet.
		updatedMachine := r.computeDesiredMachine(machineSet, m)
		err := ssa.Patch(ctx, r.Client, machineSetManagerName, updatedMachine, ssa.WithCachingProxy{Cache: r.ssaCache, Original: m})
		if err != nil {
			log.Error(err, "failed to update Machine", "Machine", klog.KObj(updatedMachine))
			return errors.Wrapf(err, "failed to update Machine %q", klog.KObj(updatedMachine))
		}
		machines[i] = updatedMachine

		infraMachine, err := external.Get(ctx, r.Client, &updatedMachine.Spec.InfrastructureRef, updatedMachine.Namespace)
		if err != nil {
			return errors.Wrapf(err, "failed to get InfrastructureMachine %s",
				klog.KRef(updatedMachine.Spec.InfrastructureRef.Namespace, updatedMachine.Spec.InfrastructureRef.Name))
		}
		// Cleanup managed fields of all InfrastructureMachines to drop ownership of labels and annotations
		// from "manager". We do this so that InfrastructureMachines that are created using the Create method
		// can also work with SSA. Otherwise, labels and annotations would be co-owned by our "old" "manager"
		// and "capi-machineset" and then we would not be able to e.g. drop labels and annotations.
		labelsAndAnnotationsManagedFieldPaths := []contract.Path{
			{"f:metadata", "f:annotations"},
			{"f:metadata", "f:labels"},
		}
		if err := ssa.DropManagedFields(ctx, r.Client, infraMachine, machineSetManagerName, labelsAndAnnotationsManagedFieldPaths); err != nil {
			return errors.Wrapf(err, "failed to update machine: failed to adjust the managedFields of the InfrastructureMachine %s", klog.KObj(infraMachine))
		}
		// Update in-place mutating fields on InfrastructureMachine.
		if err := r.updateExternalObject(ctx, infraMachine, machineSet); err != nil {
			return errors.Wrapf(err, "failed to update InfrastructureMachine %s", klog.KObj(infraMachine))
		}

		if updatedMachine.Spec.Bootstrap.ConfigRef != nil {
			bootstrapConfig, err := external.Get(ctx, r.Client, updatedMachine.Spec.Bootstrap.ConfigRef, updatedMachine.Namespace)
			if err != nil {
				return errors.Wrapf(err, "failed to get BootstrapConfig %s",
					klog.KRef(updatedMachine.Spec.Bootstrap.ConfigRef.Namespace, updatedMachine.Spec.Bootstrap.ConfigRef.Name))
			}
			// Cleanup managed fields of all BootstrapConfigs to drop ownership of labels and annotations
			// from "manager". We do this so that BootstrapConfigs that are created using the Create method
			// can also work with SSA. Otherwise, labels and annotations would be co-owned by our "old" "manager"
			// and "capi-machineset" and then we would not be able to e.g. drop labels and annotations.
			if err := ssa.DropManagedFields(ctx, r.Client, bootstrapConfig, machineSetManagerName, labelsAndAnnotationsManagedFieldPaths); err != nil {
				return errors.Wrapf(err, "failed to update machine: failed to adjust the managedFields of the BootstrapConfig %s", klog.KObj(bootstrapConfig))
			}
			// Update in-place mutating fields on BootstrapConfig.
			if err := r.updateExternalObject(ctx, bootstrapConfig, machineSet); err != nil {
				return errors.Wrapf(err, "failed to update BootstrapConfig %s", klog.KObj(bootstrapConfig))
			}
		}
	}
	return nil
}

// syncReplicas scales Machine resources up or down.
func (r *Reconciler) syncReplicas(ctx context.Context, ms *clusterv1.MachineSet, machines []*clusterv1.Machine) error {
	log := ctrl.LoggerFrom(ctx)
	if ms.Spec.Replicas == nil {
		return errors.Errorf("the Replicas field in Spec for machineset %v is nil, this should not be allowed", ms.Name)
	}
	diff := len(machines) - int(*(ms.Spec.Replicas))
	switch {
	case diff < 0:
		diff *= -1
		log.Info(fmt.Sprintf("MachineSet is scaling up to %d replicas by creating %d machines", *(ms.Spec.Replicas), diff), "replicas", *(ms.Spec.Replicas), "machineCount", len(machines))
		if ms.Annotations != nil {
			if _, ok := ms.Annotations[clusterv1.DisableMachineCreateAnnotation]; ok {
				log.Info("Automatic creation of new machines disabled for machine set")
				return nil
			}
		}
		var (
			machineList []*clusterv1.Machine
			errs        []error
		)

		for i := 0; i < diff; i++ {
			// Create a new logger so the global logger is not modified.
			log := log
			machine := r.computeDesiredMachine(ms, nil)
			// Clone and set the infrastructure and bootstrap references.
			var (
				infraRef, bootstrapRef *corev1.ObjectReference
				err                    error
			)

			// Create the BootstrapConfig if necessary.
			if ms.Spec.Template.Spec.Bootstrap.ConfigRef != nil {
				bootstrapRef, err = external.CreateFromTemplate(ctx, &external.CreateFromTemplateInput{
					Client:      r.Client,
					TemplateRef: ms.Spec.Template.Spec.Bootstrap.ConfigRef,
					Namespace:   machine.Namespace,
					ClusterName: machine.Spec.ClusterName,
					Labels:      machine.Labels,
					Annotations: machine.Annotations,
					OwnerRef: &metav1.OwnerReference{
						APIVersion: clusterv1.GroupVersion.String(),
						Kind:       "MachineSet",
						Name:       ms.Name,
						UID:        ms.UID,
					},
				})
				if err != nil {
					conditions.MarkFalse(ms, clusterv1.MachinesCreatedCondition, clusterv1.BootstrapTemplateCloningFailedReason, clusterv1.ConditionSeverityError, err.Error())
					return errors.Wrapf(err, "failed to clone bootstrap configuration from %s %s while creating a machine",
						ms.Spec.Template.Spec.Bootstrap.ConfigRef.Kind,
						klog.KRef(ms.Spec.Template.Spec.Bootstrap.ConfigRef.Namespace, ms.Spec.Template.Spec.Bootstrap.ConfigRef.Name))
				}
				machine.Spec.Bootstrap.ConfigRef = bootstrapRef
				log = log.WithValues(bootstrapRef.Kind, klog.KRef(bootstrapRef.Namespace, bootstrapRef.Name))
			}

			// Create the InfraMachine.
			infraRef, err = external.CreateFromTemplate(ctx, &external.CreateFromTemplateInput{
				Client:      r.Client,
				TemplateRef: &ms.Spec.Template.Spec.InfrastructureRef,
				Namespace:   machine.Namespace,
				ClusterName: machine.Spec.ClusterName,
				Labels:      machine.Labels,
				Annotations: machine.Annotations,
				OwnerRef: &metav1.OwnerReference{
					APIVersion: clusterv1.GroupVersion.String(),
					Kind:       "MachineSet",
					Name:       ms.Name,
					UID:        ms.UID,
				},
			})
			if err != nil {
				conditions.MarkFalse(ms, clusterv1.MachinesCreatedCondition, clusterv1.InfrastructureTemplateCloningFailedReason, clusterv1.ConditionSeverityError, err.Error())
				return errors.Wrapf(err, "failed to clone infrastructure machine from %s %s while creating a machine",
					ms.Spec.Template.Spec.InfrastructureRef.Kind,
					klog.KRef(ms.Spec.Template.Spec.InfrastructureRef.Namespace, ms.Spec.Template.Spec.InfrastructureRef.Name))
			}
			log = log.WithValues(infraRef.Kind, klog.KRef(infraRef.Namespace, infraRef.Name))
			machine.Spec.InfrastructureRef = *infraRef

			// Create the Machine.
			if err := ssa.Patch(ctx, r.Client, machineSetManagerName, machine); err != nil {
				log.Error(err, "Error while creating a machine")
				r.recorder.Eventf(ms, corev1.EventTypeWarning, "FailedCreate", "Failed to create machine: %v", err)
				errs = append(errs, err)
				conditions.MarkFalse(ms, clusterv1.MachinesCreatedCondition, clusterv1.MachineCreationFailedReason,
					clusterv1.ConditionSeverityError, err.Error())

				// Try to cleanup the external objects if the Machine creation failed.
				if err := r.Client.Delete(ctx, util.ObjectReferenceToUnstructured(*infraRef)); !apierrors.IsNotFound(err) {
					log.Error(err, "Failed to cleanup infrastructure machine object after Machine creation error", infraRef.Kind, klog.KRef(infraRef.Namespace, infraRef.Name))
				}
				if bootstrapRef != nil {
					if err := r.Client.Delete(ctx, util.ObjectReferenceToUnstructured(*bootstrapRef)); !apierrors.IsNotFound(err) {
						log.Error(err, "Failed to cleanup bootstrap configuration object after Machine creation error", bootstrapRef.Kind, klog.KRef(bootstrapRef.Namespace, bootstrapRef.Name))
					}
				}
				continue
			}

			log.Info(fmt.Sprintf("Created machine %d of %d", i+1, diff), "Machine", klog.KObj(machine))
			r.recorder.Eventf(ms, corev1.EventTypeNormal, "SuccessfulCreate", "Created machine %q", machine.Name)
			machineList = append(machineList, machine)
		}

		if len(errs) > 0 {
			return kerrors.NewAggregate(errs)
		}
		return r.waitForMachineCreation(ctx, machineList)
	case diff > 0:
		log.Info(fmt.Sprintf("MachineSet is scaling down to %d replicas by deleting %d machines", *(ms.Spec.Replicas), diff), "replicas", *(ms.Spec.Replicas), "machineCount", len(machines), "deletePolicy", ms.Spec.DeletePolicy)

		deletePriorityFunc, err := getDeletePriorityFunc(ms)
		if err != nil {
			return err
		}

		var errs []error
		machinesToDelete := getMachinesToDeletePrioritized(machines, diff, deletePriorityFunc)
		for i, machine := range machinesToDelete {
			log := log.WithValues("Machine", klog.KObj(machine))
			if machine.GetDeletionTimestamp().IsZero() {
				log.Info(fmt.Sprintf("Deleting machine %d of %d", i+1, diff))
				if err := r.Client.Delete(ctx, machine); err != nil {
					log.Error(err, "Unable to delete Machine")
					r.recorder.Eventf(ms, corev1.EventTypeWarning, "FailedDelete", "Failed to delete machine %q: %v", machine.Name, err)
					errs = append(errs, err)
					continue
				}
				r.recorder.Eventf(ms, corev1.EventTypeNormal, "SuccessfulDelete", "Deleted machine %q", machine.Name)
			} else {
				log.Info(fmt.Sprintf("Waiting for machine %d of %d to be deleted", i+1, diff))
			}
		}

		if len(errs) > 0 {
			return kerrors.NewAggregate(errs)
		}
		return r.waitForMachineDeletion(ctx, machinesToDelete)
	}

	return nil
}

// computeDesiredMachine computes the desired Machine.
// This Machine will be used during reconciliation to:
// * create a Machine
// * update an existing Machine
// Because we are using Server-Side-Apply we always have to calculate the full object.
// There are small differences in how we calculate the Machine depending on if it
// is a create or update. Example: for a new Machine we have to calculate a new name,
// while for an existing Machine we have to use the name of the existing Machine.
func (r *Reconciler) computeDesiredMachine(machineSet *clusterv1.MachineSet, existingMachine *clusterv1.Machine) *clusterv1.Machine {
	desiredMachine := &clusterv1.Machine{
		TypeMeta: metav1.TypeMeta{
			APIVersion: clusterv1.GroupVersion.String(),
			Kind:       "Machine",
		},
		ObjectMeta: metav1.ObjectMeta{
<<<<<<< HEAD
			GenerateName: fmt.Sprintf("%s-", machineSet.Name),
			// Note: by setting the ownerRef on creation we signal to the Machine controller that this is not a stand-alone Machine.
			OwnerReferences: []metav1.OwnerReference{*metav1.NewControllerRef(machineSet, machineSetKind)},
			Namespace:       machineSet.Namespace,
			Labels:          make(map[string]string),
			Annotations:     machineSet.Spec.Template.Annotations,
		},
		TypeMeta: metav1.TypeMeta{
			Kind:       gv.WithKind("Machine").Kind,
			APIVersion: gv.String(),
=======
			Name:      names.SimpleNameGenerator.GenerateName(fmt.Sprintf("%s-", machineSet.Name)),
			Namespace: machineSet.Namespace,
			// Note: By setting the ownerRef on creation we signal to the Machine controller that this is not a stand-alone Machine.
			OwnerReferences: []metav1.OwnerReference{*metav1.NewControllerRef(machineSet, machineSetKind)},
			Labels:          map[string]string{},
			Annotations:     map[string]string{},
>>>>>>> 7b92ce45
		},
		Spec: *machineSet.Spec.Template.Spec.DeepCopy(),
	}
	// Set ClusterName.
	desiredMachine.Spec.ClusterName = machineSet.Spec.ClusterName

	// Clean up the refs to the incorrect objects.
	// The InfrastructureRef and the Bootstrap.ConfigRef in Machine should point to the InfrastructureMachine
	// and the BootstrapConfig objects. In the MachineSet these values point to InfrastructureMachineTemplate
	// BootstrapConfigTemplate. Drop the values that were copied over from MachineSet during DeepCopy
	// to make sure to not point to incorrect refs.
	// Note: During Machine creation, these refs will be updated with the correct values after the corresponding
	// objects are created.
	desiredMachine.Spec.InfrastructureRef = corev1.ObjectReference{}
	desiredMachine.Spec.Bootstrap.ConfigRef = nil

	// If we are updating an existing Machine reuse the name, uid, infrastructureRef and bootstrap.configRef
	// from the existingMachine.
	// Note: we use UID to force SSA to update the existing Machine and to not accidentally create a new Machine.
	// infrastructureRef and bootstrap.configRef remain the same for an existing Machine.
	if existingMachine != nil {
		desiredMachine.SetName(existingMachine.Name)
		desiredMachine.SetUID(existingMachine.UID)
		desiredMachine.Spec.Bootstrap.ConfigRef = existingMachine.Spec.Bootstrap.ConfigRef
		desiredMachine.Spec.InfrastructureRef = existingMachine.Spec.InfrastructureRef
	}

	// Set the in-place mutable fields.
	// When we create a new Machine we will just create the Machine with those fields.
	// When we update an existing Machine will we update the fields on the existing Machine (in-place mutate).

	// Set Labels
	desiredMachine.Labels = machineLabelsFromMachineSet(machineSet)

	// Set Annotations
	desiredMachine.Annotations = machineAnnotationsFromMachineSet(machineSet)

	// Set all other in-place mutable fields.
	desiredMachine.Spec.NodeDrainTimeout = machineSet.Spec.Template.Spec.NodeDrainTimeout
	desiredMachine.Spec.NodeDeletionTimeout = machineSet.Spec.Template.Spec.NodeDeletionTimeout
	desiredMachine.Spec.NodeVolumeDetachTimeout = machineSet.Spec.Template.Spec.NodeVolumeDetachTimeout

	return desiredMachine
}

// updateExternalObject updates the external object passed in with the
// updated labels and annotations from the MachineSet.
func (r *Reconciler) updateExternalObject(ctx context.Context, obj client.Object, machineSet *clusterv1.MachineSet) error {
	updatedObject := &unstructured.Unstructured{}
	updatedObject.SetGroupVersionKind(obj.GetObjectKind().GroupVersionKind())
	updatedObject.SetNamespace(obj.GetNamespace())
	updatedObject.SetName(obj.GetName())
	// Set the UID to ensure that Server-Side-Apply only performs an update
	// and does not perform an accidental create.
	updatedObject.SetUID(obj.GetUID())

	updatedObject.SetLabels(machineLabelsFromMachineSet(machineSet))
	updatedObject.SetAnnotations(machineAnnotationsFromMachineSet(machineSet))

	if err := ssa.Patch(ctx, r.Client, machineSetManagerName, updatedObject, ssa.WithCachingProxy{Cache: r.ssaCache, Original: obj}); err != nil {
		return errors.Wrapf(err, "failed to update %s", klog.KObj(obj))
	}
<<<<<<< HEAD
	machine.Spec.ClusterName = machineSet.Spec.ClusterName

	// Set the labels from machineSet.Spec.Template.Labels as labels for the new Machine.
	// Note: We can't just set `machineSet.Spec.Template.Labels` directly and thus "share" the labels
	// map between Machine and machineSet.Spec.Template.Labels. This would mean that adding the
	// MachineSetLabelName and MachineDeploymentLabelName later on the Machine would also add the labels
	// to machineSet.Spec.Template.Labels and thus modify the labels of the MachineSet.
	for k, v := range machineSet.Spec.Template.Labels {
		machine.Labels[k] = v
	}

	// Enforce that the MachineSetLabelName label is set
	// Note: the MachineSetLabelName is added by the default webhook to MachineSet.spec.template.labels if a spec.selector is empty.
	machine.Labels[clusterv1.MachineSetLabelName] = capilabels.MustFormatValue(machineSet.Name)
	// Propagate the MachineDeploymentNameLabel from MachineSet to Machine if it exists.
	if mdName, ok := machineSet.Labels[clusterv1.MachineDeploymentLabelName]; ok {
		machine.Labels[clusterv1.MachineDeploymentLabelName] = mdName
	}

	return machine
=======
	return nil
}

// machineLabelsFromMachineSet computes the labels the Machine created from this MachineSet should have.
func machineLabelsFromMachineSet(machineSet *clusterv1.MachineSet) map[string]string {
	machineLabels := map[string]string{}
	// Note: We can't just set `machineSet.Spec.Template.Labels` directly and thus "share" the labels
	// map between Machine and machineSet.Spec.Template.Labels. This would mean that adding the
	// MachineSetNameLabel and MachineDeploymentNameLabel later on the Machine would also add the labels
	// to machineSet.Spec.Template.Labels and thus modify the labels of the MachineSet.
	for k, v := range machineSet.Spec.Template.Labels {
		machineLabels[k] = v
	}
	// Always set the MachineSetNameLabel.
	// Note: If a client tries to create a MachineSet without a selector, the MachineSet webhook
	// will add this label automatically. But we want this label to always be present even if the MachineSet
	// has a selector which doesn't include it. Therefore, we have to set it here explicitly.
	machineLabels[clusterv1.MachineSetNameLabel] = capilabels.MustFormatValue(machineSet.Name)
	// Propagate the MachineDeploymentNameLabel from MachineSet to Machine if it exists.
	if mdName, ok := machineSet.Labels[clusterv1.MachineDeploymentNameLabel]; ok {
		machineLabels[clusterv1.MachineDeploymentNameLabel] = mdName
	}
	return machineLabels
}

// machineAnnotationsFromMachineSet computes the annotations the Machine created from this MachineSet should have.
func machineAnnotationsFromMachineSet(machineSet *clusterv1.MachineSet) map[string]string {
	annotations := map[string]string{}
	for k, v := range machineSet.Spec.Template.Annotations {
		annotations[k] = v
	}
	return annotations
>>>>>>> 7b92ce45
}

// shouldExcludeMachine returns true if the machine should be filtered out, false otherwise.
func shouldExcludeMachine(machineSet *clusterv1.MachineSet, machine *clusterv1.Machine) bool {
	if metav1.GetControllerOf(machine) != nil && !metav1.IsControlledBy(machine, machineSet) {
		return true
	}

	return false
}

// adoptOrphan sets the MachineSet as a controller OwnerReference to the Machine.
func (r *Reconciler) adoptOrphan(ctx context.Context, machineSet *clusterv1.MachineSet, machine *clusterv1.Machine) error {
	patch := client.MergeFrom(machine.DeepCopy())
	newRef := *metav1.NewControllerRef(machineSet, machineSetKind)
	machine.SetOwnerReferences(util.EnsureOwnerRef(machine.GetOwnerReferences(), newRef))
	return r.Client.Patch(ctx, machine, patch)
}

func (r *Reconciler) waitForMachineCreation(ctx context.Context, machineList []*clusterv1.Machine) error {
	log := ctrl.LoggerFrom(ctx)

	for i := 0; i < len(machineList); i++ {
		machine := machineList[i]
		pollErr := util.PollImmediate(stateConfirmationInterval, stateConfirmationTimeout, func() (bool, error) {
			key := client.ObjectKey{Namespace: machine.Namespace, Name: machine.Name}
			if err := r.Client.Get(ctx, key, &clusterv1.Machine{}); err != nil {
				if apierrors.IsNotFound(err) {
					return false, nil
				}
				return false, err
			}

			return true, nil
		})

		if pollErr != nil {
			log.Error(pollErr, "Failed waiting for machine object to be created")
			return errors.Wrap(pollErr, "failed waiting for machine object to be created")
		}
	}

	return nil
}

func (r *Reconciler) waitForMachineDeletion(ctx context.Context, machineList []*clusterv1.Machine) error {
	log := ctrl.LoggerFrom(ctx)

	for i := 0; i < len(machineList); i++ {
		machine := machineList[i]
		pollErr := util.PollImmediate(stateConfirmationInterval, stateConfirmationTimeout, func() (bool, error) {
			m := &clusterv1.Machine{}
			key := client.ObjectKey{Namespace: machine.Namespace, Name: machine.Name}
			err := r.Client.Get(ctx, key, m)
			if apierrors.IsNotFound(err) || !m.DeletionTimestamp.IsZero() {
				return true, nil
			}
			return false, err
		})

		if pollErr != nil {
			log.Error(pollErr, "Failed waiting for machine object to be deleted")
			return errors.Wrap(pollErr, "failed waiting for machine object to be deleted")
		}
	}
	return nil
}

// MachineToMachineSets is a handler.ToRequestsFunc to be used to enqueue requests for reconciliation
// for MachineSets that might adopt an orphaned Machine.
func (r *Reconciler) MachineToMachineSets(o client.Object) []ctrl.Request {
	result := []ctrl.Request{}

	m, ok := o.(*clusterv1.Machine)
	if !ok {
		panic(fmt.Sprintf("Expected a Machine but got a %T", o))
	}

	// This won't log unless the global logger is set
	ctx := context.Background()
	log := ctrl.LoggerFrom(ctx, "Machine", klog.KObj(m))

	// Check if the controller reference is already set and
	// return an empty result when one is found.
	for _, ref := range m.ObjectMeta.GetOwnerReferences() {
		if ref.Controller != nil && *ref.Controller {
			return result
		}
	}

	mss, err := r.getMachineSetsForMachine(ctx, m)
	if err != nil {
		log.Error(err, "Failed getting MachineSets for Machine")
		return nil
	}
	if len(mss) == 0 {
		return nil
	}

	for _, ms := range mss {
		name := client.ObjectKey{Namespace: ms.Namespace, Name: ms.Name}
		result = append(result, ctrl.Request{NamespacedName: name})
	}

	return result
}

func (r *Reconciler) getMachineSetsForMachine(ctx context.Context, m *clusterv1.Machine) ([]*clusterv1.MachineSet, error) {
	if len(m.Labels) == 0 {
		return nil, fmt.Errorf("machine %v has no labels, this is unexpected", client.ObjectKeyFromObject(m))
	}

	msList := &clusterv1.MachineSetList{}
	if err := r.Client.List(ctx, msList, client.InNamespace(m.Namespace)); err != nil {
		return nil, errors.Wrapf(err, "failed to list MachineSets")
	}

	var mss []*clusterv1.MachineSet
	for idx := range msList.Items {
		ms := &msList.Items[idx]
		if machine.HasMatchingLabels(ms.Spec.Selector, m.Labels) {
			mss = append(mss, ms)
		}
	}

	return mss, nil
}

// shouldAdopt returns true if the MachineSet should be adopted as a stand-alone MachineSet directly owned by the Cluster.
func (r *Reconciler) shouldAdopt(ms *clusterv1.MachineSet) bool {
	// if the MachineSet is controlled by a MachineDeployment, or if it is a stand-alone MachinesSet directly owned by the Cluster, then no-op.
	if util.HasOwner(ms.GetOwnerReferences(), clusterv1.GroupVersion.String(), []string{"MachineDeployment", "Cluster"}) {
		return false
	}

	// If the MachineSet is originated by a MachineDeployment object, it should not be adopted directly by the Cluster as a stand-alone MachineSet.
	// Note: this is required because after restore from a backup both the MachineSet controller and the
	// MachineDeployment controller are racing to adopt MachineSets, see https://github.com/kubernetes-sigs/cluster-api/issues/7529
<<<<<<< HEAD
	if _, ok := ms.Labels[clusterv1.MachineDeploymentLabelName]; ok {
=======
	if _, ok := ms.Labels[clusterv1.MachineDeploymentNameLabel]; ok {
>>>>>>> 7b92ce45
		return false
	}
	return true
}

// updateStatus updates the Status field for the MachineSet
// It checks for the current state of the replicas and updates the Status of the MachineSet.
func (r *Reconciler) updateStatus(ctx context.Context, cluster *clusterv1.Cluster, ms *clusterv1.MachineSet, filteredMachines []*clusterv1.Machine) error {
	log := ctrl.LoggerFrom(ctx)
	newStatus := ms.Status.DeepCopy()

	// Copy label selector to its status counterpart in string format.
	// This is necessary for CRDs including scale subresources.
	selector, err := metav1.LabelSelectorAsSelector(&ms.Spec.Selector)
	if err != nil {
		return errors.Wrapf(err, "failed to update status for MachineSet %s/%s", ms.Namespace, ms.Name)
	}
	newStatus.Selector = selector.String()

	// Count the number of machines that have labels matching the labels of the machine
	// template of the replica set, the matching machines may have more
	// labels than are in the template. Because the label of machineTemplateSpec is
	// a superset of the selector of the replica set, so the possible
	// matching machines must be part of the filteredMachines.
	fullyLabeledReplicasCount := 0
	readyReplicasCount := 0
	availableReplicasCount := 0
	desiredReplicas := *ms.Spec.Replicas
	templateLabel := labels.Set(ms.Spec.Template.Labels).AsSelectorPreValidated()

	for _, machine := range filteredMachines {
		log := log.WithValues("Machine", klog.KObj(machine))

		if templateLabel.Matches(labels.Set(machine.Labels)) {
			fullyLabeledReplicasCount++
		}

		if machine.Status.NodeRef == nil {
			log.V(4).Info("Waiting for the machine controller to set status.NodeRef on the Machine")
			continue
		}

		node, err := r.getMachineNode(ctx, cluster, machine)
		if err != nil && machine.GetDeletionTimestamp().IsZero() {
			log.Error(err, "Unable to retrieve Node status", "node", klog.KObj(node))
			continue
		}

		if noderefutil.IsNodeReady(node) {
			readyReplicasCount++
			if noderefutil.IsNodeAvailable(node, ms.Spec.MinReadySeconds, metav1.Now()) {
				availableReplicasCount++
			}
		} else if machine.GetDeletionTimestamp().IsZero() {
			log.Info("Waiting for the Kubernetes node on the machine to report ready state")
		}
	}

	newStatus.Replicas = int32(len(filteredMachines))
	newStatus.FullyLabeledReplicas = int32(fullyLabeledReplicasCount)
	newStatus.ReadyReplicas = int32(readyReplicasCount)
	newStatus.AvailableReplicas = int32(availableReplicasCount)

	// Copy the newly calculated status into the machineset
	if ms.Status.Replicas != newStatus.Replicas ||
		ms.Status.FullyLabeledReplicas != newStatus.FullyLabeledReplicas ||
		ms.Status.ReadyReplicas != newStatus.ReadyReplicas ||
		ms.Status.AvailableReplicas != newStatus.AvailableReplicas ||
		ms.Generation != ms.Status.ObservedGeneration {
		log.V(4).Info("Updating status: " +
			fmt.Sprintf("replicas %d->%d (need %d), ", ms.Status.Replicas, newStatus.Replicas, desiredReplicas) +
			fmt.Sprintf("fullyLabeledReplicas %d->%d, ", ms.Status.FullyLabeledReplicas, newStatus.FullyLabeledReplicas) +
			fmt.Sprintf("readyReplicas %d->%d, ", ms.Status.ReadyReplicas, newStatus.ReadyReplicas) +
			fmt.Sprintf("availableReplicas %d->%d, ", ms.Status.AvailableReplicas, newStatus.AvailableReplicas) +
			fmt.Sprintf("observedGeneration %v->%v", ms.Status.ObservedGeneration, ms.Generation))

		// Save the generation number we acted on, otherwise we might wrongfully indicate
		// that we've seen a spec update when we retry.
		newStatus.ObservedGeneration = ms.Generation
		newStatus.DeepCopyInto(&ms.Status)
	}
	switch {
	// We are scaling up
	case newStatus.Replicas < desiredReplicas:
		conditions.MarkFalse(ms, clusterv1.ResizedCondition, clusterv1.ScalingUpReason, clusterv1.ConditionSeverityWarning, "Scaling up MachineSet to %d replicas (actual %d)", desiredReplicas, newStatus.Replicas)
	// We are scaling down
	case newStatus.Replicas > desiredReplicas:
		conditions.MarkFalse(ms, clusterv1.ResizedCondition, clusterv1.ScalingDownReason, clusterv1.ConditionSeverityWarning, "Scaling down MachineSet to %d replicas (actual %d)", desiredReplicas, newStatus.Replicas)
		// This means that there was no error in generating the desired number of machine objects
		conditions.MarkTrue(ms, clusterv1.MachinesCreatedCondition)
	default:
		// Make sure last resize operation is marked as completed.
		// NOTE: we are checking the number of machines ready so we report resize completed only when the machines
		// are actually provisioned (vs reporting completed immediately after the last machine object is created). This convention is also used by KCP.
		if newStatus.ReadyReplicas == newStatus.Replicas {
			if conditions.IsFalse(ms, clusterv1.ResizedCondition) {
				log.Info("All the replicas are ready", "replicas", newStatus.ReadyReplicas)
			}
			conditions.MarkTrue(ms, clusterv1.ResizedCondition)
		}
		// This means that there was no error in generating the desired number of machine objects
		conditions.MarkTrue(ms, clusterv1.MachinesCreatedCondition)
	}

	// Aggregate the operational state of all the machines; while aggregating we are adding the
	// source ref (reason@machine/name) so the problem can be easily tracked down to its source machine.
	conditions.SetAggregate(ms, clusterv1.MachinesReadyCondition, collections.FromMachines(filteredMachines...).ConditionGetters(), conditions.AddSourceRef(), conditions.WithStepCounterIf(false))

	return nil
}

func (r *Reconciler) getMachineNode(ctx context.Context, cluster *clusterv1.Cluster, machine *clusterv1.Machine) (*corev1.Node, error) {
	remoteClient, err := r.Tracker.GetClient(ctx, util.ObjectKey(cluster))
	if err != nil {
		return nil, err
	}
	node := &corev1.Node{}
	if err := remoteClient.Get(ctx, client.ObjectKey{Name: machine.Status.NodeRef.Name}, node); err != nil {
		return nil, errors.Wrapf(err, "error retrieving node %s for machine %s/%s", machine.Status.NodeRef.Name, machine.Namespace, machine.Name)
	}
	return node, nil
}

func reconcileExternalTemplateReference(ctx context.Context, c client.Client, cluster *clusterv1.Cluster, ref *corev1.ObjectReference) error {
	if !strings.HasSuffix(ref.Kind, clusterv1.TemplateSuffix) {
		return nil
	}

	if err := utilconversion.UpdateReferenceAPIContract(ctx, c, ref); err != nil {
		return err
	}

	obj, err := external.Get(ctx, c, ref, cluster.Namespace)
	if err != nil {
		return err
	}

	patchHelper, err := patch.NewHelper(obj, c)
	if err != nil {
		return err
	}

	obj.SetOwnerReferences(util.EnsureOwnerRef(obj.GetOwnerReferences(), metav1.OwnerReference{
		APIVersion: clusterv1.GroupVersion.String(),
		Kind:       "Cluster",
		Name:       cluster.Name,
		UID:        cluster.UID,
	}))

	return patchHelper.Patch(ctx, obj)
}<|MERGE_RESOLUTION|>--- conflicted
+++ resolved
@@ -46,10 +46,7 @@
 	"sigs.k8s.io/cluster-api/internal/contract"
 	"sigs.k8s.io/cluster-api/internal/controllers/machine"
 	capilabels "sigs.k8s.io/cluster-api/internal/labels"
-<<<<<<< HEAD
-=======
 	"sigs.k8s.io/cluster-api/internal/util/ssa"
->>>>>>> 7b92ce45
 	"sigs.k8s.io/cluster-api/util"
 	"sigs.k8s.io/cluster-api/util/annotations"
 	"sigs.k8s.io/cluster-api/util/collections"
@@ -299,42 +296,6 @@
 		filteredMachines = append(filteredMachines, machine)
 	}
 
-<<<<<<< HEAD
-	// If not already present, add a label specifying the MachineSet name to Machines.
-	// Ensure all required labels exist on the controlled Machines.
-	// This logic is needed to add the `cluster.x-k8s.io/set-name` label to Machines
-	// which were created before the `cluster.x-k8s.io/set-name` label was added to
-	// all Machines created by a MachineSet or if a user manually removed the label.
-	for _, machine := range filteredMachines {
-		mdNameOnMachineSet, mdNameSetOnMachineSet := machineSet.Labels[clusterv1.MachineDeploymentLabelName]
-		mdNameOnMachine := machine.Labels[clusterv1.MachineDeploymentLabelName]
-
-		// Note: MustEqualValue is used here as the value of this label will be a hash if the MachineSet name is longer than 63 characters.
-		if msNameLabelValue, ok := machine.Labels[clusterv1.MachineSetLabelName]; ok && capilabels.MustEqualValue(machineSet.Name, msNameLabelValue) &&
-			(!mdNameSetOnMachineSet || mdNameOnMachineSet == mdNameOnMachine) {
-			// Continue if the MachineSet name label is already set correctly and
-			// either the MachineDeployment name label is not set on the MachineSet or
-			// the MachineDeployment name label is set correctly on the Machine.
-			continue
-		}
-
-		helper, err := patch.NewHelper(machine, r.Client)
-		if err != nil {
-			return ctrl.Result{}, errors.Wrapf(err, "failed to apply %s label to Machine %q", clusterv1.MachineSetLabelName, machine.Name)
-		}
-		// Note: MustFormatValue is used here as the value of this label will be a hash if the MachineSet name is longer than 63 characters.
-		machine.Labels[clusterv1.MachineSetLabelName] = capilabels.MustFormatValue(machineSet.Name)
-		// Propagate the MachineDeploymentLabelName from MachineSet to Machine if it is set on the MachineSet.
-		if mdNameSetOnMachineSet {
-			machine.Labels[clusterv1.MachineDeploymentLabelName] = mdNameOnMachineSet
-		}
-		if err := helper.Patch(ctx, machine); err != nil {
-			return ctrl.Result{}, errors.Wrapf(err, "failed to apply %s label to Machine %q", clusterv1.MachineSetLabelName, machine.Name)
-		}
-	}
-
-=======
->>>>>>> 7b92ce45
 	// Remediate failed Machines by deleting them.
 	var errs []error
 	for _, machine := range filteredMachines {
@@ -643,25 +604,12 @@
 			Kind:       "Machine",
 		},
 		ObjectMeta: metav1.ObjectMeta{
-<<<<<<< HEAD
-			GenerateName: fmt.Sprintf("%s-", machineSet.Name),
-			// Note: by setting the ownerRef on creation we signal to the Machine controller that this is not a stand-alone Machine.
-			OwnerReferences: []metav1.OwnerReference{*metav1.NewControllerRef(machineSet, machineSetKind)},
-			Namespace:       machineSet.Namespace,
-			Labels:          make(map[string]string),
-			Annotations:     machineSet.Spec.Template.Annotations,
-		},
-		TypeMeta: metav1.TypeMeta{
-			Kind:       gv.WithKind("Machine").Kind,
-			APIVersion: gv.String(),
-=======
 			Name:      names.SimpleNameGenerator.GenerateName(fmt.Sprintf("%s-", machineSet.Name)),
 			Namespace: machineSet.Namespace,
 			// Note: By setting the ownerRef on creation we signal to the Machine controller that this is not a stand-alone Machine.
 			OwnerReferences: []metav1.OwnerReference{*metav1.NewControllerRef(machineSet, machineSetKind)},
 			Labels:          map[string]string{},
 			Annotations:     map[string]string{},
->>>>>>> 7b92ce45
 		},
 		Spec: *machineSet.Spec.Template.Spec.DeepCopy(),
 	}
@@ -724,28 +672,6 @@
 	if err := ssa.Patch(ctx, r.Client, machineSetManagerName, updatedObject, ssa.WithCachingProxy{Cache: r.ssaCache, Original: obj}); err != nil {
 		return errors.Wrapf(err, "failed to update %s", klog.KObj(obj))
 	}
-<<<<<<< HEAD
-	machine.Spec.ClusterName = machineSet.Spec.ClusterName
-
-	// Set the labels from machineSet.Spec.Template.Labels as labels for the new Machine.
-	// Note: We can't just set `machineSet.Spec.Template.Labels` directly and thus "share" the labels
-	// map between Machine and machineSet.Spec.Template.Labels. This would mean that adding the
-	// MachineSetLabelName and MachineDeploymentLabelName later on the Machine would also add the labels
-	// to machineSet.Spec.Template.Labels and thus modify the labels of the MachineSet.
-	for k, v := range machineSet.Spec.Template.Labels {
-		machine.Labels[k] = v
-	}
-
-	// Enforce that the MachineSetLabelName label is set
-	// Note: the MachineSetLabelName is added by the default webhook to MachineSet.spec.template.labels if a spec.selector is empty.
-	machine.Labels[clusterv1.MachineSetLabelName] = capilabels.MustFormatValue(machineSet.Name)
-	// Propagate the MachineDeploymentNameLabel from MachineSet to Machine if it exists.
-	if mdName, ok := machineSet.Labels[clusterv1.MachineDeploymentLabelName]; ok {
-		machine.Labels[clusterv1.MachineDeploymentLabelName] = mdName
-	}
-
-	return machine
-=======
 	return nil
 }
 
@@ -778,7 +704,6 @@
 		annotations[k] = v
 	}
 	return annotations
->>>>>>> 7b92ce45
 }
 
 // shouldExcludeMachine returns true if the machine should be filtered out, false otherwise.
@@ -917,11 +842,7 @@
 	// If the MachineSet is originated by a MachineDeployment object, it should not be adopted directly by the Cluster as a stand-alone MachineSet.
 	// Note: this is required because after restore from a backup both the MachineSet controller and the
 	// MachineDeployment controller are racing to adopt MachineSets, see https://github.com/kubernetes-sigs/cluster-api/issues/7529
-<<<<<<< HEAD
-	if _, ok := ms.Labels[clusterv1.MachineDeploymentLabelName]; ok {
-=======
 	if _, ok := ms.Labels[clusterv1.MachineDeploymentNameLabel]; ok {
->>>>>>> 7b92ce45
 		return false
 	}
 	return true
