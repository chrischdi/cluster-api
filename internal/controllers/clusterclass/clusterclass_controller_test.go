--- conflicted
+++ resolved
@@ -1158,11 +1158,7 @@
 
 			r := &Reconciler{
 				RuntimeClient:          fakeRuntimeClient,
-<<<<<<< HEAD
-				discoverVariablesCache: cache.New[runtimeclient.CallExtensionCacheEntry](),
-=======
 				discoverVariablesCache: cache.New[runtimeclient.CallExtensionCacheEntry](cache.DefaultTTL),
->>>>>>> 647a1b74
 			}
 
 			// Pin the compatibility version used in variable CEL validation to 1.29, so we don't have to continuously refactor
