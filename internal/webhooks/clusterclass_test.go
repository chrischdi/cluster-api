/*
Copyright 2021 The Kubernetes Authors.

Licensed under the Apache License, Version 2.0 (the "License");
you may not use this file except in compliance with the License.
You may obtain a copy of the License at

    http://www.apache.org/licenses/LICENSE-2.0

Unless required by applicable law or agreed to in writing, software
distributed under the License is distributed on an "AS IS" BASIS,
WITHOUT WARRANTIES OR CONDITIONS OF ANY KIND, either express or implied.
See the License for the specific language governing permissions and
limitations under the License.
*/

package webhooks

import (
	"strings"
	"testing"
	"time"

	. "github.com/onsi/gomega"
	corev1 "k8s.io/api/core/v1"
	metav1 "k8s.io/apimachinery/pkg/apis/meta/v1"
	"k8s.io/apimachinery/pkg/runtime"
	utilfeature "k8s.io/component-base/featuregate/testing"
	"k8s.io/utils/pointer"
	ctrl "sigs.k8s.io/controller-runtime"
	"sigs.k8s.io/controller-runtime/pkg/client"
	"sigs.k8s.io/controller-runtime/pkg/client/fake"

	clusterv1 "sigs.k8s.io/cluster-api/api/v1beta1"
	"sigs.k8s.io/cluster-api/api/v1beta1/index"
	"sigs.k8s.io/cluster-api/feature"
	"sigs.k8s.io/cluster-api/internal/test/builder"
	"sigs.k8s.io/cluster-api/internal/webhooks/util"
)

var (
	ctx        = ctrl.SetupSignalHandler()
	fakeScheme = runtime.NewScheme()
)

func init() {
	_ = clusterv1.AddToScheme(fakeScheme)
}

func TestClusterClassDefaultNamespaces(t *testing.T) {
	// NOTE: ClusterTopology feature flag is disabled by default, thus preventing to create or update ClusterClasses.
	// Enabling the feature flag temporarily for this test.
	defer utilfeature.SetFeatureGateDuringTest(t, feature.Gates, feature.ClusterTopology, true)()

	namespace := "default"

	in := builder.ClusterClass(namespace, "class1").
		WithInfrastructureClusterTemplate(
			builder.InfrastructureClusterTemplate("", "infra1").Build()).
		WithControlPlaneTemplate(
			builder.ControlPlaneTemplate("", "cp1").
				Build()).
		WithControlPlaneInfrastructureMachineTemplate(
			builder.InfrastructureMachineTemplate("", "cpInfra1").
				Build()).
		WithWorkerMachineDeploymentClasses(
			*builder.MachineDeploymentClass("aa").
				WithInfrastructureTemplate(
					builder.InfrastructureMachineTemplate("", "infra1").Build()).
				WithBootstrapTemplate(
					builder.BootstrapTemplate("", "bootstrap1").Build()).
				Build()).
		Build()

	fakeClient := fake.NewClientBuilder().
		WithScheme(fakeScheme).
		WithIndex(&clusterv1.Cluster{}, index.ClusterClassNameField, index.ClusterByClusterClassClassName).
		Build()

	// Create the webhook and add the fakeClient as its client.
	webhook := &ClusterClass{Client: fakeClient}
	t.Run("for ClusterClass", util.CustomDefaultValidateTest(ctx, in, webhook))

	g := NewWithT(t)
	g.Expect(webhook.Default(ctx, in)).To(Succeed())

	// Namespace defaulted on references
	g.Expect(in.Spec.Infrastructure.Ref.Namespace).To(Equal(namespace))
	g.Expect(in.Spec.ControlPlane.Ref.Namespace).To(Equal(namespace))
	g.Expect(in.Spec.ControlPlane.MachineInfrastructure.Ref.Namespace).To(Equal(namespace))
	for i := range in.Spec.Workers.MachineDeployments {
		g.Expect(in.Spec.Workers.MachineDeployments[i].Template.Bootstrap.Ref.Namespace).To(Equal(namespace))
		g.Expect(in.Spec.Workers.MachineDeployments[i].Template.Infrastructure.Ref.Namespace).To(Equal(namespace))
	}
}

func TestClusterClassValidationFeatureGated(t *testing.T) {
	// NOTE: ClusterTopology feature flag is disabled by default, thus preventing to create or update ClusterClasses.

	tests := []struct {
		name      string
		in        *clusterv1.ClusterClass
		old       *clusterv1.ClusterClass
		expectErr bool
	}{
		{
			name: "creation should fail if feature flag is disabled, no matter the ClusterClass is valid(or not)",
			in: builder.ClusterClass(metav1.NamespaceDefault, "class1").
				WithInfrastructureClusterTemplate(
					builder.InfrastructureClusterTemplate("", "infra1").Build()).
				WithControlPlaneTemplate(
					builder.ControlPlaneTemplate("", "cp1").
						Build()).
				WithControlPlaneInfrastructureMachineTemplate(
					builder.InfrastructureMachineTemplate("", "cpInfra1").
						Build()).
				WithWorkerMachineDeploymentClasses(
					*builder.MachineDeploymentClass("aa").
						WithInfrastructureTemplate(
							builder.InfrastructureMachineTemplate("", "infra1").Build()).
						WithBootstrapTemplate(
							builder.BootstrapTemplate("", "bootstrap1").Build()).
						Build()).
				Build(),
			expectErr: true,
		},
		{
			name: "update should fail if feature flag is disabled, no matter the ClusterClass is valid(or not)",
			old: builder.ClusterClass(metav1.NamespaceDefault, "class1").
				WithInfrastructureClusterTemplate(
					builder.InfrastructureClusterTemplate("", "infra1").Build()).
				WithControlPlaneTemplate(
					builder.ControlPlaneTemplate("", "cp1").
						Build()).
				WithControlPlaneInfrastructureMachineTemplate(
					builder.InfrastructureMachineTemplate("", "cpInfra1").
						Build()).
				WithWorkerMachineDeploymentClasses(
					*builder.MachineDeploymentClass("aa").
						WithInfrastructureTemplate(
							builder.InfrastructureMachineTemplate("", "infra1").Build()).
						WithBootstrapTemplate(
							builder.BootstrapTemplate("", "bootstrap1").Build()).
						Build()).
				Build(),
			in: builder.ClusterClass(metav1.NamespaceDefault, "class1").
				WithInfrastructureClusterTemplate(
					builder.InfrastructureClusterTemplate("", "infra1").Build()).
				WithControlPlaneTemplate(
					builder.ControlPlaneTemplate("", "cp1").
						Build()).
				WithControlPlaneInfrastructureMachineTemplate(
					builder.InfrastructureMachineTemplate("", "cpInfra1").
						Build()).
				WithWorkerMachineDeploymentClasses(
					*builder.MachineDeploymentClass("aa").
						WithInfrastructureTemplate(
							builder.InfrastructureMachineTemplate("", "infra1").Build()).
						WithBootstrapTemplate(
							builder.BootstrapTemplate("", "bootstrap1").Build()).
						Build()).
				Build(),
			expectErr: true,
		},
	}

	for _, tt := range tests {
		t.Run(tt.name, func(t *testing.T) {
			g := NewWithT(t)
			webhook := &ClusterClass{}
			err := webhook.validate(ctx, tt.old, tt.in)
			if tt.expectErr {
				g.Expect(err).To(HaveOccurred())
				return
			}
			g.Expect(err).ToNot(HaveOccurred())
		})
	}
}

func TestClusterClassValidation(t *testing.T) {
	// NOTE: ClusterTopology feature flag is disabled by default, thus preventing to create or update ClusterClasses.
	// Enabling the feature flag temporarily for this test.
	defer utilfeature.SetFeatureGateDuringTest(t, feature.Gates, feature.ClusterTopology, true)()

	ref := &corev1.ObjectReference{
		APIVersion: "group.test.io/foo",
		Kind:       "barTemplate",
		Name:       "baz",
		Namespace:  "default",
	}
	refBadTemplate := &corev1.ObjectReference{
		APIVersion: "group.test.io/foo",
		Kind:       "bar",
		Name:       "baz",
		Namespace:  "default",
	}
	refBadAPIVersion := &corev1.ObjectReference{
		APIVersion: "group/test.io/v1/foo",
		Kind:       "barTemplate",
		Name:       "baz",
		Namespace:  "default",
	}
	incompatibleRef := &corev1.ObjectReference{
		APIVersion: "group.test.io/foo",
		Kind:       "another-barTemplate",
		Name:       "baz",
		Namespace:  "default",
	}
	compatibleRef := &corev1.ObjectReference{
		APIVersion: "group.test.io/another-foo",
		Kind:       "barTemplate",
		Name:       "another-baz",
		Namespace:  "default",
	}

	tests := []struct {
		name      string
		in        *clusterv1.ClusterClass
		old       *clusterv1.ClusterClass
		expectErr bool
	}{

		/*
			CREATE Tests
		*/

		{
			name: "create pass",
			in: builder.ClusterClass(metav1.NamespaceDefault, "class1").
				WithInfrastructureClusterTemplate(
					builder.InfrastructureClusterTemplate(metav1.NamespaceDefault, "infra1").Build()).
				WithControlPlaneTemplate(
					builder.ControlPlaneTemplate(metav1.NamespaceDefault, "cp1").
						Build()).
				WithControlPlaneInfrastructureMachineTemplate(
					builder.InfrastructureMachineTemplate(metav1.NamespaceDefault, "cpInfra1").
						Build()).
				WithWorkerMachineDeploymentClasses(
					*builder.MachineDeploymentClass("aa").
						WithInfrastructureTemplate(
							builder.InfrastructureMachineTemplate(metav1.NamespaceDefault, "infra1").Build()).
						WithBootstrapTemplate(
							builder.BootstrapTemplate(metav1.NamespaceDefault, "bootstrap1").Build()).
						Build(),
					*builder.MachineDeploymentClass("bb").
						WithInfrastructureTemplate(
							builder.InfrastructureMachineTemplate(metav1.NamespaceDefault, "infra1").Build()).
						WithBootstrapTemplate(
							builder.BootstrapTemplate(metav1.NamespaceDefault, "bootstrap1").Build()).
						Build()).
				Build(),
			expectErr: false,
		},

		// empty name in ref tests
		{
			name: "create fail infrastructureCluster has empty name",
			in: builder.ClusterClass(metav1.NamespaceDefault, "class1").
				WithInfrastructureClusterTemplate(
					builder.InfrastructureClusterTemplate(metav1.NamespaceDefault, "").Build()).
				WithControlPlaneTemplate(
					builder.ControlPlaneTemplate(metav1.NamespaceDefault, "cp1").
						Build()).
				Build(),
			expectErr: true,
		},
		{
			name: "create fail controlPlane class has empty name",
			in: builder.ClusterClass(metav1.NamespaceDefault, "class1").
				WithInfrastructureClusterTemplate(
					builder.InfrastructureClusterTemplate(metav1.NamespaceDefault, "infra1").Build()).
				WithControlPlaneTemplate(
					builder.ControlPlaneTemplate(metav1.NamespaceDefault, "").
						Build()).
				Build(),
			expectErr: true,
		},
		{
			name: "create fail control plane class machineInfrastructure has empty name",
			in: builder.ClusterClass(metav1.NamespaceDefault, "class1").
				WithInfrastructureClusterTemplate(
					builder.InfrastructureClusterTemplate(metav1.NamespaceDefault, "infra1").Build()).
				WithControlPlaneTemplate(
					builder.ControlPlaneTemplate(metav1.NamespaceDefault, "cp1").
						Build()).
				WithControlPlaneInfrastructureMachineTemplate(
					builder.InfrastructureMachineTemplate(metav1.NamespaceDefault, "").
						Build()).
				Build(),
			expectErr: true,
		},
		{
			name: "create fail machineDeployment Bootstrap has empty name",
			in: builder.ClusterClass(metav1.NamespaceDefault, "class1").
				WithInfrastructureClusterTemplate(
					builder.InfrastructureClusterTemplate(metav1.NamespaceDefault, "infra1").Build()).
				WithControlPlaneTemplate(
					builder.ControlPlaneTemplate(metav1.NamespaceDefault, "cp1").
						Build()).
				WithControlPlaneInfrastructureMachineTemplate(
					builder.InfrastructureMachineTemplate(metav1.NamespaceDefault, "cpInfra1").
						Build()).
				WithWorkerMachineDeploymentClasses(
					*builder.MachineDeploymentClass("aa").
						WithInfrastructureTemplate(
							builder.InfrastructureMachineTemplate(metav1.NamespaceDefault, "infra1").Build()).
						WithBootstrapTemplate(
							builder.BootstrapTemplate(metav1.NamespaceDefault, "").Build()).
						Build()).
				Build(),
			expectErr: true,
		},
		{
			name: "create fail machineDeployment Infrastructure has empty name",
			in: builder.ClusterClass(metav1.NamespaceDefault, "class1").
				WithInfrastructureClusterTemplate(
					builder.InfrastructureClusterTemplate(metav1.NamespaceDefault, "infra1").Build()).
				WithControlPlaneTemplate(
					builder.ControlPlaneTemplate(metav1.NamespaceDefault, "cp1").
						Build()).
				WithControlPlaneInfrastructureMachineTemplate(
					builder.InfrastructureMachineTemplate(metav1.NamespaceDefault, "cpInfra1").
						Build()).
				WithWorkerMachineDeploymentClasses(
					*builder.MachineDeploymentClass("aa").
						WithInfrastructureTemplate(
							builder.InfrastructureMachineTemplate(metav1.NamespaceDefault, "").Build()).
						WithBootstrapTemplate(
							builder.BootstrapTemplate(metav1.NamespaceDefault, "bootstrap").Build()).
						Build()).
				Build(),
			expectErr: true,
		},

		// inconsistent namespace in ref tests
		{
			name: "create fail if InfrastructureCluster has inconsistent namespace",
			in: builder.ClusterClass(metav1.NamespaceDefault, "class1").
				WithInfrastructureClusterTemplate(
					builder.InfrastructureClusterTemplate("WrongNamespace", "infra1").Build()).
				WithControlPlaneTemplate(
					builder.ControlPlaneTemplate(metav1.NamespaceDefault, "cp1").
						Build()).
				WithControlPlaneInfrastructureMachineTemplate(
					builder.InfrastructureMachineTemplate(metav1.NamespaceDefault, "cpInfra1").
						Build()).
				Build(),
			expectErr: true,
		},
		{
			name: "create fail if controlPlane has inconsistent namespace",
			in: builder.ClusterClass(metav1.NamespaceDefault, "class1").
				WithInfrastructureClusterTemplate(
					builder.InfrastructureClusterTemplate(metav1.NamespaceDefault, "infra1").Build()).
				WithControlPlaneTemplate(
					builder.ControlPlaneTemplate("WrongNamespace", "cp1").
						Build()).
				WithControlPlaneInfrastructureMachineTemplate(
					builder.InfrastructureMachineTemplate(metav1.NamespaceDefault, "cpInfra1").
						Build()).
				Build(),
			expectErr: true,
		},
		{
			name: "create fail if controlPlane machineInfrastructure has inconsistent namespace",
			in: builder.ClusterClass(metav1.NamespaceDefault, "class1").
				WithInfrastructureClusterTemplate(
					builder.InfrastructureClusterTemplate(metav1.NamespaceDefault, "infra1").Build()).
				WithControlPlaneTemplate(
					builder.ControlPlaneTemplate(metav1.NamespaceDefault, "cp1").
						Build()).
				WithControlPlaneInfrastructureMachineTemplate(
					builder.InfrastructureMachineTemplate("WrongNamespace", "cpInfra1").
						Build()).
				Build(),
			expectErr: true,
		},
		{
			name: "create fail if machineDeployment / bootstrap has inconsistent namespace",
			in: builder.ClusterClass(metav1.NamespaceDefault, "class1").
				WithInfrastructureClusterTemplate(
					builder.InfrastructureClusterTemplate(metav1.NamespaceDefault, "infra1").Build()).
				WithControlPlaneTemplate(
					builder.ControlPlaneTemplate(metav1.NamespaceDefault, "cp1").
						Build()).
				WithControlPlaneInfrastructureMachineTemplate(
					builder.InfrastructureMachineTemplate(metav1.NamespaceDefault, "cpInfra1").
						Build()).
				WithWorkerMachineDeploymentClasses(
					*builder.MachineDeploymentClass("aa").
						WithInfrastructureTemplate(
							builder.InfrastructureMachineTemplate(metav1.NamespaceDefault, "infra1").Build()).
						WithBootstrapTemplate(
							builder.BootstrapTemplate("WrongNamespace", "bootstrap1").Build()).
						Build()).
				Build(),
			expectErr: true,
		},
		{
			name: "create fail if machineDeployment / infrastructure has inconsistent namespace",
			in: builder.ClusterClass(metav1.NamespaceDefault, "class1").
				WithInfrastructureClusterTemplate(
					builder.InfrastructureClusterTemplate(metav1.NamespaceDefault, "infra1").Build()).
				WithControlPlaneTemplate(
					builder.ControlPlaneTemplate(metav1.NamespaceDefault, "cp1").
						Build()).
				WithControlPlaneInfrastructureMachineTemplate(
					builder.InfrastructureMachineTemplate(metav1.NamespaceDefault, "cpInfra1").
						Build()).
				WithWorkerMachineDeploymentClasses(
					*builder.MachineDeploymentClass("aa").
						WithInfrastructureTemplate(
							builder.InfrastructureMachineTemplate("WrongNamespace", "infra1").Build()).
						WithBootstrapTemplate(
							builder.BootstrapTemplate(metav1.NamespaceDefault, "bootstrap1").Build()).
						Build()).
				Build(),
			expectErr: true,
		},

		// bad template in ref tests
		{
			name: "create fail if bad template in InfrastructureCluster",
			in: builder.ClusterClass(metav1.NamespaceDefault, "class1").
				WithInfrastructureClusterTemplate(
					refToUnstructured(refBadTemplate)).
				WithControlPlaneTemplate(
					builder.ControlPlaneTemplate(metav1.NamespaceDefault, "cp1").
						Build()).
				WithControlPlaneInfrastructureMachineTemplate(
					builder.InfrastructureMachineTemplate(metav1.NamespaceDefault, "cpInfra1").
						Build()).
				Build(),
			old:       nil,
			expectErr: true,
		},
		{
			name: "create fail if bad template in controlPlane machineInfrastructure",
			in: builder.ClusterClass(metav1.NamespaceDefault, "class1").
				WithInfrastructureClusterTemplate(
					builder.InfrastructureClusterTemplate(metav1.NamespaceDefault, "infra1").Build()).
				WithControlPlaneTemplate(
					builder.ControlPlaneTemplate(metav1.NamespaceDefault, "cp1").
						Build()).
				WithControlPlaneInfrastructureMachineTemplate(
					refToUnstructured(refBadTemplate)).
				Build(),
			old:       nil,
			expectErr: true,
		},
		{
			name: "create fail if bad template in ControlPlane",
			in: builder.ClusterClass(metav1.NamespaceDefault, "class1").
				WithInfrastructureClusterTemplate(
					builder.InfrastructureClusterTemplate(metav1.NamespaceDefault, "infra1").Build()).
				WithControlPlaneTemplate(
					refToUnstructured(refBadTemplate)).
				WithControlPlaneInfrastructureMachineTemplate(
					builder.InfrastructureMachineTemplate(metav1.NamespaceDefault, "cpInfra1").
						Build()).
				Build(),
			old:       nil,
			expectErr: true,
		},
		{
			name: "create fail if bad template in machineDeployment Bootstrap",

			in: builder.ClusterClass(metav1.NamespaceDefault, "class1").
				WithInfrastructureClusterTemplate(
					builder.InfrastructureClusterTemplate(metav1.NamespaceDefault, "infra1").Build()).
				WithControlPlaneTemplate(
					builder.ControlPlaneTemplate(metav1.NamespaceDefault, "cp1").
						Build()).
				WithControlPlaneInfrastructureMachineTemplate(
					builder.InfrastructureMachineTemplate(metav1.NamespaceDefault, "cpInfra1").
						Build()).
				WithWorkerMachineDeploymentClasses(
					*builder.MachineDeploymentClass("aa").
						WithInfrastructureTemplate(
							builder.InfrastructureMachineTemplate(metav1.NamespaceDefault, "infra1").Build()).
						WithBootstrapTemplate(
							refToUnstructured(refBadTemplate)).
						Build()).
				Build(),
			old:       nil,
			expectErr: true,
		},
		{
			name: "create fail if bad template in machineDeployment Infrastructure",
			in: builder.ClusterClass(metav1.NamespaceDefault, "class1").
				WithInfrastructureClusterTemplate(
					builder.InfrastructureClusterTemplate(metav1.NamespaceDefault, "infra1").Build()).
				WithControlPlaneTemplate(
					builder.ControlPlaneTemplate(metav1.NamespaceDefault, "cp1").
						Build()).
				WithControlPlaneInfrastructureMachineTemplate(
					builder.InfrastructureMachineTemplate(metav1.NamespaceDefault, "cpInfra1").
						Build()).
				WithWorkerMachineDeploymentClasses(
					*builder.MachineDeploymentClass("aa").
						WithInfrastructureTemplate(
							refToUnstructured(refBadTemplate)).
						WithBootstrapTemplate(
							builder.BootstrapTemplate(metav1.NamespaceDefault, "bootstrap1").Build()).
						Build()).
				Build(),
			old:       nil,
			expectErr: true,
		},

		// bad apiVersion in ref tests
		{
			name: "create fail with a bad APIVersion for template in InfrastructureCluster",
			in: builder.ClusterClass(metav1.NamespaceDefault, "class1").
				WithInfrastructureClusterTemplate(
					refToUnstructured(refBadAPIVersion)).
				WithControlPlaneTemplate(
					builder.ControlPlaneTemplate(metav1.NamespaceDefault, "cp1").
						Build()).
				WithControlPlaneInfrastructureMachineTemplate(
					builder.InfrastructureMachineTemplate(metav1.NamespaceDefault, "cpInfra1").
						Build()).
				Build(),
			old:       nil,
			expectErr: true,
		},
		{
			name: "create fail with a bad APIVersion for template in controlPlane machineInfrastructure",
			in: builder.ClusterClass(metav1.NamespaceDefault, "class1").
				WithInfrastructureClusterTemplate(
					builder.InfrastructureClusterTemplate(metav1.NamespaceDefault, "infra1").Build()).
				WithControlPlaneTemplate(
					builder.ControlPlaneTemplate(metav1.NamespaceDefault, "cp1").
						Build()).
				WithControlPlaneInfrastructureMachineTemplate(
					refToUnstructured(refBadAPIVersion)).
				Build(),
			old:       nil,
			expectErr: true,
		},
		{
			name: "create fail with a bad APIVersion for template in ControlPlane",
			in: builder.ClusterClass(metav1.NamespaceDefault, "class1").
				WithInfrastructureClusterTemplate(
					builder.InfrastructureClusterTemplate(metav1.NamespaceDefault, "infra1").Build()).
				WithControlPlaneTemplate(
					refToUnstructured(refBadAPIVersion)).
				WithControlPlaneInfrastructureMachineTemplate(
					builder.InfrastructureMachineTemplate(metav1.NamespaceDefault, "cpInfra1").
						Build()).
				Build(),
			old:       nil,
			expectErr: true,
		},
		{
			name: "create fail with a bad APIVersion for template in machineDeployment Bootstrap",
			in: builder.ClusterClass(metav1.NamespaceDefault, "class1").
				WithInfrastructureClusterTemplate(
					builder.InfrastructureClusterTemplate(metav1.NamespaceDefault, "infra1").Build()).
				WithControlPlaneTemplate(
					builder.ControlPlaneTemplate(metav1.NamespaceDefault, "cp1").
						Build()).
				WithControlPlaneInfrastructureMachineTemplate(
					builder.InfrastructureMachineTemplate(metav1.NamespaceDefault, "cpInfra1").
						Build()).
				WithWorkerMachineDeploymentClasses(
					*builder.MachineDeploymentClass("aa").
						WithInfrastructureTemplate(
							builder.InfrastructureMachineTemplate(metav1.NamespaceDefault, "infra1").Build()).
						WithBootstrapTemplate(
							refToUnstructured(refBadAPIVersion)).
						Build()).
				Build(),
			old:       nil,
			expectErr: true,
		},
		{
			name: "create fail with a bad APIVersion for template in machineDeployment Infrastructure",
			in: builder.ClusterClass(metav1.NamespaceDefault, "class1").
				WithInfrastructureClusterTemplate(
					builder.InfrastructureClusterTemplate(metav1.NamespaceDefault, "infra1").Build()).
				WithControlPlaneTemplate(
					builder.ControlPlaneTemplate(metav1.NamespaceDefault, "cp1").
						Build()).
				WithControlPlaneInfrastructureMachineTemplate(
					builder.InfrastructureMachineTemplate(metav1.NamespaceDefault, "cpInfra1").
						Build()).
				WithWorkerMachineDeploymentClasses(
					*builder.MachineDeploymentClass("aa").
						WithInfrastructureTemplate(
							refToUnstructured(refBadAPIVersion)).
						WithBootstrapTemplate(
							builder.BootstrapTemplate(metav1.NamespaceDefault, "bootstrap1").Build()).
						Build()).
				Build(),
			old:       nil,
			expectErr: true,
		},

		// create test
		{
			name: "create fail if duplicated machineDeploymentClasses",
			in: builder.ClusterClass(metav1.NamespaceDefault, "class1").
				WithInfrastructureClusterTemplate(
					builder.InfrastructureClusterTemplate(metav1.NamespaceDefault, "infra1").Build()).
				WithControlPlaneTemplate(
					builder.ControlPlaneTemplate(metav1.NamespaceDefault, "cp1").
						Build()).
				WithControlPlaneInfrastructureMachineTemplate(
					builder.InfrastructureMachineTemplate(metav1.NamespaceDefault, "cpInfra1").
						Build()).
				WithWorkerMachineDeploymentClasses(
					*builder.MachineDeploymentClass("aa").
						WithInfrastructureTemplate(
							builder.InfrastructureMachineTemplate(metav1.NamespaceDefault, "infra1").Build()).
						WithBootstrapTemplate(
							builder.BootstrapTemplate(metav1.NamespaceDefault, "bootstrap1").Build()).Build(),
					*builder.MachineDeploymentClass("aa").
						WithInfrastructureTemplate(
							builder.InfrastructureMachineTemplate(metav1.NamespaceDefault, "infra1").Build()).
						WithBootstrapTemplate(
							builder.BootstrapTemplate(metav1.NamespaceDefault, "bootstrap1").Build()).
						Build()).
				Build(),
			expectErr: true,
		},
		{
			name: "create pass if valid machineHealthCheck defined for ControlPlane with MachineInfrastructure set",
			in: builder.ClusterClass(metav1.NamespaceDefault, "class1").
				WithInfrastructureClusterTemplate(
					builder.InfrastructureClusterTemplate(metav1.NamespaceDefault, "infra1").Build()).
				WithControlPlaneTemplate(
					builder.ControlPlaneTemplate(metav1.NamespaceDefault, "cp1").
						Build()).
				WithControlPlaneInfrastructureMachineTemplate(
					builder.InfrastructureMachineTemplate(metav1.NamespaceDefault, "cpInfra1").
						Build()).
				WithControlPlaneMachineHealthCheck(&clusterv1.MachineHealthCheckClass{
					UnhealthyConditions: []clusterv1.UnhealthyCondition{
						{
							Type:    corev1.NodeReady,
							Status:  corev1.ConditionUnknown,
							Timeout: metav1.Duration{Duration: 5 * time.Minute},
						},
					},
					NodeStartupTimeout: &metav1.Duration{
						Duration: time.Duration(6000000000000)}}).
				Build(),
		},
		{
			name: "create fail if MachineHealthCheck defined for ControlPlane with MachineInfrastructure unset",
			in: builder.ClusterClass(metav1.NamespaceDefault, "class1").
				WithInfrastructureClusterTemplate(
					builder.InfrastructureClusterTemplate(metav1.NamespaceDefault, "infra1").Build()).
				WithControlPlaneTemplate(
					builder.ControlPlaneTemplate(metav1.NamespaceDefault, "cp1").
						Build()).
				// No ControlPlaneMachineInfrastructure makes this an invalid creation request.
				WithControlPlaneMachineHealthCheck(&clusterv1.MachineHealthCheckClass{
					NodeStartupTimeout: &metav1.Duration{
						Duration: time.Duration(6000000000000)}}).
				Build(),
			expectErr: true,
		},
		{
			name: "create fail if ControlPlane MachineHealthCheck does not define UnhealthyConditions",
			in: builder.ClusterClass(metav1.NamespaceDefault, "class1").
				WithInfrastructureClusterTemplate(
					builder.InfrastructureClusterTemplate(metav1.NamespaceDefault, "infra1").Build()).
				WithControlPlaneTemplate(
					builder.ControlPlaneTemplate(metav1.NamespaceDefault, "cp1").
						Build()).
				WithControlPlaneInfrastructureMachineTemplate(
					builder.InfrastructureMachineTemplate(metav1.NamespaceDefault, "cpInfra1").
						Build()).
				WithControlPlaneMachineHealthCheck(&clusterv1.MachineHealthCheckClass{
					NodeStartupTimeout: &metav1.Duration{
						Duration: time.Duration(6000000000000)}}).
				Build(),
			expectErr: true,
		},
		{
			name: "create pass if MachineDeployment MachineHealthCheck is valid",
			in: builder.ClusterClass(metav1.NamespaceDefault, "class1").
				WithInfrastructureClusterTemplate(
					builder.InfrastructureClusterTemplate(metav1.NamespaceDefault, "infra1").Build()).
				WithControlPlaneTemplate(
					builder.ControlPlaneTemplate(metav1.NamespaceDefault, "cp1").
						Build()).
				WithWorkerMachineDeploymentClasses(
					*builder.MachineDeploymentClass("aa").
						WithInfrastructureTemplate(
							builder.InfrastructureMachineTemplate(metav1.NamespaceDefault, "infra1").Build()).
						WithBootstrapTemplate(
							builder.BootstrapTemplate(metav1.NamespaceDefault, "bootstrap1").Build()).
						WithMachineHealthCheckClass(&clusterv1.MachineHealthCheckClass{
							UnhealthyConditions: []clusterv1.UnhealthyCondition{
								{
									Type:    corev1.NodeReady,
									Status:  corev1.ConditionUnknown,
									Timeout: metav1.Duration{Duration: 5 * time.Minute},
								},
							},
							NodeStartupTimeout: &metav1.Duration{
								Duration: time.Duration(6000000000000)}}).
						Build()).
				Build(),
		},
		{
			name: "create fail if MachineDeployment MachineHealthCheck NodeStartUpTimeout is too short",
			in: builder.ClusterClass(metav1.NamespaceDefault, "class1").
				WithInfrastructureClusterTemplate(
					builder.InfrastructureClusterTemplate(metav1.NamespaceDefault, "infra1").Build()).
				WithControlPlaneTemplate(
					builder.ControlPlaneTemplate(metav1.NamespaceDefault, "cp1").
						Build()).
				WithWorkerMachineDeploymentClasses(
					*builder.MachineDeploymentClass("aa").
						WithInfrastructureTemplate(
							builder.InfrastructureMachineTemplate(metav1.NamespaceDefault, "infra1").Build()).
						WithBootstrapTemplate(
							builder.BootstrapTemplate(metav1.NamespaceDefault, "bootstrap1").Build()).
						WithMachineHealthCheckClass(&clusterv1.MachineHealthCheckClass{
							UnhealthyConditions: []clusterv1.UnhealthyCondition{
								{
									Type:    corev1.NodeReady,
									Status:  corev1.ConditionUnknown,
									Timeout: metav1.Duration{Duration: 5 * time.Minute},
								},
							},
							NodeStartupTimeout: &metav1.Duration{
								// nodeStartupTimeout is too short here - 600ns.
								Duration: time.Duration(600)}}).
						Build()).
				Build(),
			expectErr: true,
		},
		{
			name: "create fail if MachineDeployment MachineHealthCheck does not define UnhealthyConditions",
			in: builder.ClusterClass(metav1.NamespaceDefault, "class1").
				WithInfrastructureClusterTemplate(
					builder.InfrastructureClusterTemplate(metav1.NamespaceDefault, "infra1").Build()).
				WithControlPlaneTemplate(
					builder.ControlPlaneTemplate(metav1.NamespaceDefault, "cp1").
						Build()).
				WithWorkerMachineDeploymentClasses(
					*builder.MachineDeploymentClass("aa").
						WithInfrastructureTemplate(
							builder.InfrastructureMachineTemplate(metav1.NamespaceDefault, "infra1").Build()).
						WithBootstrapTemplate(
							builder.BootstrapTemplate(metav1.NamespaceDefault, "bootstrap1").Build()).
						WithMachineHealthCheckClass(&clusterv1.MachineHealthCheckClass{
							NodeStartupTimeout: &metav1.Duration{
								Duration: time.Duration(6000000000000)}}).
						Build()).
				Build(),
			expectErr: true,
		},

		/*
			UPDATE Tests
		*/

		{
			name: "update pass in case of no changes",
			old: builder.ClusterClass(metav1.NamespaceDefault, "class1").
				WithInfrastructureClusterTemplate(
					builder.InfrastructureClusterTemplate(metav1.NamespaceDefault, "infra1").Build()).
				WithControlPlaneTemplate(
					builder.ControlPlaneTemplate(metav1.NamespaceDefault, "cp1").
						Build()).
				WithControlPlaneInfrastructureMachineTemplate(
					builder.InfrastructureMachineTemplate(metav1.NamespaceDefault, "cpInfra1").
						Build()).
				WithWorkerMachineDeploymentClasses(
					*builder.MachineDeploymentClass("aa").
						WithInfrastructureTemplate(
							builder.InfrastructureMachineTemplate(metav1.NamespaceDefault, "infra1").Build()).
						WithBootstrapTemplate(
							builder.BootstrapTemplate(metav1.NamespaceDefault, "bootstrap1").Build()).
						Build()).
				Build(),
			in: builder.ClusterClass(metav1.NamespaceDefault, "class1").
				WithInfrastructureClusterTemplate(
					builder.InfrastructureClusterTemplate(metav1.NamespaceDefault, "infra1").Build()).
				WithControlPlaneTemplate(
					builder.ControlPlaneTemplate(metav1.NamespaceDefault, "cp1").
						Build()).
				WithControlPlaneInfrastructureMachineTemplate(
					builder.InfrastructureMachineTemplate(metav1.NamespaceDefault, "cpInfra1").
						Build()).
				WithWorkerMachineDeploymentClasses(
					*builder.MachineDeploymentClass("aa").
						WithInfrastructureTemplate(
							builder.InfrastructureMachineTemplate(metav1.NamespaceDefault, "infra1").Build()).
						WithBootstrapTemplate(
							builder.BootstrapTemplate(metav1.NamespaceDefault, "bootstrap1").Build()).
						Build()).
				Build(),
			expectErr: false,
		},
		{
			name: "update pass if infrastructureCluster changes in a compatible way",
			old: builder.ClusterClass(metav1.NamespaceDefault, "class1").
				WithInfrastructureClusterTemplate(
					refToUnstructured(ref)).
				WithControlPlaneTemplate(
					builder.ControlPlaneTemplate(metav1.NamespaceDefault, "cp1").
						Build()).
				WithControlPlaneInfrastructureMachineTemplate(
					builder.InfrastructureMachineTemplate(metav1.NamespaceDefault, "cpInfra1").
						Build()).
				WithWorkerMachineDeploymentClasses(
					*builder.MachineDeploymentClass("aa").
						WithInfrastructureTemplate(
							builder.InfrastructureMachineTemplate(metav1.NamespaceDefault, "infra1").Build()).
						WithBootstrapTemplate(
							builder.BootstrapTemplate(metav1.NamespaceDefault, "bootstrap1").Build()).
						Build()).
				Build(),
			in: builder.ClusterClass(metav1.NamespaceDefault, "class1").
				WithInfrastructureClusterTemplate(
					refToUnstructured(compatibleRef)).
				WithControlPlaneTemplate(
					builder.ControlPlaneTemplate(metav1.NamespaceDefault, "cp1").
						Build()).
				WithControlPlaneInfrastructureMachineTemplate(
					builder.InfrastructureMachineTemplate(metav1.NamespaceDefault, "cpInfra1").
						Build()).
				WithWorkerMachineDeploymentClasses(
					*builder.MachineDeploymentClass("aa").
						WithInfrastructureTemplate(
							builder.InfrastructureMachineTemplate(metav1.NamespaceDefault, "infra1").Build()).
						WithBootstrapTemplate(
							builder.BootstrapTemplate(metav1.NamespaceDefault, "bootstrap1").Build()).
						Build()).
				Build(),
			expectErr: false,
		},
		{
			name: "update fails if infrastructureCluster changes in an incompatible way",
			old: builder.ClusterClass(metav1.NamespaceDefault, "class1").
				WithInfrastructureClusterTemplate(
					refToUnstructured(ref)).
				WithControlPlaneTemplate(
					builder.ControlPlaneTemplate(metav1.NamespaceDefault, "cp1").
						Build()).
				WithControlPlaneInfrastructureMachineTemplate(
					builder.InfrastructureMachineTemplate(metav1.NamespaceDefault, "cpInfra1").
						Build()).
				WithWorkerMachineDeploymentClasses(
					*builder.MachineDeploymentClass("aa").
						WithInfrastructureTemplate(
							builder.InfrastructureMachineTemplate(metav1.NamespaceDefault, "infra1").Build()).
						WithBootstrapTemplate(
							builder.BootstrapTemplate(metav1.NamespaceDefault, "bootstrap1").Build()).
						Build()).
				Build(),
			in: builder.ClusterClass(metav1.NamespaceDefault, "class1").
				WithInfrastructureClusterTemplate(
					refToUnstructured(incompatibleRef)).
				WithControlPlaneTemplate(
					builder.ControlPlaneTemplate(metav1.NamespaceDefault, "cp1").
						Build()).
				WithControlPlaneInfrastructureMachineTemplate(
					builder.InfrastructureMachineTemplate(metav1.NamespaceDefault, "cpInfra1").
						Build()).
				WithWorkerMachineDeploymentClasses(
					*builder.MachineDeploymentClass("aa").
						WithInfrastructureTemplate(
							builder.InfrastructureMachineTemplate(metav1.NamespaceDefault, "infra1").Build()).
						WithBootstrapTemplate(
							builder.BootstrapTemplate(metav1.NamespaceDefault, "bootstrap1").Build()).
						Build()).
				Build(),
			expectErr: true,
		},
		{
			name: "update pass if controlPlane changes in a compatible way",
			old: builder.ClusterClass(metav1.NamespaceDefault, "class1").
				WithInfrastructureClusterTemplate(
					builder.InfrastructureClusterTemplate(metav1.NamespaceDefault, "infra1").Build()).
				WithControlPlaneTemplate(
					refToUnstructured(ref)).
				WithControlPlaneInfrastructureMachineTemplate(
					refToUnstructured(ref)).
				WithWorkerMachineDeploymentClasses(
					*builder.MachineDeploymentClass("aa").
						WithInfrastructureTemplate(
							builder.InfrastructureMachineTemplate(metav1.NamespaceDefault, "infra1").Build()).
						WithBootstrapTemplate(
							builder.BootstrapTemplate(metav1.NamespaceDefault, "bootstrap1").Build()).
						Build()).
				Build(),
			in: builder.ClusterClass(metav1.NamespaceDefault, "class1").
				WithInfrastructureClusterTemplate(
					builder.InfrastructureClusterTemplate(metav1.NamespaceDefault, "infra1").Build()).
				WithControlPlaneTemplate(
					refToUnstructured(compatibleRef)).
				WithControlPlaneInfrastructureMachineTemplate(
					refToUnstructured(compatibleRef)).
				WithWorkerMachineDeploymentClasses(
					*builder.MachineDeploymentClass("aa").
						WithInfrastructureTemplate(
							builder.InfrastructureMachineTemplate(metav1.NamespaceDefault, "infra1").Build()).
						WithBootstrapTemplate(
							builder.BootstrapTemplate(metav1.NamespaceDefault, "bootstrap1").Build()).
						Build()).
				Build(),
			expectErr: false,
		},
		{
			name: "update fails if controlPlane changes in an incompatible way (controlPlane template)",
			old: builder.ClusterClass(metav1.NamespaceDefault, "class1").
				WithInfrastructureClusterTemplate(
					builder.InfrastructureClusterTemplate(metav1.NamespaceDefault, "infra1").Build()).
				WithControlPlaneTemplate(
					refToUnstructured(ref)).
				WithControlPlaneInfrastructureMachineTemplate(
					refToUnstructured(ref)).
				WithWorkerMachineDeploymentClasses(
					*builder.MachineDeploymentClass("aa").
						WithInfrastructureTemplate(
							builder.InfrastructureMachineTemplate(metav1.NamespaceDefault, "infra1").Build()).
						WithBootstrapTemplate(
							builder.BootstrapTemplate(metav1.NamespaceDefault, "bootstrap1").Build()).
						Build()).
				Build(),
			in: builder.ClusterClass(metav1.NamespaceDefault, "class1").
				WithInfrastructureClusterTemplate(
					builder.InfrastructureClusterTemplate(metav1.NamespaceDefault, "infra1").Build()).
				WithControlPlaneTemplate(
					refToUnstructured(incompatibleRef)).
				WithControlPlaneInfrastructureMachineTemplate(
					refToUnstructured(compatibleRef)).
				WithWorkerMachineDeploymentClasses(
					*builder.MachineDeploymentClass("aa").
						WithInfrastructureTemplate(
							builder.InfrastructureMachineTemplate(metav1.NamespaceDefault, "infra1").Build()).
						WithBootstrapTemplate(
							builder.BootstrapTemplate(metav1.NamespaceDefault, "bootstrap1").Build()).
						Build()).
				Build(),
			expectErr: true,
		},
		{
			name: "update fails if controlPlane changes in an incompatible way (controlPlane infrastructureMachineTemplate)",
			old: builder.ClusterClass(metav1.NamespaceDefault, "class1").
				WithInfrastructureClusterTemplate(
					builder.InfrastructureClusterTemplate(metav1.NamespaceDefault, "infra1").Build()).
				WithControlPlaneTemplate(
					refToUnstructured(ref)).
				WithControlPlaneInfrastructureMachineTemplate(
					refToUnstructured(ref)).
				WithWorkerMachineDeploymentClasses(
					*builder.MachineDeploymentClass("aa").
						WithInfrastructureTemplate(
							builder.InfrastructureMachineTemplate(metav1.NamespaceDefault, "infra1").Build()).
						WithBootstrapTemplate(
							builder.BootstrapTemplate(metav1.NamespaceDefault, "bootstrap1").Build()).
						Build()).
				Build(),
			in: builder.ClusterClass(metav1.NamespaceDefault, "class1").
				WithInfrastructureClusterTemplate(
					builder.InfrastructureClusterTemplate(metav1.NamespaceDefault, "infra1").Build()).
				WithControlPlaneTemplate(
					refToUnstructured(compatibleRef)).
				WithControlPlaneInfrastructureMachineTemplate(
					refToUnstructured(incompatibleRef)).
				WithWorkerMachineDeploymentClasses(
					*builder.MachineDeploymentClass("aa").
						WithInfrastructureTemplate(
							builder.InfrastructureMachineTemplate(metav1.NamespaceDefault, "infra1").Build()).
						WithBootstrapTemplate(
							builder.BootstrapTemplate(metav1.NamespaceDefault, "bootstrap1").Build()).
						Build()).
				Build(),
			expectErr: true,
		},
		{
			name: "update pass if a machine deployment changes in a compatible way",
			old: builder.ClusterClass(metav1.NamespaceDefault, "class1").
				WithInfrastructureClusterTemplate(
					builder.InfrastructureClusterTemplate(metav1.NamespaceDefault, "infra1").Build()).
				WithControlPlaneTemplate(
					builder.ControlPlaneTemplate(metav1.NamespaceDefault, "cp1").
						Build()).
				WithControlPlaneInfrastructureMachineTemplate(
					builder.InfrastructureMachineTemplate(metav1.NamespaceDefault, "cpInfra1").
						Build()).
				WithWorkerMachineDeploymentClasses(
					*builder.MachineDeploymentClass("aa").
						WithInfrastructureTemplate(
							refToUnstructured(ref)).
						WithBootstrapTemplate(
							builder.BootstrapTemplate(metav1.NamespaceDefault, "bootstrap1").Build()).
						Build()).
				Build(),
			in: builder.ClusterClass(metav1.NamespaceDefault, "class1").
				WithInfrastructureClusterTemplate(
					builder.InfrastructureClusterTemplate(metav1.NamespaceDefault, "infra1").Build()).
				WithControlPlaneTemplate(
					builder.ControlPlaneTemplate(metav1.NamespaceDefault, "cp1").
						Build()).
				WithControlPlaneInfrastructureMachineTemplate(
					builder.InfrastructureMachineTemplate(metav1.NamespaceDefault, "cpInfra1").
						Build()).
				WithWorkerMachineDeploymentClasses(
					*builder.MachineDeploymentClass("aa").
						WithInfrastructureTemplate(
							refToUnstructured(compatibleRef)).
						WithBootstrapTemplate(
							refToUnstructured(incompatibleRef)).
						Build()).
				Build(),
			expectErr: false,
		},
		{
			name: "update fails a machine deployment changes in an incompatible way",
			old: builder.ClusterClass(metav1.NamespaceDefault, "class1").
				WithInfrastructureClusterTemplate(
					builder.InfrastructureClusterTemplate(metav1.NamespaceDefault, "infra1").Build()).
				WithControlPlaneTemplate(
					builder.ControlPlaneTemplate(metav1.NamespaceDefault, "cp1").
						Build()).
				WithControlPlaneInfrastructureMachineTemplate(
					builder.InfrastructureMachineTemplate(metav1.NamespaceDefault, "cpInfra1").
						Build()).
				WithWorkerMachineDeploymentClasses(
					*builder.MachineDeploymentClass("aa").
						WithInfrastructureTemplate(
							refToUnstructured(ref)).
						WithBootstrapTemplate(
							builder.BootstrapTemplate(metav1.NamespaceDefault, "bootstrap1").Build()).
						Build()).
				Build(),
			in: builder.ClusterClass(metav1.NamespaceDefault, "class1").
				WithInfrastructureClusterTemplate(
					builder.InfrastructureClusterTemplate(metav1.NamespaceDefault, "infra1").Build()).
				WithControlPlaneTemplate(
					builder.ControlPlaneTemplate(metav1.NamespaceDefault, "cp1").
						Build()).
				WithControlPlaneInfrastructureMachineTemplate(
					builder.InfrastructureMachineTemplate(metav1.NamespaceDefault, "cpInfra1").
						Build()).
				WithWorkerMachineDeploymentClasses(
					*builder.MachineDeploymentClass("aa").
						WithInfrastructureTemplate(
							refToUnstructured(incompatibleRef)).
						WithBootstrapTemplate(
							builder.BootstrapTemplate(metav1.NamespaceDefault, "bootstrap1").Build()).
						Build()).
				Build(),
			expectErr: true,
		},
		{
			name: "update pass if a machine deployment class gets added",
			old: builder.ClusterClass(metav1.NamespaceDefault, "class1").
				WithInfrastructureClusterTemplate(
					builder.InfrastructureClusterTemplate(metav1.NamespaceDefault, "infra1").Build()).
				WithControlPlaneTemplate(
					builder.ControlPlaneTemplate(metav1.NamespaceDefault, "cp1").
						Build()).
				WithControlPlaneInfrastructureMachineTemplate(
					builder.InfrastructureMachineTemplate(metav1.NamespaceDefault, "cpInfra1").
						Build()).
				WithWorkerMachineDeploymentClasses(
					*builder.MachineDeploymentClass("aa").
						WithInfrastructureTemplate(
							builder.InfrastructureMachineTemplate(metav1.NamespaceDefault, "infra1").Build()).
						WithBootstrapTemplate(
							builder.BootstrapTemplate(metav1.NamespaceDefault, "bootstrap1").Build()).
						Build()).
				Build(),
			in: builder.ClusterClass(metav1.NamespaceDefault, "class1").
				WithInfrastructureClusterTemplate(
					builder.InfrastructureClusterTemplate(metav1.NamespaceDefault, "infra1").Build()).
				WithControlPlaneTemplate(
					builder.ControlPlaneTemplate(metav1.NamespaceDefault, "cp1").
						Build()).
				WithControlPlaneInfrastructureMachineTemplate(
					builder.InfrastructureMachineTemplate(metav1.NamespaceDefault, "cpInfra1").
						Build()).
				WithWorkerMachineDeploymentClasses(
					*builder.MachineDeploymentClass("aa").
						WithInfrastructureTemplate(
							builder.InfrastructureMachineTemplate(metav1.NamespaceDefault, "infra1").Build()).
						WithBootstrapTemplate(
							builder.BootstrapTemplate(metav1.NamespaceDefault, "bootstrap1").Build()).
						Build(),
					*builder.MachineDeploymentClass("BB").
						WithInfrastructureTemplate(
							builder.InfrastructureMachineTemplate(metav1.NamespaceDefault, "infra1").Build()).
						WithBootstrapTemplate(
							builder.BootstrapTemplate(metav1.NamespaceDefault, "bootstrap1").Build()).
						Build()).
				Build(),
			expectErr: false,
		},
		{
			name: "update fails if a duplicated deployment class gets added",
			old: builder.ClusterClass(metav1.NamespaceDefault, "class1").
				WithInfrastructureClusterTemplate(
					builder.InfrastructureClusterTemplate(metav1.NamespaceDefault, "infra1").Build()).
				WithControlPlaneTemplate(
					builder.ControlPlaneTemplate(metav1.NamespaceDefault, "cp1").
						Build()).
				WithControlPlaneInfrastructureMachineTemplate(
					builder.InfrastructureMachineTemplate(metav1.NamespaceDefault, "cpInfra1").
						Build()).
				WithWorkerMachineDeploymentClasses(
					*builder.MachineDeploymentClass("aa").
						WithInfrastructureTemplate(
							builder.InfrastructureMachineTemplate(metav1.NamespaceDefault, "infra1").Build()).
						WithBootstrapTemplate(
							builder.BootstrapTemplate(metav1.NamespaceDefault, "bootstrap1").Build()).
						Build()).
				Build(),
			in: builder.ClusterClass(metav1.NamespaceDefault, "class1").
				WithInfrastructureClusterTemplate(
					builder.InfrastructureClusterTemplate(metav1.NamespaceDefault, "infra1").Build()).
				WithControlPlaneTemplate(
					builder.ControlPlaneTemplate(metav1.NamespaceDefault, "cp1").
						Build()).
				WithControlPlaneInfrastructureMachineTemplate(
					builder.InfrastructureMachineTemplate(metav1.NamespaceDefault, "cpInfra1").
						Build()).
				WithWorkerMachineDeploymentClasses(
					*builder.MachineDeploymentClass("aa").
						WithInfrastructureTemplate(
							builder.InfrastructureMachineTemplate(metav1.NamespaceDefault, "infra1").Build()).
						WithBootstrapTemplate(
							builder.BootstrapTemplate(metav1.NamespaceDefault, "bootstrap1").Build()).Build(),
					*builder.MachineDeploymentClass("aa").
						WithInfrastructureTemplate(
							builder.InfrastructureMachineTemplate(metav1.NamespaceDefault, "infra1").Build()).
						WithBootstrapTemplate(
							builder.BootstrapTemplate(metav1.NamespaceDefault, "bootstrap1").Build()).
						Build()).
				Build(),
			expectErr: true,
		},
		{
<<<<<<< HEAD
=======
			name: "should return error for invalid labels and annotations",
			in: builder.ClusterClass(metav1.NamespaceDefault, "class1").
				WithInfrastructureClusterTemplate(
					builder.InfrastructureClusterTemplate(metav1.NamespaceDefault, "infra1").Build()).
				WithControlPlaneTemplate(
					builder.ControlPlaneTemplate(metav1.NamespaceDefault, "cp1").
						Build()).
				WithControlPlaneInfrastructureMachineTemplate(
					builder.InfrastructureMachineTemplate(metav1.NamespaceDefault, "cpInfra1").
						Build()).
				WithWorkerMachineDeploymentClasses(
					*builder.MachineDeploymentClass("aa").
						WithInfrastructureTemplate(
							builder.InfrastructureMachineTemplate(metav1.NamespaceDefault, "infra1").Build()).
						WithBootstrapTemplate(
							builder.BootstrapTemplate(metav1.NamespaceDefault, "bootstrap1").Build()).
						WithLabels(invalidLabels()).
						WithAnnotations(invalidAnnotations()).
						Build()).
				WithControlPlaneMetadata(invalidLabels(), invalidAnnotations()).
				Build(),
			expectErr: true,
		},
		{
>>>>>>> 14efefeb
			name: "should not return error for valid namingStrategy.template",
			in: builder.ClusterClass(metav1.NamespaceDefault, "class1").
				WithInfrastructureClusterTemplate(
					builder.InfrastructureClusterTemplate(metav1.NamespaceDefault, "infra1").Build()).
				WithControlPlaneTemplate(
					builder.ControlPlaneTemplate(metav1.NamespaceDefault, "cp1").
						Build()).
				WithControlPlaneNamingStrategy(&clusterv1.ControlPlaneClassNamingStrategy{Template: pointer.String("{{ .cluster.name }}-cp-{{ .random }}")}).
				WithControlPlaneInfrastructureMachineTemplate(
					builder.InfrastructureMachineTemplate(metav1.NamespaceDefault, "cpInfra1").
						Build()).
				WithWorkerMachineDeploymentClasses(
					*builder.MachineDeploymentClass("aa").
						WithInfrastructureTemplate(
							builder.InfrastructureMachineTemplate(metav1.NamespaceDefault, "infra1").Build()).
						WithBootstrapTemplate(
							builder.BootstrapTemplate(metav1.NamespaceDefault, "bootstrap1").Build()).
						WithNamingStrategy(&clusterv1.MachineDeploymentClassNamingStrategy{Template: pointer.String("{{ .cluster.name }}-md-{{ .machineDeployment.topologyName }}-{{ .random }}")}).
						Build()).
<<<<<<< HEAD
=======
				WithWorkerMachinePoolClasses(
					*builder.MachinePoolClass("bb").
						WithInfrastructureTemplate(
							builder.InfrastructureMachinePoolTemplate(metav1.NamespaceDefault, "infra2").Build()).
						WithBootstrapTemplate(
							builder.BootstrapTemplate(metav1.NamespaceDefault, "bootstrap2").Build()).
						WithNamingStrategy(&clusterv1.MachinePoolClassNamingStrategy{Template: pointer.String("{{ .cluster.name }}-md-{{ .machinePool.topologyName }}-{{ .random }}")}).
						Build()).
>>>>>>> 14efefeb
				Build(),
			expectErr: false,
		},
		{
			name: "should return error for invalid ControlPlane namingStrategy.template",
			in: builder.ClusterClass(metav1.NamespaceDefault, "class1").
				WithInfrastructureClusterTemplate(
					builder.InfrastructureClusterTemplate(metav1.NamespaceDefault, "infra1").Build()).
				WithControlPlaneTemplate(
					builder.ControlPlaneTemplate(metav1.NamespaceDefault, "cp1").
						Build()).
				WithControlPlaneNamingStrategy(&clusterv1.ControlPlaneClassNamingStrategy{Template: pointer.String("template-cp-{{ .invalidkey }}")}).
				WithControlPlaneInfrastructureMachineTemplate(
					builder.InfrastructureMachineTemplate(metav1.NamespaceDefault, "cpInfra1").
						Build()).
				Build(),
			expectErr: true,
		},
		{
			name: "should return error for ControlPlane namingStrategy.template when the generated name does not conform to RFC 1123",
			in: builder.ClusterClass(metav1.NamespaceDefault, "class1").
				WithInfrastructureClusterTemplate(
					builder.InfrastructureClusterTemplate(metav1.NamespaceDefault, "infra1").Build()).
				WithControlPlaneTemplate(
					builder.ControlPlaneTemplate(metav1.NamespaceDefault, "cp1").
						Build()).
				WithControlPlaneNamingStrategy(&clusterv1.ControlPlaneClassNamingStrategy{Template: pointer.String("template-cp-{{ .cluster.name }}-")}).
				WithControlPlaneInfrastructureMachineTemplate(
					builder.InfrastructureMachineTemplate(metav1.NamespaceDefault, "cpInfra1").
						Build()).
				Build(),
			expectErr: true,
		},
		{
			name: "should return error for invalid MachineDeployment namingStrategy.template",
			in: builder.ClusterClass(metav1.NamespaceDefault, "class1").
				WithInfrastructureClusterTemplate(
					builder.InfrastructureClusterTemplate(metav1.NamespaceDefault, "infra1").Build()).
				WithControlPlaneTemplate(
					builder.ControlPlaneTemplate(metav1.NamespaceDefault, "cp1").
						Build()).
				WithControlPlaneInfrastructureMachineTemplate(
					builder.InfrastructureMachineTemplate(metav1.NamespaceDefault, "cpInfra1").
						Build()).
				WithWorkerMachineDeploymentClasses(
					*builder.MachineDeploymentClass("aa").
						WithInfrastructureTemplate(
							builder.InfrastructureMachineTemplate(metav1.NamespaceDefault, "infra1").Build()).
						WithBootstrapTemplate(
							builder.BootstrapTemplate(metav1.NamespaceDefault, "bootstrap1").Build()).
						WithNamingStrategy(&clusterv1.MachineDeploymentClassNamingStrategy{Template: pointer.String("template-md-{{ .cluster.name")}).
						Build()).
				Build(),
			expectErr: true,
		},
		{
			name: "should return error for invalid MachineDeployment namingStrategy.template when the generated name does not conform to RFC 1123",
			in: builder.ClusterClass(metav1.NamespaceDefault, "class1").
				WithInfrastructureClusterTemplate(
					builder.InfrastructureClusterTemplate(metav1.NamespaceDefault, "infra1").Build()).
				WithControlPlaneTemplate(
					builder.ControlPlaneTemplate(metav1.NamespaceDefault, "cp1").
						Build()).
				WithControlPlaneInfrastructureMachineTemplate(
					builder.InfrastructureMachineTemplate(metav1.NamespaceDefault, "cpInfra1").
						Build()).
				WithWorkerMachineDeploymentClasses(
					*builder.MachineDeploymentClass("aa").
						WithInfrastructureTemplate(
							builder.InfrastructureMachineTemplate(metav1.NamespaceDefault, "infra1").Build()).
						WithBootstrapTemplate(
							builder.BootstrapTemplate(metav1.NamespaceDefault, "bootstrap1").Build()).
						WithNamingStrategy(&clusterv1.MachineDeploymentClassNamingStrategy{Template: pointer.String("template-md-{{ .cluster.name }}-")}).
						Build()).
				Build(),
			expectErr: true,
		},
<<<<<<< HEAD
=======
		{
			name: "should return error for invalid MachinePool namingStrategy.template",
			in: builder.ClusterClass(metav1.NamespaceDefault, "class1").
				WithInfrastructureClusterTemplate(
					builder.InfrastructureClusterTemplate(metav1.NamespaceDefault, "infra1").Build()).
				WithControlPlaneTemplate(
					builder.ControlPlaneTemplate(metav1.NamespaceDefault, "cp1").
						Build()).
				WithControlPlaneInfrastructureMachineTemplate(
					builder.InfrastructureMachineTemplate(metav1.NamespaceDefault, "cpInfra1").
						Build()).
				WithWorkerMachinePoolClasses(
					*builder.MachinePoolClass("bb").
						WithInfrastructureTemplate(
							builder.InfrastructureMachinePoolTemplate(metav1.NamespaceDefault, "infra2").Build()).
						WithBootstrapTemplate(
							builder.BootstrapTemplate(metav1.NamespaceDefault, "bootstrap2").Build()).
						WithNamingStrategy(&clusterv1.MachinePoolClassNamingStrategy{Template: pointer.String("template-mp-{{ .cluster.name")}).
						Build()).
				Build(),
			expectErr: true,
		},
		{
			name: "should return error for invalid MachinePool namingStrategy.template when the generated name does not conform to RFC 1123",
			in: builder.ClusterClass(metav1.NamespaceDefault, "class1").
				WithInfrastructureClusterTemplate(
					builder.InfrastructureClusterTemplate(metav1.NamespaceDefault, "infra1").Build()).
				WithControlPlaneTemplate(
					builder.ControlPlaneTemplate(metav1.NamespaceDefault, "cp1").
						Build()).
				WithControlPlaneInfrastructureMachineTemplate(
					builder.InfrastructureMachineTemplate(metav1.NamespaceDefault, "cpInfra1").
						Build()).
				WithWorkerMachinePoolClasses(
					*builder.MachinePoolClass("bb").
						WithInfrastructureTemplate(
							builder.InfrastructureMachinePoolTemplate(metav1.NamespaceDefault, "infra2").Build()).
						WithBootstrapTemplate(
							builder.BootstrapTemplate(metav1.NamespaceDefault, "bootstrap2").Build()).
						WithNamingStrategy(&clusterv1.MachinePoolClassNamingStrategy{Template: pointer.String("template-mp-{{ .cluster.name }}-")}).
						Build()).
				Build(),
			expectErr: true,
		},
>>>>>>> 14efefeb
	}

	for _, tt := range tests {
		t.Run(tt.name, func(t *testing.T) {
			g := NewWithT(t)

			// Sets up the fakeClient for the test case.
			fakeClient := fake.NewClientBuilder().
				WithScheme(fakeScheme).
				WithIndex(&clusterv1.Cluster{}, index.ClusterClassNameField, index.ClusterByClusterClassClassName).
				Build()

			// Create the webhook and add the fakeClient as its client.
			webhook := &ClusterClass{Client: fakeClient}
			err := webhook.validate(ctx, tt.old, tt.in)
			if tt.expectErr {
				g.Expect(err).To(HaveOccurred())
				return
			}
			g.Expect(err).ToNot(HaveOccurred())
		})
	}
}

func TestClusterClassValidationWithClusterAwareChecks(t *testing.T) {
	// NOTE: ClusterTopology feature flag is disabled by default, thus preventing to create or update ClusterClasses.
	// Enabling the feature flag temporarily for this test.
	defer utilfeature.SetFeatureGateDuringTest(t, feature.Gates, feature.ClusterTopology, true)()

	tests := []struct {
		name            string
		oldClusterClass *clusterv1.ClusterClass
		newClusterClass *clusterv1.ClusterClass
		clusters        []client.Object
		expectErr       bool
	}{
		{
			name: "pass if a MachineDeploymentClass not in use gets removed",
			clusters: []client.Object{
				builder.Cluster(metav1.NamespaceDefault, "cluster1").
					WithLabels(map[string]string{clusterv1.ClusterTopologyOwnedLabel: ""}).
					WithTopology(
						builder.ClusterTopology().
							WithClass("class1").
							WithMachineDeployment(
								builder.MachineDeploymentTopology("workers1").
									WithClass("bb").
									Build(),
							).
							Build()).
					Build(),
			},
			oldClusterClass: builder.ClusterClass(metav1.NamespaceDefault, "class1").
				WithInfrastructureClusterTemplate(
					builder.InfrastructureClusterTemplate(metav1.NamespaceDefault, "inf").Build()).
				WithControlPlaneTemplate(
					builder.ControlPlaneTemplate(metav1.NamespaceDefault, "cp1").
						Build()).
				WithWorkerMachineDeploymentClasses(
					*builder.MachineDeploymentClass("aa").
						WithInfrastructureTemplate(
							builder.InfrastructureMachineTemplate(metav1.NamespaceDefault, "infra1").Build()).
						WithBootstrapTemplate(
							builder.BootstrapTemplate(metav1.NamespaceDefault, "bootstrap1").Build()).
						Build(),
					*builder.MachineDeploymentClass("bb").
						WithInfrastructureTemplate(
							builder.InfrastructureMachineTemplate(metav1.NamespaceDefault, "infra1").Build()).
						WithBootstrapTemplate(
							builder.BootstrapTemplate(metav1.NamespaceDefault, "bootstrap1").Build()).
						Build()).
				Build(),
			newClusterClass: builder.ClusterClass(metav1.NamespaceDefault, "class1").
				WithInfrastructureClusterTemplate(
					builder.InfrastructureClusterTemplate(metav1.NamespaceDefault, "inf").Build()).
				WithControlPlaneTemplate(
					builder.ControlPlaneTemplate(metav1.NamespaceDefault, "cp1").
						Build()).
				WithWorkerMachineDeploymentClasses(
					*builder.MachineDeploymentClass("bb").
						WithInfrastructureTemplate(
							builder.InfrastructureMachineTemplate(metav1.NamespaceDefault, "infra1").Build()).
						WithBootstrapTemplate(
							builder.BootstrapTemplate(metav1.NamespaceDefault, "bootstrap1").Build()).
						Build()).
				Build(),
			expectErr: false,
		},
		{
			name: "error if a MachineDeploymentClass in use gets removed",
			clusters: []client.Object{
				builder.Cluster(metav1.NamespaceDefault, "cluster1").
					WithLabels(map[string]string{clusterv1.ClusterTopologyOwnedLabel: ""}).
					WithTopology(
						builder.ClusterTopology().
							WithClass("class1").
							WithMachineDeployment(
								builder.MachineDeploymentTopology("workers1").
									WithClass("bb").
									Build(),
							).
							Build()).
					Build(),
			},
			oldClusterClass: builder.ClusterClass(metav1.NamespaceDefault, "class1").
				WithInfrastructureClusterTemplate(
					builder.InfrastructureClusterTemplate(metav1.NamespaceDefault, "inf").Build()).
				WithControlPlaneTemplate(
					builder.ControlPlaneTemplate(metav1.NamespaceDefault, "cp1").
						Build()).
				WithWorkerMachineDeploymentClasses(
					*builder.MachineDeploymentClass("aa").
						WithInfrastructureTemplate(
							builder.InfrastructureMachineTemplate(metav1.NamespaceDefault, "infra1").Build()).
						WithBootstrapTemplate(
							builder.BootstrapTemplate(metav1.NamespaceDefault, "bootstrap1").Build()).
						Build(),
					*builder.MachineDeploymentClass("bb").
						WithInfrastructureTemplate(
							builder.InfrastructureMachineTemplate(metav1.NamespaceDefault, "infra1").Build()).
						WithBootstrapTemplate(
							builder.BootstrapTemplate(metav1.NamespaceDefault, "bootstrap1").Build()).
						Build()).
				Build(),
			newClusterClass: builder.ClusterClass(metav1.NamespaceDefault, "class1").
				WithInfrastructureClusterTemplate(
					builder.InfrastructureClusterTemplate(metav1.NamespaceDefault, "inf").Build()).
				WithControlPlaneTemplate(
					builder.ControlPlaneTemplate(metav1.NamespaceDefault, "cp1").
						Build()).
				WithWorkerMachineDeploymentClasses(
					*builder.MachineDeploymentClass("aa").
						WithInfrastructureTemplate(
							builder.InfrastructureMachineTemplate(metav1.NamespaceDefault, "infra1").Build()).
						WithBootstrapTemplate(
							builder.BootstrapTemplate(metav1.NamespaceDefault, "bootstrap1").Build()).
						Build()).
				Build(),
			expectErr: true,
		},
		{
			name: "error if many MachineDeploymentClasses, used in multiple Clusters using the modified ClusterClass, are removed",
			clusters: []client.Object{
				builder.Cluster(metav1.NamespaceDefault, "cluster1").
					WithLabels(map[string]string{clusterv1.ClusterTopologyOwnedLabel: ""}).
					WithTopology(
						builder.ClusterTopology().
							WithClass("class1").
							WithMachineDeployment(
								builder.MachineDeploymentTopology("workers1").
									WithClass("bb").
									Build(),
							).
							WithMachineDeployment(
								builder.MachineDeploymentTopology("workers2").
									WithClass("aa").
									Build(),
							).
							Build()).
					Build(),
				builder.Cluster(metav1.NamespaceDefault, "cluster2").
					WithLabels(map[string]string{clusterv1.ClusterTopologyOwnedLabel: ""}).
					WithTopology(
						builder.ClusterTopology().
							WithClass("class1").
							WithMachineDeployment(
								builder.MachineDeploymentTopology("workers1").
									WithClass("aa").
									Build(),
							).
							WithMachineDeployment(
								builder.MachineDeploymentTopology("workers2").
									WithClass("aa").
									Build(),
							).
							Build()).
					Build(),
				builder.Cluster(metav1.NamespaceDefault, "cluster3").
					WithLabels(map[string]string{clusterv1.ClusterTopologyOwnedLabel: ""}).
					WithTopology(
						builder.ClusterTopology().
							WithClass("class1").
							WithMachineDeployment(
								builder.MachineDeploymentTopology("workers1").
									WithClass("bb").
									Build(),
							).
							Build()).
					Build(),
			},
			oldClusterClass: builder.ClusterClass(metav1.NamespaceDefault, "class1").
				WithInfrastructureClusterTemplate(
					builder.InfrastructureClusterTemplate(metav1.NamespaceDefault, "inf").Build()).
				WithControlPlaneTemplate(
					builder.ControlPlaneTemplate(metav1.NamespaceDefault, "cp1").
						Build()).
				WithWorkerMachineDeploymentClasses(
					*builder.MachineDeploymentClass("aa").
						WithInfrastructureTemplate(
							builder.InfrastructureMachineTemplate(metav1.NamespaceDefault, "infra1").Build()).
						WithBootstrapTemplate(
							builder.BootstrapTemplate(metav1.NamespaceDefault, "bootstrap1").Build()).
						Build(),
					*builder.MachineDeploymentClass("bb").
						WithInfrastructureTemplate(
							builder.InfrastructureMachineTemplate(metav1.NamespaceDefault, "infra1").Build()).
						WithBootstrapTemplate(
							builder.BootstrapTemplate(metav1.NamespaceDefault, "bootstrap1").Build()).
						Build()).
				Build(),
			newClusterClass: builder.ClusterClass(metav1.NamespaceDefault, "class1").
				WithInfrastructureClusterTemplate(
					builder.InfrastructureClusterTemplate(metav1.NamespaceDefault, "inf").Build()).
				WithControlPlaneTemplate(
					builder.ControlPlaneTemplate(metav1.NamespaceDefault, "cp1").
						Build()).
				WithWorkerMachineDeploymentClasses(
					*builder.MachineDeploymentClass("bb").
						WithInfrastructureTemplate(
							builder.InfrastructureMachineTemplate(metav1.NamespaceDefault, "infra1").Build()).
						WithBootstrapTemplate(
							builder.BootstrapTemplate(metav1.NamespaceDefault, "bootstrap1").Build()).
						Build()).
				Build(),
			expectErr: true,
		},
		{
			name: "error if a control plane MachineHealthCheck that is in use by a cluster is removed",
			clusters: []client.Object{
				builder.Cluster(metav1.NamespaceDefault, "cluster1").
					WithTopology(builder.ClusterTopology().
						WithClass("clusterclass1").
						WithControlPlaneMachineHealthCheck(&clusterv1.MachineHealthCheckTopology{
							Enable: pointer.Bool(true),
						}).
						Build()).
					Build(),
			},
			oldClusterClass: builder.ClusterClass(metav1.NamespaceDefault, "clusterclass1").
				WithInfrastructureClusterTemplate(
					builder.InfrastructureClusterTemplate(metav1.NamespaceDefault, "inf").Build()).
				WithControlPlaneTemplate(
					builder.ControlPlaneTemplate(metav1.NamespaceDefault, "cp1").
						Build()).
				WithControlPlaneMachineHealthCheck(&clusterv1.MachineHealthCheckClass{
					UnhealthyConditions: []clusterv1.UnhealthyCondition{
						{
							Type:    corev1.NodeReady,
							Status:  corev1.ConditionUnknown,
							Timeout: metav1.Duration{Duration: 5 * time.Minute},
						},
					},
				}).
				Build(),
			newClusterClass: builder.ClusterClass(metav1.NamespaceDefault, "clusterclass1").
				WithInfrastructureClusterTemplate(
					builder.InfrastructureClusterTemplate(metav1.NamespaceDefault, "inf").Build()).
				WithControlPlaneTemplate(
					builder.ControlPlaneTemplate(metav1.NamespaceDefault, "cp1").
						Build()).
				Build(),
			expectErr: true,
		},
		{
			name: "pass if a control plane MachineHealthCheck is removed but no cluster enforces it",
			clusters: []client.Object{
				builder.Cluster(metav1.NamespaceDefault, "cluster1").
					WithTopology(builder.ClusterTopology().
						WithClass("clusterclass1").
						Build()).
					Build(),
			},
			oldClusterClass: builder.ClusterClass(metav1.NamespaceDefault, "clusterclass1").
				WithInfrastructureClusterTemplate(
					builder.InfrastructureClusterTemplate(metav1.NamespaceDefault, "inf").Build()).
				WithControlPlaneTemplate(
					builder.ControlPlaneTemplate(metav1.NamespaceDefault, "cp1").
						Build()).
				WithControlPlaneMachineHealthCheck(&clusterv1.MachineHealthCheckClass{}).
				Build(),
			newClusterClass: builder.ClusterClass(metav1.NamespaceDefault, "clusterclass1").
				WithInfrastructureClusterTemplate(
					builder.InfrastructureClusterTemplate(metav1.NamespaceDefault, "inf").Build()).
				WithControlPlaneTemplate(
					builder.ControlPlaneTemplate(metav1.NamespaceDefault, "cp1").
						Build()).
				Build(),
			expectErr: false,
		},
		{
			name: "pass if a control plane MachineHealthCheck is removed when clusters are not using it (clusters have overrides in topology)",
			clusters: []client.Object{
				builder.Cluster(metav1.NamespaceDefault, "cluster1").
					WithTopology(builder.ClusterTopology().
						WithClass("clusterclass1").
						WithControlPlaneMachineHealthCheck(&clusterv1.MachineHealthCheckTopology{
							Enable: pointer.Bool(true),
							MachineHealthCheckClass: clusterv1.MachineHealthCheckClass{
								UnhealthyConditions: []clusterv1.UnhealthyCondition{
									{
										Type:    corev1.NodeReady,
										Status:  corev1.ConditionUnknown,
										Timeout: metav1.Duration{Duration: 5 * time.Minute},
									},
								},
							},
						}).
						Build()).
					Build(),
			},
			oldClusterClass: builder.ClusterClass(metav1.NamespaceDefault, "clusterclass1").
				WithInfrastructureClusterTemplate(
					builder.InfrastructureClusterTemplate(metav1.NamespaceDefault, "inf").Build()).
				WithControlPlaneTemplate(
					builder.ControlPlaneTemplate(metav1.NamespaceDefault, "cp1").
						Build()).
				WithControlPlaneMachineHealthCheck(&clusterv1.MachineHealthCheckClass{}).
				Build(),
			newClusterClass: builder.ClusterClass(metav1.NamespaceDefault, "clusterclass1").
				WithInfrastructureClusterTemplate(
					builder.InfrastructureClusterTemplate(metav1.NamespaceDefault, "inf").Build()).
				WithControlPlaneTemplate(
					builder.ControlPlaneTemplate(metav1.NamespaceDefault, "cp1").
						Build()).
				Build(),
			expectErr: false,
		},
		{
			name: "error if a MachineDeployment MachineHealthCheck that is in use by a cluster is removed",
			clusters: []client.Object{
				builder.Cluster(metav1.NamespaceDefault, "cluster1").
					WithTopology(builder.ClusterTopology().
						WithClass("clusterclass1").
						WithMachineDeployment(builder.MachineDeploymentTopology("md1").
							WithClass("mdclass1").
							WithMachineHealthCheck(&clusterv1.MachineHealthCheckTopology{
								Enable: pointer.Bool(true),
							}).
							Build()).
						Build()).
					Build(),
			},
			oldClusterClass: builder.ClusterClass(metav1.NamespaceDefault, "clusterclass1").
				WithInfrastructureClusterTemplate(
					builder.InfrastructureClusterTemplate(metav1.NamespaceDefault, "inf").Build()).
				WithControlPlaneTemplate(
					builder.ControlPlaneTemplate(metav1.NamespaceDefault, "cp1").
						Build()).
				WithWorkerMachineDeploymentClasses(
					*builder.MachineDeploymentClass("mdclass1").
						WithInfrastructureTemplate(
							builder.InfrastructureMachineTemplate(metav1.NamespaceDefault, "infra1").Build()).
						WithBootstrapTemplate(
							builder.BootstrapTemplate(metav1.NamespaceDefault, "bootstrap1").Build()).
						WithMachineHealthCheckClass(&clusterv1.MachineHealthCheckClass{}).
						Build(),
				).
				Build(),
			newClusterClass: builder.ClusterClass(metav1.NamespaceDefault, "clusterclass1").
				WithInfrastructureClusterTemplate(
					builder.InfrastructureClusterTemplate(metav1.NamespaceDefault, "inf").Build()).
				WithControlPlaneTemplate(
					builder.ControlPlaneTemplate(metav1.NamespaceDefault, "cp1").
						Build()).
				WithWorkerMachineDeploymentClasses(
					*builder.MachineDeploymentClass("mdclass1").
						WithInfrastructureTemplate(
							builder.InfrastructureMachineTemplate(metav1.NamespaceDefault, "infra1").Build()).
						WithBootstrapTemplate(
							builder.BootstrapTemplate(metav1.NamespaceDefault, "bootstrap1").Build()).
						Build(),
				).
				Build(),
			expectErr: true,
		},
		{
			name: "pass if a MachineDeployment MachineHealthCheck is removed but no cluster enforces it",
			clusters: []client.Object{
				builder.Cluster(metav1.NamespaceDefault, "cluster1").
					WithTopology(builder.ClusterTopology().
						WithClass("clusterclass1").
						WithMachineDeployment(builder.MachineDeploymentTopology("md1").
							WithClass("mdclass1").
							Build()).
						Build()).
					Build(),
			},
			oldClusterClass: builder.ClusterClass(metav1.NamespaceDefault, "clusterclass1").
				WithInfrastructureClusterTemplate(
					builder.InfrastructureClusterTemplate(metav1.NamespaceDefault, "inf").Build()).
				WithControlPlaneTemplate(
					builder.ControlPlaneTemplate(metav1.NamespaceDefault, "cp1").
						Build()).
				WithWorkerMachineDeploymentClasses(
					*builder.MachineDeploymentClass("mdclass1").
						WithInfrastructureTemplate(
							builder.InfrastructureMachineTemplate(metav1.NamespaceDefault, "infra1").Build()).
						WithBootstrapTemplate(
							builder.BootstrapTemplate(metav1.NamespaceDefault, "bootstrap1").Build()).
						WithMachineHealthCheckClass(&clusterv1.MachineHealthCheckClass{}).
						Build(),
				).
				Build(),
			newClusterClass: builder.ClusterClass(metav1.NamespaceDefault, "clusterclass1").
				WithInfrastructureClusterTemplate(
					builder.InfrastructureClusterTemplate(metav1.NamespaceDefault, "inf").Build()).
				WithControlPlaneTemplate(
					builder.ControlPlaneTemplate(metav1.NamespaceDefault, "cp1").
						Build()).
				WithWorkerMachineDeploymentClasses(
					*builder.MachineDeploymentClass("mdclass1").
						WithInfrastructureTemplate(
							builder.InfrastructureMachineTemplate(metav1.NamespaceDefault, "infra1").Build()).
						WithBootstrapTemplate(
							builder.BootstrapTemplate(metav1.NamespaceDefault, "bootstrap1").Build()).
						Build(),
				).
				Build(),
			expectErr: false,
		},
		{
			name: "pass if a MachineDeployment MachineHealthCheck is removed when clusters are not using it (clusters have overrides in topology)",
			clusters: []client.Object{
				builder.Cluster(metav1.NamespaceDefault, "cluster1").
					WithTopology(builder.ClusterTopology().
						WithClass("clusterclass1").
						WithMachineDeployment(builder.MachineDeploymentTopology("md1").
							WithClass("mdclass1").
							WithMachineHealthCheck(&clusterv1.MachineHealthCheckTopology{
								Enable: pointer.Bool(true),
								MachineHealthCheckClass: clusterv1.MachineHealthCheckClass{
									UnhealthyConditions: []clusterv1.UnhealthyCondition{
										{
											Type:    corev1.NodeReady,
											Status:  corev1.ConditionUnknown,
											Timeout: metav1.Duration{Duration: 5 * time.Minute},
										},
									},
								},
							}).
							Build()).
						Build()).
					Build(),
			},
			oldClusterClass: builder.ClusterClass(metav1.NamespaceDefault, "clusterclass1").
				WithInfrastructureClusterTemplate(
					builder.InfrastructureClusterTemplate(metav1.NamespaceDefault, "inf").Build()).
				WithControlPlaneTemplate(
					builder.ControlPlaneTemplate(metav1.NamespaceDefault, "cp1").
						Build()).
				WithWorkerMachineDeploymentClasses(
					*builder.MachineDeploymentClass("mdclass1").
						WithInfrastructureTemplate(
							builder.InfrastructureMachineTemplate(metav1.NamespaceDefault, "infra1").Build()).
						WithBootstrapTemplate(
							builder.BootstrapTemplate(metav1.NamespaceDefault, "bootstrap1").Build()).
						WithMachineHealthCheckClass(&clusterv1.MachineHealthCheckClass{}).
						Build(),
				).
				Build(),
			newClusterClass: builder.ClusterClass(metav1.NamespaceDefault, "clusterclass1").
				WithInfrastructureClusterTemplate(
					builder.InfrastructureClusterTemplate(metav1.NamespaceDefault, "inf").Build()).
				WithControlPlaneTemplate(
					builder.ControlPlaneTemplate(metav1.NamespaceDefault, "cp1").
						Build()).
				WithWorkerMachineDeploymentClasses(
					*builder.MachineDeploymentClass("mdclass1").
						WithInfrastructureTemplate(
							builder.InfrastructureMachineTemplate(metav1.NamespaceDefault, "infra1").Build()).
						WithBootstrapTemplate(
							builder.BootstrapTemplate(metav1.NamespaceDefault, "bootstrap1").Build()).
						Build(),
				).
				Build(),
			expectErr: false,
		},
	}

	for _, tt := range tests {
		t.Run(tt.name, func(t *testing.T) {
			g := NewWithT(t)

			// Sets up the fakeClient for the test case.
			fakeClient := fake.NewClientBuilder().
				WithScheme(fakeScheme).
				WithObjects(tt.clusters...).
				WithIndex(&clusterv1.Cluster{}, index.ClusterClassNameField, index.ClusterByClusterClassClassName).
				Build()

			// Create the webhook and add the fakeClient as its client.
			webhook := &ClusterClass{Client: fakeClient}
			err := webhook.validate(ctx, tt.oldClusterClass, tt.newClusterClass)
			if tt.expectErr {
				g.Expect(err).To(HaveOccurred())
				return
			}
			g.Expect(err).ToNot(HaveOccurred())
		})
	}
}

func invalidLabels() map[string]string {
	return map[string]string{
		"foo":          "$invalid-key",
		"bar":          strings.Repeat("a", 64) + "too-long-value",
		"/invalid-key": "foo",
	}
}

func invalidAnnotations() map[string]string {
	return map[string]string{
		"/invalid-key": "foo",
	}
}<|MERGE_RESOLUTION|>--- conflicted
+++ resolved
@@ -1142,8 +1142,6 @@
 			expectErr: true,
 		},
 		{
-<<<<<<< HEAD
-=======
 			name: "should return error for invalid labels and annotations",
 			in: builder.ClusterClass(metav1.NamespaceDefault, "class1").
 				WithInfrastructureClusterTemplate(
@@ -1168,7 +1166,6 @@
 			expectErr: true,
 		},
 		{
->>>>>>> 14efefeb
 			name: "should not return error for valid namingStrategy.template",
 			in: builder.ClusterClass(metav1.NamespaceDefault, "class1").
 				WithInfrastructureClusterTemplate(
@@ -1188,8 +1185,6 @@
 							builder.BootstrapTemplate(metav1.NamespaceDefault, "bootstrap1").Build()).
 						WithNamingStrategy(&clusterv1.MachineDeploymentClassNamingStrategy{Template: pointer.String("{{ .cluster.name }}-md-{{ .machineDeployment.topologyName }}-{{ .random }}")}).
 						Build()).
-<<<<<<< HEAD
-=======
 				WithWorkerMachinePoolClasses(
 					*builder.MachinePoolClass("bb").
 						WithInfrastructureTemplate(
@@ -1198,7 +1193,6 @@
 							builder.BootstrapTemplate(metav1.NamespaceDefault, "bootstrap2").Build()).
 						WithNamingStrategy(&clusterv1.MachinePoolClassNamingStrategy{Template: pointer.String("{{ .cluster.name }}-md-{{ .machinePool.topologyName }}-{{ .random }}")}).
 						Build()).
->>>>>>> 14efefeb
 				Build(),
 			expectErr: false,
 		},
@@ -1276,8 +1270,6 @@
 				Build(),
 			expectErr: true,
 		},
-<<<<<<< HEAD
-=======
 		{
 			name: "should return error for invalid MachinePool namingStrategy.template",
 			in: builder.ClusterClass(metav1.NamespaceDefault, "class1").
@@ -1322,7 +1314,6 @@
 				Build(),
 			expectErr: true,
 		},
->>>>>>> 14efefeb
 	}
 
 	for _, tt := range tests {
