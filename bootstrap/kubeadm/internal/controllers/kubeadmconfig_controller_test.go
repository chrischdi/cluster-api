--- conflicted
+++ resolved
@@ -123,11 +123,7 @@
 	g.Expect(result.RequeueAfter).To(Equal(time.Duration(0)))
 }
 
-<<<<<<< HEAD
-// Reconcile returns early if the kubeadm config is ready because it should never re-generate bootstrap data.
-=======
 // Reconcile should update owner references on bootstrap secrets on creation and update.
->>>>>>> 7b92ce45
 func TestKubeadmConfigReconciler_TestSecretOwnerReferenceReconciliation(t *testing.T) {
 	g := NewWithT(t)
 
