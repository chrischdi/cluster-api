--- conflicted
+++ resolved
@@ -269,11 +269,7 @@
 	//
 	// When including messages from conditions, they are sorted by issue/unknown and by the implicit order of condition types
 	// provided by the user (it is considered as order of relevance).
-<<<<<<< HEAD
-	if isSummaryOperation {
-=======
 	if operation == SummaryMergeOperation {
->>>>>>> 647a1b74
 		message = summaryMessage(conditions, d, status)
 	}
 
