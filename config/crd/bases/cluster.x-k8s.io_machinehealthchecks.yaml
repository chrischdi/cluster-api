--- conflicted
+++ resolved
@@ -36,20 +36,6 @@
     name: v1alpha3
     schema:
       openAPIV3Schema:
-<<<<<<< HEAD
-        description: "MachineHealthCheck is the Schema for the machinehealthchecks
-          API. \n Deprecated: This type will be removed in one of the next releases."
-        properties:
-          apiVersion:
-            description: 'APIVersion defines the versioned schema of this representation
-              of an object. Servers should convert recognized schemas to the latest
-              internal value, and may reject unrecognized values. More info: https://git.k8s.io/community/contributors/devel/sig-architecture/api-conventions.md#resources'
-            type: string
-          kind:
-            description: 'Kind is a string value representing the REST resource this
-              object represents. Servers may infer this from the endpoint the client
-              submits requests to. Cannot be updated. In CamelCase. More info: https://git.k8s.io/community/contributors/devel/sig-architecture/api-conventions.md#types-kinds'
-=======
         description: |-
           MachineHealthCheck is the Schema for the machinehealthchecks API.
 
@@ -70,7 +56,6 @@
               Cannot be updated.
               In CamelCase.
               More info: https://git.k8s.io/community/contributors/devel/sig-architecture/api-conventions.md#types-kinds
->>>>>>> a5898a2f
             type: string
           metadata:
             type: object
@@ -86,22 +71,6 @@
                 anyOf:
                 - type: integer
                 - type: string
-<<<<<<< HEAD
-                description: Any further remediation is only allowed if at most "MaxUnhealthy"
-                  machines selected by "selector" are not healthy.
-                x-kubernetes-int-or-string: true
-              nodeStartupTimeout:
-                description: Machines older than this duration without a node will
-                  be considered to have failed and will be remediated.
-                type: string
-              remediationTemplate:
-                description: "RemediationTemplate is a reference to a remediation
-                  template provided by an infrastructure provider. \n This field is
-                  completely optional, when filled, the MachineHealthCheck controller
-                  creates a new object from the template referenced and hands off
-                  remediation of the machine to a controller that lives outside of
-                  Cluster API."
-=======
                 description: |-
                   Any further remediation is only allowed if at most "MaxUnhealthy" machines selected by
                   "selector" are not healthy.
@@ -120,41 +89,11 @@
                   This field is completely optional, when filled, the MachineHealthCheck controller
                   creates a new object from the template referenced and hands off remediation of the machine to
                   a controller that lives outside of Cluster API.
->>>>>>> a5898a2f
                 properties:
                   apiVersion:
                     description: API version of the referent.
                     type: string
                   fieldPath:
-<<<<<<< HEAD
-                    description: 'If referring to a piece of an object instead of
-                      an entire object, this string should contain a valid JSON/Go
-                      field access statement, such as desiredState.manifest.containers[2].
-                      For example, if the object reference is to a container within
-                      a pod, this would take on a value like: "spec.containers{name}"
-                      (where "name" refers to the name of the container that triggered
-                      the event) or if no container name is specified "spec.containers[2]"
-                      (container with index 2 in this pod). This syntax is chosen
-                      only to have some well-defined way of referencing a part of
-                      an object. TODO: this design is not final and this field is
-                      subject to change in the future.'
-                    type: string
-                  kind:
-                    description: 'Kind of the referent. More info: https://git.k8s.io/community/contributors/devel/sig-architecture/api-conventions.md#types-kinds'
-                    type: string
-                  name:
-                    description: 'Name of the referent. More info: https://kubernetes.io/docs/concepts/overview/working-with-objects/names/#names'
-                    type: string
-                  namespace:
-                    description: 'Namespace of the referent. More info: https://kubernetes.io/docs/concepts/overview/working-with-objects/namespaces/'
-                    type: string
-                  resourceVersion:
-                    description: 'Specific resourceVersion to which this reference
-                      is made, if any. More info: https://git.k8s.io/community/contributors/devel/sig-architecture/api-conventions.md#concurrency-control-and-consistency'
-                    type: string
-                  uid:
-                    description: 'UID of the referent. More info: https://kubernetes.io/docs/concepts/overview/working-with-objects/names/#uids'
-=======
                     description: |-
                       If referring to a piece of an object instead of an entire object, this string
                       should contain a valid JSON/Go field access statement, such as desiredState.manifest.containers[2].
@@ -189,7 +128,6 @@
                     description: |-
                       UID of the referent.
                       More info: https://kubernetes.io/docs/concepts/overview/working-with-objects/names/#uids
->>>>>>> a5898a2f
                     type: string
                 type: object
                 x-kubernetes-map-type: atomic
@@ -201,32 +139,15 @@
                     description: matchExpressions is a list of label selector requirements.
                       The requirements are ANDed.
                     items:
-<<<<<<< HEAD
-                      description: A label selector requirement is a selector that
-                        contains values, a key, and an operator that relates the key
-                        and values.
-=======
                       description: |-
                         A label selector requirement is a selector that contains values, a key, and an operator that
                         relates the key and values.
->>>>>>> a5898a2f
                       properties:
                         key:
                           description: key is the label key that the selector applies
                             to.
                           type: string
                         operator:
-<<<<<<< HEAD
-                          description: operator represents a key's relationship to
-                            a set of values. Valid operators are In, NotIn, Exists
-                            and DoesNotExist.
-                          type: string
-                        values:
-                          description: values is an array of string values. If the
-                            operator is In or NotIn, the values array must be non-empty.
-                            If the operator is Exists or DoesNotExist, the values
-                            array must be empty. This array is replaced during a strategic
-=======
                           description: |-
                             operator represents a key's relationship to a set of values.
                             Valid operators are In, NotIn, Exists and DoesNotExist.
@@ -236,7 +157,6 @@
                             values is an array of string values. If the operator is In or NotIn,
                             the values array must be non-empty. If the operator is Exists or DoesNotExist,
                             the values array must be empty. This array is replaced during a strategic
->>>>>>> a5898a2f
                             merge patch.
                           items:
                             type: string
@@ -249,33 +169,14 @@
                   matchLabels:
                     additionalProperties:
                       type: string
-<<<<<<< HEAD
-                    description: matchLabels is a map of {key,value} pairs. A single
-                      {key,value} in the matchLabels map is equivalent to an element
-                      of matchExpressions, whose key field is "key", the operator
-                      is "In", and the values array contains only "value". The requirements
-                      are ANDed.
-=======
                     description: |-
                       matchLabels is a map of {key,value} pairs. A single {key,value} in the matchLabels
                       map is equivalent to an element of matchExpressions, whose key field is "key", the
                       operator is "In", and the values array contains only "value". The requirements are ANDed.
->>>>>>> a5898a2f
                     type: object
                 type: object
                 x-kubernetes-map-type: atomic
               unhealthyConditions:
-<<<<<<< HEAD
-                description: UnhealthyConditions contains a list of the conditions
-                  that determine whether a node is considered unhealthy.  The conditions
-                  are combined in a logical OR, i.e. if any of the conditions is met,
-                  the node is unhealthy.
-                items:
-                  description: UnhealthyCondition represents a Node condition type
-                    and value with a timeout specified as a duration.  When the named
-                    condition has been in the given status for at least the timeout
-                    value, a node is considered unhealthy.
-=======
                 description: |-
                   UnhealthyConditions contains a list of the conditions that determine
                   whether a node is considered unhealthy.  The conditions are combined in a
@@ -285,7 +186,6 @@
                     UnhealthyCondition represents a Node condition type and value with a timeout
                     specified as a duration.  When the named condition has been in the given
                     status for at least the timeout value, a node is considered unhealthy.
->>>>>>> a5898a2f
                   properties:
                     status:
                       minLength: 1
@@ -317,29 +217,6 @@
                     operational state.
                   properties:
                     lastTransitionTime:
-<<<<<<< HEAD
-                      description: Last time the condition transitioned from one status
-                        to another. This should be when the underlying condition changed.
-                        If that is not known, then using the time when the API field
-                        changed is acceptable.
-                      format: date-time
-                      type: string
-                    message:
-                      description: A human readable message indicating details about
-                        the transition. This field may be empty.
-                      type: string
-                    reason:
-                      description: The reason for the condition's last transition
-                        in CamelCase. The specific API may choose whether or not this
-                        field is considered a guaranteed API. This field may not be
-                        empty.
-                      type: string
-                    severity:
-                      description: Severity provides an explicit classification of
-                        Reason code, so the users or machines can immediately understand
-                        the current situation and act accordingly. The Severity field
-                        MUST be set only when Status=False.
-=======
                       description: |-
                         Last time the condition transitioned from one status to another.
                         This should be when the underlying condition changed. If that is not known, then using the time when
@@ -362,24 +239,15 @@
                         Severity provides an explicit classification of Reason code, so the users or machines can immediately
                         understand the current situation and act accordingly.
                         The Severity field MUST be set only when Status=False.
->>>>>>> a5898a2f
                       type: string
                     status:
                       description: Status of the condition, one of True, False, Unknown.
                       type: string
                     type:
-<<<<<<< HEAD
-                      description: Type of condition in CamelCase or in foo.example.com/CamelCase.
-                        Many .condition.type values are consistent across resources
-                        like Available, but because arbitrary conditions can be useful
-                        (see .node.status.conditions), the ability to deconflict is
-                        important.
-=======
                       description: |-
                         Type of condition in CamelCase or in foo.example.com/CamelCase.
                         Many .condition.type values are consistent across resources like Available, but because arbitrary conditions
                         can be useful (see .node.status.conditions), the ability to deconflict is important.
->>>>>>> a5898a2f
                       type: string
                   required:
                   - status
@@ -404,15 +272,9 @@
                 format: int64
                 type: integer
               remediationsAllowed:
-<<<<<<< HEAD
-                description: RemediationsAllowed is the number of further remediations
-                  allowed by this machine health check before maxUnhealthy short circuiting
-                  will be applied
-=======
                 description: |-
                   RemediationsAllowed is the number of further remediations allowed by this machine health check before
                   maxUnhealthy short circuiting will be applied
->>>>>>> a5898a2f
                 format: int32
                 minimum: 0
                 type: integer
