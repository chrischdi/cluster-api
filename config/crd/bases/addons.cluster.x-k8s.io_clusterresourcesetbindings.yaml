--- conflicted
+++ resolved
@@ -18,125 +18,6 @@
   versions:
   - deprecated: true
     name: v1alpha3
-    schema:
-      openAPIV3Schema:
-<<<<<<< HEAD
-        description: "ClusterResourceSetBinding lists all matching ClusterResourceSets
-          with the cluster it belongs to. \n Deprecated: This type will be removed
-          in one of the next releases."
-        properties:
-          apiVersion:
-            description: 'APIVersion defines the versioned schema of this representation
-              of an object. Servers should convert recognized schemas to the latest
-              internal value, and may reject unrecognized values. More info: https://git.k8s.io/community/contributors/devel/sig-architecture/api-conventions.md#resources'
-            type: string
-          kind:
-            description: 'Kind is a string value representing the REST resource this
-              object represents. Servers may infer this from the endpoint the client
-              submits requests to. Cannot be updated. In CamelCase. More info: https://git.k8s.io/community/contributors/devel/sig-architecture/api-conventions.md#types-kinds'
-=======
-        description: |-
-          ClusterResourceSetBinding lists all matching ClusterResourceSets with the cluster it belongs to.
-
-
-          Deprecated: This type will be removed in one of the next releases.
-        properties:
-          apiVersion:
-            description: |-
-              APIVersion defines the versioned schema of this representation of an object.
-              Servers should convert recognized schemas to the latest internal value, and
-              may reject unrecognized values.
-              More info: https://git.k8s.io/community/contributors/devel/sig-architecture/api-conventions.md#resources
-            type: string
-          kind:
-            description: |-
-              Kind is a string value representing the REST resource this object represents.
-              Servers may infer this from the endpoint the client submits requests to.
-              Cannot be updated.
-              In CamelCase.
-              More info: https://git.k8s.io/community/contributors/devel/sig-architecture/api-conventions.md#types-kinds
->>>>>>> a5898a2f
-            type: string
-          metadata:
-            type: object
-          spec:
-            description: ClusterResourceSetBindingSpec defines the desired state of
-              ClusterResourceSetBinding.
-            properties:
-              bindings:
-                description: Bindings is a list of ClusterResourceSets and their resources.
-                items:
-                  description: ResourceSetBinding keeps info on all of the resources
-                    in a ClusterResourceSet.
-                  properties:
-                    clusterResourceSetName:
-                      description: ClusterResourceSetName is the name of the ClusterResourceSet
-                        that is applied to the owner cluster of the binding.
-                      type: string
-                    resources:
-                      description: Resources is a list of resources that the ClusterResourceSet
-                        has.
-                      items:
-                        description: ResourceBinding shows the status of a resource
-                          that belongs to a ClusterResourceSet matched by the owner
-                          cluster of the ClusterResourceSetBinding object.
-                        properties:
-                          applied:
-                            description: Applied is to track if a resource is applied
-                              to the cluster or not.
-                            type: boolean
-                          hash:
-<<<<<<< HEAD
-                            description: Hash is the hash of a resource's data. This
-                              can be used to decide if a resource is changed. For
-                              "ApplyOnce" ClusterResourceSet.spec.strategy, this is
-                              no-op as that strategy does not act on change.
-=======
-                            description: |-
-                              Hash is the hash of a resource's data. This can be used to decide if a resource is changed.
-                              For "ApplyOnce" ClusterResourceSet.spec.strategy, this is no-op as that strategy does not act on change.
->>>>>>> a5898a2f
-                            type: string
-                          kind:
-                            description: 'Kind of the resource. Supported kinds are:
-                              Secrets and ConfigMaps.'
-                            enum:
-                            - Secret
-                            - ConfigMap
-                            type: string
-                          lastAppliedTime:
-                            description: LastAppliedTime identifies when this resource
-                              was last applied to the cluster.
-                            format: date-time
-                            type: string
-                          name:
-                            description: Name of the resource that is in the same
-                              namespace with ClusterResourceSet object.
-                            minLength: 1
-                            type: string
-                        required:
-                        - applied
-                        - kind
-                        - name
-                        type: object
-                      type: array
-                  required:
-                  - clusterResourceSetName
-                  type: object
-                type: array
-            type: object
-        type: object
-    served: false
-    storage: false
-    subresources:
-      status: {}
-  - additionalPrinterColumns:
-    - description: Time duration since creation of ClusterResourceSetBinding
-      jsonPath: .metadata.creationTimestamp
-      name: Age
-      type: date
-    deprecated: true
-    name: v1alpha4
     schema:
       openAPIV3Schema:
         description: |-
@@ -231,11 +112,15 @@
       jsonPath: .metadata.creationTimestamp
       name: Age
       type: date
-    name: v1beta1
+    deprecated: true
+    name: v1alpha4
     schema:
       openAPIV3Schema:
-        description: ClusterResourceSetBinding lists all matching ClusterResourceSets
-          with the cluster it belongs to.
+        description: |-
+          ClusterResourceSetBinding lists all matching ClusterResourceSets with the cluster it belongs to.
+
+
+          Deprecated: This type will be removed in one of the next releases.
         properties:
           apiVersion:
             description: |-
@@ -312,6 +197,98 @@
                   - clusterResourceSetName
                   type: object
                 type: array
+            type: object
+        type: object
+    served: false
+    storage: false
+    subresources:
+      status: {}
+  - additionalPrinterColumns:
+    - description: Time duration since creation of ClusterResourceSetBinding
+      jsonPath: .metadata.creationTimestamp
+      name: Age
+      type: date
+    name: v1beta1
+    schema:
+      openAPIV3Schema:
+        description: ClusterResourceSetBinding lists all matching ClusterResourceSets
+          with the cluster it belongs to.
+        properties:
+          apiVersion:
+            description: |-
+              APIVersion defines the versioned schema of this representation of an object.
+              Servers should convert recognized schemas to the latest internal value, and
+              may reject unrecognized values.
+              More info: https://git.k8s.io/community/contributors/devel/sig-architecture/api-conventions.md#resources
+            type: string
+          kind:
+            description: |-
+              Kind is a string value representing the REST resource this object represents.
+              Servers may infer this from the endpoint the client submits requests to.
+              Cannot be updated.
+              In CamelCase.
+              More info: https://git.k8s.io/community/contributors/devel/sig-architecture/api-conventions.md#types-kinds
+            type: string
+          metadata:
+            type: object
+          spec:
+            description: ClusterResourceSetBindingSpec defines the desired state of
+              ClusterResourceSetBinding.
+            properties:
+              bindings:
+                description: Bindings is a list of ClusterResourceSets and their resources.
+                items:
+                  description: ResourceSetBinding keeps info on all of the resources
+                    in a ClusterResourceSet.
+                  properties:
+                    clusterResourceSetName:
+                      description: ClusterResourceSetName is the name of the ClusterResourceSet
+                        that is applied to the owner cluster of the binding.
+                      type: string
+                    resources:
+                      description: Resources is a list of resources that the ClusterResourceSet
+                        has.
+                      items:
+                        description: ResourceBinding shows the status of a resource
+                          that belongs to a ClusterResourceSet matched by the owner
+                          cluster of the ClusterResourceSetBinding object.
+                        properties:
+                          applied:
+                            description: Applied is to track if a resource is applied
+                              to the cluster or not.
+                            type: boolean
+                          hash:
+                            description: |-
+                              Hash is the hash of a resource's data. This can be used to decide if a resource is changed.
+                              For "ApplyOnce" ClusterResourceSet.spec.strategy, this is no-op as that strategy does not act on change.
+                            type: string
+                          kind:
+                            description: 'Kind of the resource. Supported kinds are:
+                              Secrets and ConfigMaps.'
+                            enum:
+                            - Secret
+                            - ConfigMap
+                            type: string
+                          lastAppliedTime:
+                            description: LastAppliedTime identifies when this resource
+                              was last applied to the cluster.
+                            format: date-time
+                            type: string
+                          name:
+                            description: Name of the resource that is in the same
+                              namespace with ClusterResourceSet object.
+                            minLength: 1
+                            type: string
+                        required:
+                        - applied
+                        - kind
+                        - name
+                        type: object
+                      type: array
+                  required:
+                  - clusterResourceSetName
+                  type: object
+                type: array
               clusterName:
                 description: |-
                   ClusterName is the name of the Cluster this binding applies to.
