--- conflicted
+++ resolved
@@ -17,8 +17,6 @@
   - patch
   - delete
 - apiGroups:
-<<<<<<< HEAD
-=======
   - ""
   resources:
   - events
@@ -28,7 +26,6 @@
   - watch
   - create
 - apiGroups:
->>>>>>> 655e2d6c
   - machine.openshift.io
   resources:
   - machines
