--- conflicted
+++ resolved
@@ -23,13 +23,8 @@
 #
 # Go.
 #
-<<<<<<< HEAD
-GO_VERSION ?= 1.23.8
-GO_DIRECTIVE_VERSION ?= 1.23.0
-=======
 GO_VERSION ?= 1.24.7
 GO_DIRECTIVE_VERSION ?= 1.24.0
->>>>>>> a3139c21
 GO_CONTAINER_IMAGE ?= docker.io/library/golang:$(GO_VERSION)
 
 # Ensure correct toolchain is used
@@ -49,11 +44,7 @@
 #
 # Kubebuilder.
 #
-<<<<<<< HEAD
-export KUBEBUILDER_ENVTEST_KUBERNETES_VERSION ?= 1.33.0
-=======
 export KUBEBUILDER_ENVTEST_KUBERNETES_VERSION ?= 1.34.0
->>>>>>> a3139c21
 export KUBEBUILDER_CONTROLPLANE_START_TIMEOUT ?= 60s
 export KUBEBUILDER_CONTROLPLANE_STOP_TIMEOUT ?= 60s
 
