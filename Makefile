--- conflicted
+++ resolved
@@ -23,11 +23,7 @@
 #
 # Go.
 #
-<<<<<<< HEAD
-GO_VERSION ?= 1.22.7
-=======
 GO_VERSION ?= 1.22.10
->>>>>>> 79e6731b
 GO_DIRECTIVE_VERSION ?= 1.22.0
 GO_CONTAINER_IMAGE ?= docker.io/library/golang:$(GO_VERSION)
 
@@ -44,11 +40,7 @@
 #
 # Kubebuilder.
 #
-<<<<<<< HEAD
-export KUBEBUILDER_ENVTEST_KUBERNETES_VERSION ?= 1.31.0
-=======
 export KUBEBUILDER_ENVTEST_KUBERNETES_VERSION ?= 1.32.0
->>>>>>> 79e6731b
 export KUBEBUILDER_CONTROLPLANE_START_TIMEOUT ?= 60s
 export KUBEBUILDER_CONTROLPLANE_STOP_TIMEOUT ?= 60s
 
