--- conflicted
+++ resolved
@@ -30,10 +30,7 @@
 goos="$(go env GOOS)"
 
 # Note: When updating the MINIMUM_KIND_VERSION new shas MUST be added in `preBuiltMappings` at `test/infrastructure/kind/mapper.go`
-<<<<<<< HEAD
-=======
 # Note: The kind version here is out of sync with our go dependency which is 0.25.0 due to issues building images <= kubernetes v1.30.
->>>>>>> 79e6731b
 MINIMUM_KIND_VERSION=v0.24.0
 
 
